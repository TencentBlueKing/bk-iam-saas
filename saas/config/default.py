from __future__ import absolute_import

"""
TencentBlueKing is pleased to support the open source community by making 蓝鲸智云-权限中心(BlueKing-IAM) available.
Copyright (C) 2017-2021 THL A29 Limited, a Tencent company. All rights reserved.
Licensed under the MIT License (the "License"); you may not use this file except in compliance with the License.
You may obtain a copy of the License at http://opensource.org/licenses/MIT
Unless required by applicable law or agreed to in writing, software distributed under the License is distributed on
an "AS IS" BASIS, WITHOUT WARRANTIES OR CONDITIONS OF ANY KIND, either express or implied. See the License for the
specific language governing permissions and limitations under the License.
"""

import os

import djcelery
from celery.schedules import crontab

# Build paths inside the project like this: os.path.join(BASE_DIR, ...)
BASE_DIR = os.path.dirname(os.path.dirname(os.path.abspath(__file__)))


# SECURITY WARNING: don't run with debug turned on in production!
DEBUG = False

ALLOWED_HOSTS = ["*"]


# Application definition

INSTALLED_APPS = [
    "django.contrib.admin",
    "django.contrib.auth",
    "django.contrib.contenttypes",
    "django.contrib.sessions",
    "django.contrib.sites",
    "django.contrib.messages",
    "backend.account",
    "rest_framework",
    "django_filters",
    "drf_yasg",
    "corsheaders",
    "mptt",
    "django_prometheus",
    "djcelery",
    "apigw_manager.apigw",
    "backend.apps.system",
    "backend.apps.action",
    "backend.apps.policy",
    "backend.apps.application",
    "backend.apps.resource",
    "backend.apps.approval",
    "backend.apps.group",
    "backend.apps.subject",
    "backend.apps.template",
    "backend.apps.organization",
    "backend.api.authorization",
    "backend.api.admin",
    "backend.api.management",
    "backend.apps.role",
    "backend.apps.user",
    "backend.apps.model_builder",
    "backend.long_task",
    "backend.audit",
    "backend.debug",
    "backend.apps.handover",
    "backend.apps.mgmt",
]
<<<<<<< HEAD


=======


>>>>>>> 533f6e27
MIDDLEWARE = [
    "backend.common.middlewares.CustomProfilerMiddleware",
    "django_prometheus.middleware.PrometheusBeforeMiddleware",
    "backend.common.middlewares.RequestProvider",
    "django.contrib.sessions.middleware.SessionMiddleware",
    "django.middleware.locale.LocaleMiddleware",
    "django.middleware.common.CommonMiddleware",
    "django.middleware.csrf.CsrfViewMiddleware",
    "django.contrib.auth.middleware.AuthenticationMiddleware",
    "django.contrib.messages.middleware.MessageMiddleware",
    "django.middleware.security.SecurityMiddleware",
    "whitenoise.middleware.WhiteNoiseMiddleware",
    "backend.account.middlewares.LoginMiddleware",
    "backend.account.middlewares.TimezoneMiddleware",
    "backend.account.middlewares.RoleAuthenticationMiddleware",
    "django_prometheus.middleware.PrometheusAfterMiddleware",
    "backend.common.middlewares.AppExceptionMiddleware",
    "corsheaders.middleware.CorsMiddleware",
]


ROOT_URLCONF = "urls"

TEMPLATES = [
    {
        "BACKEND": "django.template.backends.django.DjangoTemplates",
        "DIRS": [os.path.join(BASE_DIR, "resources/templates")],
        "APP_DIRS": True,
        "OPTIONS": {
            "context_processors": [
                "django.template.context_processors.debug",
                "django.template.context_processors.request",
                "django.contrib.auth.context_processors.auth",
                "django.contrib.messages.context_processors.messages",
            ],
        },
    },
]


# DB router
DATABASE_ROUTERS = ["backend.audit.routers.AuditRouter"]


# Password validation
# https://docs.djangoproject.com/en/2.2/ref/settings/#auth-password-validators

AUTHENTICATION_BACKENDS = ("backend.account.backends.TokenBackend",)

AUTH_USER_MODEL = "account.User"

AUTH_PASSWORD_VALIDATORS = []


# Internationalization
# https://docs.djangoproject.com/en/2.2/topics/i18n/

LANGUAGE_CODE = "zh-hans"

LANGUAGE_COOKIE_NAME = "blueking_language"

LANGUAGE_COOKIE_PATH = "/"

TIME_ZONE = "Asia/Shanghai"

USE_I18N = True

USE_L10N = True

USE_TZ = True

LOCALE_PATHS = (os.path.join(BASE_DIR, "resources/locale"),)


# static
STATIC_VERSION = "1.0"

STATIC_ROOT = os.path.join(BASE_DIR, "staticfiles")

WHITENOISE_STATIC_PREFIX = "/staticfiles/"


# cookie
SESSION_COOKIE_NAME = "bkiam_sessionid"

SESSION_COOKIE_AGE = 60 * 60 * 24  # 1天

# cors
CORS_ALLOW_CREDENTIALS = True  # 在 response 添加 Access-Control-Allow-Credentials, 即允许跨域使用 cookies


# restframework
REST_FRAMEWORK = {
    "EXCEPTION_HANDLER": "backend.common.exception_handler.custom_exception_handler",
    "DEFAULT_PAGINATION_CLASS": "backend.common.pagination.CustomLimitOffsetPagination",
    "PAGE_SIZE": 10,
    "TEST_REQUEST_DEFAULT_FORMAT": "json",
    "DEFAULT_AUTHENTICATION_CLASSES": ("rest_framework.authentication.SessionAuthentication",),
    "DEFAULT_PERMISSION_CLASSES": ("rest_framework.permissions.IsAuthenticated",),
    "DEFAULT_RENDERER_CLASSES": ("backend.common.renderers.BKAPIRenderer",),
    "DATETIME_FORMAT": "%Y-%m-%d %H:%M:%S",
    "DEFAULT_FILTER_BACKENDS": ("django_filters.rest_framework.DjangoFilterBackend",),
}


# CELERY 开关，使用时请改为 True，否则请保持为False。启动方式为以下两行命令：
# worker: python manage.py celery worker -l info
# beat: python manage.py celery beat -l info
IS_USE_CELERY = True

# 连接 BROKER 超时时间
BROKER_CONNECTION_TIMEOUT = 1  # 单位秒
# CELERY与RabbitMQ增加60秒心跳设置项
BROKER_HEARTBEAT = 60

# CELERY 并发数，默认为 2，可以通过环境变量或者 Procfile 设置
CELERYD_CONCURRENCY = os.getenv("BK_CELERYD_CONCURRENCY", 2)

# CELERY 配置，申明任务的文件路径，即包含有 @task 装饰器的函数文件
CELERY_IMPORTS = (
    "backend.apps.organization.tasks",
    "backend.apps.role.tasks",
    "backend.apps.application.tasks",
    "backend.apps.user.tasks",
    "backend.apps.group.tasks",
    "backend.apps.action.tasks",
    "backend.apps.policy.tasks",
    "backend.audit.tasks",
    "backend.publisher.tasks",
    "backend.long_task.tasks",
)

CELERYBEAT_SCHEDULE = {
    "periodic_sync_organization": {
        "task": "backend.apps.organization.tasks.sync_organization",
        "schedule": crontab(minute=0, hour=0),  # 每天凌晨执行
    },
    "periodic_sync_new_users": {
        "task": "backend.apps.organization.tasks.sync_new_users",
        "schedule": crontab(),  # 每1分钟执行一次
    },
    "periodic_sync_system_manager": {
        "task": "backend.apps.role.tasks.sync_system_manager",
        "schedule": crontab(minute="*/5"),  # 每5分钟执行一次
    },
    "periodic_check_or_update_application_status": {
        "task": "backend.apps.application.tasks.check_or_update_application_status",
        "schedule": crontab(minute="*/30"),  # 每30分钟执行一次
    },
    "periodic_user_group_policy_expire_remind": {
        "task": "backend.apps.user.tasks.user_group_policy_expire_remind",
        "schedule": crontab(minute=0, hour=11),  # 每天早上11时执行
    },
    "periodic_role_group_expire_remind": {
        "task": "backend.apps.role.tasks.role_group_expire_remind",
        "schedule": crontab(minute=0, hour=11),  # 每天早上11时执行
    },
    "periodic_user_expired_policy_cleanup": {
        "task": "backend.apps.user.tasks.user_cleanup_expired_policy",
        "schedule": crontab(minute=0, hour=2),  # 每天凌晨2时执行
    },
    "periodic_group_expired_member_cleanup": {
        "task": "backend.apps.group.tasks.group_cleanup_expired_member",
        "schedule": crontab(minute=0, hour=2),  # 每天凌晨0时执行
    },
    "periodic_pre_create_audit_model": {
        "task": "backend.audit.tasks.pre_create_audit_model",
        "schedule": crontab(0, 0, day_of_month="25"),  # 每月25号执行
    },
    "periodic_generate_action_aggregate": {
        "task": "backend.apps.action.tasks.generate_action_aggregate",
        "schedule": crontab(minute=0, hour=1),  # 每天凌晨1时执行
    },
    "periodic_execute_model_change_event": {
        "task": "backend.apps.policy.tasks.execute_model_change_event",
        "schedule": crontab(minute="*/30"),  # 每30分钟执行一次
    },
    "periodic_retry_long_task": {
        "task": "backend.long_task.tasks.retry_long_task",
        "schedule": crontab(minute=0, hour=3),  # 每天凌晨3时执行
    },
    "periodic_delete_unreferenced_expressions": {
        "task": "backend.apps.policy.tasks.delete_unreferenced_expressions",
        "schedule": crontab(minute=0, hour=4),  # 每天凌晨4时执行
    },
}

CELERY_ENABLE_UTC = True

CELERYBEAT_SCHEDULER = "djcelery.schedulers.DatabaseScheduler"

CELERY_TASK_DEFAULT_QUEUE = "bk_iam"

# close celery hijack root logger
CELERYD_HIJACK_ROOT_LOGGER = False

CELERY_ACCEPT_CONTENT = ["json"]
CELERY_TASK_SERIALIZER = "json"
CELERY_RESULT_SERIALIZER = "json"


# 环境变量中有rabbitmq时使用rabbitmq, 没有时使用BK_BROKER_URL
# V3 Smart可能会配RABBITMQ_HOST或者BK_BROKER_URL
# V2 Smart只有BK_BROKER_URL
if "RABBITMQ_HOST" in os.environ:
    BROKER_URL = "amqp://{user}:{password}@{host}:{port}/{vhost}".format(
        user=os.getenv("RABBITMQ_USER"),
        password=os.getenv("RABBITMQ_PASSWORD"),
        host=os.getenv("RABBITMQ_HOST"),
        port=os.getenv("RABBITMQ_PORT"),
        vhost=os.getenv("RABBITMQ_VHOST"),
    )
else:
    BROKER_URL = os.getenv("BK_BROKER_URL")


djcelery.setup_loader()


# sentry support
if os.getenv("SENTRY_DSN"):
    INSTALLED_APPS += ("raven.contrib.django.raven_compat",)
    MIDDLEWARE += ("raven.contrib.django.raven_compat.middleware.Sentry404CatchMiddleware",)
    RAVEN_CONFIG = {
        "dsn": os.getenv("SENTRY_DSN"),
    }


# tracing 相关配置
# if enable, default false
ENABLE_OTEL_TRACE = os.getenv("BKAPP_ENABLE_OTEL_TRACE", "False").lower() == "true"
BKAPP_OTEL_INSTRUMENT_DB_API = os.getenv("BKAPP_OTEL_INSTRUMENT_DB_API", "True").lower() == "true"
BKAPP_OTEL_SERVICE_NAME = os.getenv("BKAPP_OTEL_SERVICE_NAME") or "bk-iam"
BKAPP_OTEL_SAMPLER = os.getenv("BKAPP_OTEL_SAMPLER", "parentbased_always_off")
BKAPP_OTEL_BK_DATA_ID = int(os.getenv("BKAPP_OTEL_BK_DATA_ID", "-1"))
BKAPP_OTEL_GRPC_HOST = os.getenv("BKAPP_OTEL_GRPC_HOST")

if ENABLE_OTEL_TRACE:
    INSTALLED_APPS += ("backend.tracing",)


# debug trace的过期时间
MAX_DEBUG_TRACE_TTL = 7 * 24 * 60 * 60  # 7天
# debug trace的最大数量
MAX_DEBUG_TRACE_COUNT = 1000


# profile record
ENABLE_PYINSTRUMENT = os.getenv("BKAPP_ENABLE_PYINSTRUMENT", "False").lower() == "true"  # 需要开启时则配置环境变量
PYINSTRUMENT_PROFILE_DIR = os.path.join(BASE_DIR, "profiles")


# ---------------
# app 自定义配置
# ---------------


# 初始化管理员列表，列表中的人员将拥有预发布环境和正式环境的管理员权限
# 注意：请在首次提测和上线前修改，之后的修改将不会生效
INIT_SUPERUSER = []


# 是否是smart部署方式
IS_SMART_DEPLOY = os.environ.get("BKAPP_IS_SMART_DEPLOY", "True").lower() == "true"


# version log
VERSION_LOG_MD_FILES_DIR = os.path.join(BASE_DIR, "resources/version_log")


# iam host
BK_IAM_HOST = os.getenv("BK_IAM_V3_INNER_HOST", "http://bkiam.service.consul:9081")
BK_IAM_HOST_TYPE = os.getenv("BKAPP_IAM_HOST_TYPE", "direct")  # direct/apigateway


# iam engine host
BK_IAM_ENGINE_HOST = os.getenv("BKAPP_IAM_ENGINE_HOST")
BK_IAM_ENGINE_HOST_TYPE = os.getenv("BKAPP_IAM_ENGINE_HOST_TYPE", "direct")  # direct/apigateway


# authorization limit
# 授权对象授权用户组, 模板的最大限制
SUBJECT_AUTHORIZATION_LIMIT = {
    # 用户能加入的用户组的最大数量
    "default_subject_group_limit": int(os.getenv("BKAPP_DEFAULT_SUBJECT_GROUP_LIMIT", 100)),
    # 用户组能加入同一个系统的权限模板的最大数量
    "default_subject_system_template_limit": int(os.getenv("BKAPP_DEFAULT_SUBJECT_SYSTEM_TEMPLATE_LIMIT", 10)),
    "subject_system_template_limit": {
        # key: system_id, value: int
    },  # 系统可自定义配置的 用户组能加入同一个系统的权限模板的最大数量
    # 用户组成员最大数量
    "group_member_limit": int(os.getenv("BKAPP_GROUP_MEMBER_LIMIT", 500)),
    # 用户组单次授权模板数
    "group_auth_template_once_limit": int(os.getenv("BKAPP_GROUP_AUTH_TEMPLATE_ONCE_LIMIT", 10)),
    # 用户组单次授权的系统数
    "group_auth_system_once_limit": int(os.getenv("BKAPP_GROUP_AUTH_SYSTEM_ONCE_LIMIT", 10)),
}

# 授权的实例最大数量限制
AUTHORIZATION_INSTANCE_LIMIT = int(os.getenv("BKAPP_AUTHORIZATION_INSTANCE_LIMIT", 200))

# 策略中实例数量的最大限制
SINGLE_POLICY_MAX_INSTANCES_LIMIT = int(os.getenv("BKAPP_SINGLE_POLICY_MAX_INSTANCES_LIMIT", 10000))

# 一次申请策略中中新增实例数量限制
APPLY_POLICY_ADD_INSTANCES_LIMIT = int(os.getenv("BKAPP_APPLY_POLICY_ADD_INSTANCES_LIMIT", 20))

# 最长已过期权限删除期限
MAX_EXPIRED_POLICY_DELETE_TIME = 365 * 24 * 60 * 60  # 1年

# 前端页面功能开关
ENABLE_FRONT_END_FEATURES = {
    "enable_model_build": os.getenv("BKAPP_ENABLE_FRONT_END_MODEL_BUILD", "False").lower() == "true",
    "enable_permission_handover": os.getenv("BKAPP_ENABLE_FRONT_END_PERMISSION_HANDOVER", "False").lower() == "true",
}


# 用于发布订阅的Redis
PUB_SUB_REDIS_HOST = os.getenv("BKAPP_PUB_SUB_REDIS_HOST")
PUB_SUB_REDIS_PORT = os.getenv("BKAPP_PUB_SUB_REDIS_PORT")
PUB_SUB_REDIS_PASSWORD = os.getenv("BKAPP_PUB_SUB_REDIS_PASSWORD")
PUB_SUB_REDIS_DB = os.getenv("BKAPP_PUB_SUB_REDIS_DB", 0)

# 前端页面功能开关
ENABLE_FRONT_END_FEATURES = {
    "enable_model_build": os.environ.get("BKAPP_ENABLE_FRONT_END_MODEL_BUILD", "False").lower() == "true",
    "enable_permission_handover": os.environ.get("BKAPP_ENABLE_FRONT_END_PERMISSION_HANDOVER", "True").lower()
    == "true",
}

# Open API接入APIGW后，需要对APIGW请求来源认证，使用公钥解开jwt
BK_APIGW_PUBLIC_KEY = os.getenv("BKAPP_APIGW_PUBLIC_KEY")

# apigateway 相关配置
# NOTE: it sdk will read settings.APP_CODE and settings.APP_SECRET, so you should set it
BK_APIGW_NAME = "bk-iam"
BK_API_URL_TMPL = os.environ.get("BK_API_URL_TMPL", "")
BK_IAM_BACKEND_SVC = os.environ.get("BK_IAM_BACKEND_SVC", "bkiam-web")
BK_IAM_ENGINE_SVC = os.environ.get("BK_IAM_ENGINE_SVC", "bkiam-search-engine-web")
BK_APIGW_RESOURCE_DOCS_BASE_DIR = os.path.join(BASE_DIR, "resources/apigateway/docs/")


# Requests pool config
REQUESTS_POOL_CONNECTIONS = int(os.getenv("REQUESTS_POOL_CONNECTIONS", 20))
REQUESTS_POOL_MAXSIZE = int(os.getenv("REQUESTS_POOL_MAXSIZE", 20))<|MERGE_RESOLUTION|>--- conflicted
+++ resolved
@@ -65,13 +65,8 @@
     "backend.apps.handover",
     "backend.apps.mgmt",
 ]
-<<<<<<< HEAD
-
-
-=======
-
-
->>>>>>> 533f6e27
+
+
 MIDDLEWARE = [
     "backend.common.middlewares.CustomProfilerMiddleware",
     "django_prometheus.middleware.PrometheusBeforeMiddleware",

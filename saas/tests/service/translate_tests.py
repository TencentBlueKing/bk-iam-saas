--- conflicted
+++ resolved
@@ -416,14 +416,6 @@
 
 
 class TestValidPathWithoutLastNode:
-<<<<<<< HEAD
-    def test_node_any_id(self):
-        nodes = [{"type": "type1", "id": "id1"}, {"type": "type1", "id": "*"}]
-        with pytest.raises(APIError):
-            valid_path_without_last_node(nodes)
-
-=======
->>>>>>> d07ba8e7
     def test_node_repeat(self):
         nodes = [{"type": "type1", "id": "id1"}, {"type": "type1", "id": "id2"}, {"type": "type1", "id": "id1"}]
         with pytest.raises(APIError):

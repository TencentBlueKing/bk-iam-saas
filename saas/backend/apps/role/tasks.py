# -*- coding: utf-8 -*-
"""
TencentBlueKing is pleased to support the open source community by making 蓝鲸智云-权限中心(BlueKing-IAM) available.
Copyright (C) 2017-2021 THL A29 Limited, a Tencent company. All rights reserved.
Licensed under the MIT License (the "License"); you may not use this file except in compliance with the License.
You may obtain a copy of the License at http://opensource.org/licenses/MIT
Unless required by applicable law or agreed to in writing, software distributed under the License is distributed on
an "AS IS" BASIS, WITHOUT WARRANTIES OR CONDITIONS OF ANY KIND, either express or implied. See the License for the
specific language governing permissions and limitations under the License.
"""
import logging
import time
from abc import ABC, abstractmethod
from typing import Dict, List, Optional, Set, Tuple, Type
from urllib.parse import urlencode

from blue_krill.web.std_error import APIError
from celery import Task, current_app, shared_task
from django.conf import settings
from django.core.paginator import Paginator
from django.template.loader import render_to_string
from pydantic.main import BaseModel

from backend.apps.group.models import Group
from backend.apps.organization.models import Department, User
from backend.apps.role.models import Role, RoleRelatedObject, RoleUser
from backend.apps.subject_template.models import SubjectTemplate, SubjectTemplateGroup
from backend.biz.group import GroupBiz, GroupTemplateGrantBean
from backend.biz.policy import PolicyBean, PolicyBeanList, ResourceGroupBeanList
from backend.biz.resource import ResourceBiz
from backend.biz.role import RoleBiz, RoleCheckBiz, RoleInfoBean, get_global_notification_config
from backend.biz.system import SystemBiz
from backend.common.lock import gen_bcs_manager_lock, gen_init_grade_manager_lock
from backend.common.time import DAY_SECONDS, expired_at_display, get_expired_at, get_today_weekday
from backend.component import esb
from backend.component.bcs import list_project_for_iam
from backend.component.cmdb import list_biz
from backend.component.sops import list_project
from backend.service.action import ActionService
from backend.service.constants import ADMIN_USER, GroupMemberType, RoleRelatedObjectType, RoleType, SubjectType
from backend.service.models import Action, PathResourceType
from backend.service.models.policy import ResourceGroupList
from backend.service.models.subject import Subject
from backend.service.role import AuthScopeAction, AuthScopeSystem, RoleMember
from backend.util.url import url_join
from backend.util.uuid import gen_uuid

from .constants import ManagementCommonActionNameEnum, ManagementGroupNameSuffixEnum

logger = logging.getLogger("celery")


@shared_task(ignore_result=True)
def sync_system_manager():
    """
    创建系统管理员
    """
    # 查询后端所有的系统信息
    biz = SystemBiz()
    systems = {system.id: system for system in biz.list()}

    # 查询已创建的系统管理员的系统id
    exists_system_ids = Role.objects.filter(type=RoleType.SYSTEM_MANAGER.value).values_list("code", flat=True)

    # 遍历创建还未创建的系统管理员
    for system_id in set(systems.keys()) - set(exists_system_ids):
        system = systems[system_id]
        logger.info("create system_manager for system_id: %s", system_id)

        # 查询系统管理员配置
        members = biz.list_system_manger(system_id)

        data = {
            "type": RoleType.SYSTEM_MANAGER.value,
            "code": system_id,
            "name": f"{system.name}",
            "name_en": f"{system.name_en}",
            "description": "",
            "members": [{"username": username} for username in members],
            "authorization_scopes": [{"system_id": system_id, "actions": [{"id": "*", "related_resource_types": []}]}],
            "subject_scopes": [{"type": "*", "id": "*"}],
        }
        RoleBiz().create_grade_manager(RoleInfoBean.parse_obj(data), "admin")


class SendRoleGroupExpireRemindMailTask(Task):
    name = "backend.apps.role.tasks.SendRoleGroupExpireRemindMailTask"

    group_biz = GroupBiz()

    base_url = url_join(settings.APP_URL, "/group-perm-renewal")

    def run(self, role_id: int, expired_at_before: int, expired_at_after: int):
        role = Role.objects.get(id=role_id)
        group_ids = list(
            RoleRelatedObject.objects.filter(
                role_id=role.id, object_type=RoleRelatedObjectType.GROUP.value
            ).values_list("object_id", flat=True)
        )
        if not group_ids:
            return

        group_members = []

        # 需要查询用户组已过期的成员
<<<<<<< HEAD
        group_subjects = self.group_biz.list_group_subject_before_expired_at_by_ids(group_ids, expired_at_after)
=======
        group_subjects = self.group_biz.list_group_subject_before_expired_at_by_ids(group_ids, expired_at_before)
>>>>>>> aa9327de
        for gs in group_subjects:
            # role 只通知部门相关的权限续期
            if gs.subject.type == SubjectType.USER.value:
                continue

            # 判断过期时间是否在区间内
<<<<<<< HEAD
            if gs.expired_at < expired_at_before:
=======
            if gs.expired_at < expired_at_after:
>>>>>>> aa9327de
                continue

            group_members.append(
                {
                    "id": int(gs.group.id),
                    "name": "",
                    "subject_type": gs.subject.type,
                    "subject_id": gs.subject.id,
                    "subject_name": "",
                    "expired_at": gs.expired_at,
                    "expired_at_display": expired_at_display(gs.expired_at),
                }
            )

        # 填充部门名称
        department_ids = [
            int(m["subject_id"]) for m in group_members if m["subject_type"] == SubjectType.DEPARTMENT.value
        ]
        if department_ids:
            qs = Department.objects.filter(id__in=department_ids).only("id", "name")
            department_name_map = {d.id: d.name for d in qs}

            for m in group_members:
                if m["subject_type"] == SubjectType.DEPARTMENT.value:
                    m["subject_name"] = department_name_map.get(int(m["subject_id"]), "")

        # 查询有人员模版过期的用户组
        qs = SubjectTemplateGroup.objects.filter(
<<<<<<< HEAD
            expired_at__range=(expired_at_before, expired_at_after), group_id__in=group_ids
=======
            expired_at__range=(expired_at_after, expired_at_before), group_id__in=group_ids
>>>>>>> aa9327de
        )
        for s in qs:
            group_members.append(
                {
                    "id": s.group_id,
                    "name": "",
                    "subject_type": GroupMemberType.TEMPLATE.value,
                    "subject_id": str(s.template_id),
                    "subject_name": "",
                    "expired_at": s.expired_at,
                    "expired_at_display": expired_at_display(s.expired_at),
                }
            )

        # 填充人员模版名称
        template_ids = [
            int(m["subject_id"]) for m in group_members if m["subject_type"] == GroupMemberType.TEMPLATE.value
        ]
        if template_ids:
            qs = SubjectTemplate.objects.filter(id__in=template_ids).only("id", "name")
            template_name_map = {d.id: d.name for d in qs}

            for m in group_members:
                if m["subject_type"] == GroupMemberType.TEMPLATE.value:
                    m["subject_name"] = template_name_map.get(int(m["subject_id"]), "")

        if not group_members:
            return

        # 填充用户组名称
        groups = Group.objects.filter(id__in=[gm["id"] for gm in group_members]).only("id", "name")
        group_name_map = {g.id: g.name for g in groups}

        for m in group_members:
            m["name"] = group_name_map.get(int(m["id"]), "")

        group_members.sort(key=lambda x: (x["id"], x["subject_type"], x["subject_id"]))

        # 发送邮件
        params = {"source": "email", "current_role_id": role.id, "role_type": role.type}
        url = self.base_url + "?" + urlencode(params)

        mail_content = render_to_string(
            "group_expired_mail.html",
            {"groups": group_members, "role": role, "url": url, "index_url": settings.APP_URL},
        )

        usernames = RoleUser.objects.filter(role_id=role.id).values_list("username", flat=True)
        try:
            esb.send_mail(",".join(usernames), "蓝鲸权限中心用户组续期提醒", mail_content)
        except Exception:  # pylint: disable=broad-except
            logger.exception("send role_group_expire_remind email fail, usernames=%s", usernames)


current_app.tasks.register(SendRoleGroupExpireRemindMailTask())


@shared_task(ignore_result=True)
def role_group_expire_remind():
    """
    角色管理的用户组过期提醒
    """
    # 获取配置
    notification_config = get_global_notification_config()
    # 判断当前是星期几, 如果不在发送周期内, 直接返回
    if get_today_weekday() not in notification_config["send_days"]:
        return

    # 如果通知配置中没有mail, 则不发送, 当前只支持邮件通知
    if "mail" not in notification_config["notification_types"]:
        return

<<<<<<< HEAD
    expired_at_before = get_expired_at(notification_config["expire_days_before"] * -1)
    expired_at_after = get_expired_at(notification_config["expire_days_after"])
=======
    expired_at_before = get_expired_at(notification_config["expire_days_before"])
    expired_at_after = get_expired_at(notification_config["expire_days_after"] * -1)
>>>>>>> aa9327de

    group_biz = GroupBiz()

    group_id_set, role_id_set = set(), set()  # 去重用

    # 查询有过期成员的用户组关系
<<<<<<< HEAD
    group_subjects = group_biz.list_group_subject_before_expired_at(expired_at_after)
=======
    group_subjects = group_biz.list_group_subject_before_expired_at(expired_at_before)
>>>>>>> aa9327de
    for gs in group_subjects:
        # role 只通知部门相关的权限续期
        if gs.subject.type == SubjectType.USER.value:
            continue

        # 判断过期时间是否在区间内
<<<<<<< HEAD
        if gs.expired_at < expired_at_before:
=======
        if gs.expired_at < expired_at_after:
>>>>>>> aa9327de
            continue

        _add_group_role_set(group_id_set, role_id_set, int(gs.group.id))

    # 查询人员模版过期的相关用户组
<<<<<<< HEAD
    qs = SubjectTemplateGroup.objects.filter(expired_at__range=(expired_at_before, expired_at_after))
=======
    qs = SubjectTemplateGroup.objects.filter(expired_at__range=(expired_at_after, expired_at_before))
>>>>>>> aa9327de
    paginator = Paginator(qs, 100)
    for i in paginator.page_range:
        for stg in paginator.page(i):
            _add_group_role_set(group_id_set, role_id_set, stg.group_id)

    # 生成子任务
    for role_id in role_id_set:
        SendRoleGroupExpireRemindMailTask().delay(role_id, expired_at_before, expired_at_after)


def _add_group_role_set(group_id_set: Set[int], role_id_set: Set[int], group_id: int):
    if group_id in group_id_set:
        return

    group_id_set.add(group_id)

    # 查询用户组对应的分级管理员
    relation = RoleRelatedObject.objects.filter(
        object_type=RoleRelatedObjectType.GROUP.value, object_id=group_id
    ).first()

    if not relation:
        return

    role_id_set.add(relation.role_id)


class ResourceInstance(BaseModel):
    system_id: str
    type: str
    id: str
    name: str


class BaseAuthScopeActionHandler(ABC):
    @abstractmethod
    def handle(self, system_id: str, action: Action, instance: ResourceInstance) -> Optional[AuthScopeAction]:
        pass


class DefaultAuthScopeActionHandler(BaseAuthScopeActionHandler):
    def handle(self, system_id: str, action: Action, instance: ResourceInstance) -> Optional[AuthScopeAction]:
        # 校验实例视图, 如果校验不过, 需要跳过, 避免错误数据
        for rrt in action.related_resource_types:
            for selection in rrt.instance_selections:
                if selection.match_path([PathResourceType(system_id=instance.system_id, id=instance.type)]):
                    break
            else:
                return None

        return AuthScopeAction.parse_obj(
            {
                "id": action.id,
                "resource_groups": [
                    {
                        "related_resource_types": [
                            {
                                "system_id": rrt.system_id,
                                "type": rrt.id,
                                "condition": [
                                    {
                                        "id": gen_uuid(),
                                        "instances": [
                                            {
                                                "type": instance.type,
                                                "path": [
                                                    [
                                                        {
                                                            "id": instance.id,
                                                            "name": instance.name,
                                                            "system_id": instance.system_id,
                                                            "type": instance.type,
                                                        }
                                                    ]
                                                ],
                                            }
                                        ],
                                        "attributes": [],
                                    }
                                ],
                            }
                            for rrt in action.related_resource_types
                        ]
                    }
                ],
            }
        )


class AnyAuthScopeActionHandler(BaseAuthScopeActionHandler):
    def handle(self, system_id: str, action: Action, instance: ResourceInstance) -> Optional[AuthScopeAction]:
        return AuthScopeAction.parse_obj(
            {
                "id": action.id,
                "resource_groups": [
                    {
                        "related_resource_types": [
                            {
                                "system_id": rrt.system_id,
                                "type": rrt.id,
                                "condition": [],
                            }
                            for rrt in action.related_resource_types
                        ]
                    }
                ],
            }
        )


class CmdbUnassignBizHostAuthScopeActionHandler(BaseAuthScopeActionHandler):

    resource_biz = ResourceBiz()

    def handle(self, system_id: str, action: Action, instance: ResourceInstance) -> Optional[AuthScopeAction]:
        return AuthScopeAction.parse_obj(
            {
                "id": action.id,
                "resource_groups": [
                    {
                        "related_resource_types": [
                            {
                                "system_id": instance.system_id,
                                "type": instance.type,
                                "condition": [
                                    {
                                        "id": gen_uuid(),
                                        "instances": [
                                            {
                                                "type": instance.type,
                                                "path": [
                                                    [
                                                        {
                                                            "id": instance.id,
                                                            "name": instance.name,
                                                            "system_id": instance.system_id,
                                                            "type": instance.type,
                                                        }
                                                    ]
                                                ],
                                            }
                                        ],
                                        "attributes": [],
                                    }
                                ],
                            },
                            {
                                "system_id": instance.system_id,
                                "type": "sys_resource_pool_directory",
                                "condition": [
                                    {
                                        "id": gen_uuid(),
                                        "instances": [
                                            {
                                                "type": "sys_resource_pool_directory",
                                                "path": [
                                                    [
                                                        {
                                                            "id": self._query_cmdb_sys_resource_pool_directory_id(
                                                                "空闲机"
                                                            ),
                                                            "name": "空闲机",
                                                            "system_id": instance.system_id,
                                                            "type": "sys_resource_pool_directory",
                                                        }
                                                    ]
                                                ],
                                            }
                                        ],
                                        "attributes": [],
                                    }
                                ],
                            },
                        ]
                    }
                ],
            }
        )

    def _query_cmdb_sys_resource_pool_directory_id(self, name: str) -> str:
        # 查询cmdb主机池id
        _, resources = self.resource_biz.search_instance_for_topology(
            "bk_cmdb", "sys_resource_pool_directory", name, []
        )
        for r in resources:
            if r.display_name == name:
                return r.id

        return "*"  # NOTE: 不应该出现的场景


class LogSpaceAuthScopeActionHandler(DefaultAuthScopeActionHandler):
    def handle(self, system_id: str, action: Action, instance: ResourceInstance) -> Optional[AuthScopeAction]:
        auth_scope_action = super().handle(system_id, action, instance)
        if auth_scope_action:
            return auth_scope_action

        space_instance = ResourceInstance(
            system_id="bk_monitorv3", type="space", id=instance.id, name="[业务] " + instance.name
        )
        return super().handle(system_id, action, space_instance)


class JobExecutePublicScriptAuthScopeActionHandler(BaseAuthScopeActionHandler):
    def handle(self, system_id: str, action: Action, instance: ResourceInstance) -> Optional[AuthScopeAction]:
        return AuthScopeAction.parse_obj(
            {
                "id": action.id,
                "resource_groups": [
                    {
                        "related_resource_types": [
                            {
                                "system_id": "bk_job",
                                "type": "public_script",
                                "condition": [],
                            },
                            {
                                "system_id": instance.system_id,
                                "type": "host",
                                "condition": [
                                    {
                                        "id": gen_uuid(),
                                        "instances": [
                                            {
                                                "type": instance.type,
                                                "path": [
                                                    [
                                                        {
                                                            "id": instance.id,
                                                            "name": instance.name,
                                                            "system_id": instance.system_id,
                                                            "type": instance.type,
                                                        }
                                                    ]
                                                ],
                                            }
                                        ],
                                        "attributes": [],
                                    }
                                ],
                            },
                        ]
                    }
                ],
            }
        )


class SopsCommonFlowCreateTaskAuthScopeActionHandler(BaseAuthScopeActionHandler):
    def handle(self, system_id: str, action: Action, instance: ResourceInstance) -> Optional[AuthScopeAction]:
        return AuthScopeAction.parse_obj(
            {
                "id": action.id,
                "resource_groups": [
                    {
                        "related_resource_types": [
                            {
                                "system_id": instance.system_id,
                                "type": "common_flow",
                                "condition": [],
                            },
                            {
                                "system_id": instance.system_id,
                                "type": instance.type,
                                "condition": [
                                    {
                                        "id": gen_uuid(),
                                        "instances": [
                                            {
                                                "type": instance.type,
                                                "path": [
                                                    [
                                                        {
                                                            "id": instance.id,
                                                            "name": instance.name,
                                                            "system_id": instance.system_id,
                                                            "type": instance.type,
                                                        }
                                                    ]
                                                ],
                                            }
                                        ],
                                        "attributes": [],
                                    }
                                ],
                            },
                        ]
                    }
                ],
            }
        )


class ActionWithoutResourceAuthScopeActionHandler(BaseAuthScopeActionHandler):
    def handle(self, system_id: str, action: Action, instance: ResourceInstance) -> Optional[AuthScopeAction]:
        return AuthScopeAction(id=action.id, resource_groups=ResourceGroupList(__root__=[]))


class AuthScopeActionGenerator:

    handler_map: Dict[Tuple[str, str], Type[BaseAuthScopeActionHandler]] = {
        ("bk_nodeman", "cloud_view"): AnyAuthScopeActionHandler,
        ("bk_cmdb", "unassign_biz_host"): CmdbUnassignBizHostAuthScopeActionHandler,
        ("bk_sops", "common_flow_view"): AnyAuthScopeActionHandler,
        ("bk_sops", "common_flow_create_task"): SopsCommonFlowCreateTaskAuthScopeActionHandler,
        ("bk_job", "execute_public_script"): JobExecutePublicScriptAuthScopeActionHandler,
    }

    def __init__(self, system_id: str, action: Action, instance: ResourceInstance) -> None:
        self._system_id = system_id
        self._action = action
        self._instance = instance

    def generate(self) -> Optional[AuthScopeAction]:
        handler = self._get_handler()
        return handler.handle(self._system_id, self._action, self._instance)

    def _get_handler(self) -> BaseAuthScopeActionHandler:
        if len(self._action.related_resource_types) == 0:
            return ActionWithoutResourceAuthScopeActionHandler()
        elif self._system_id in ["bk_log_search", "bk_monitorv3"]:
            return LogSpaceAuthScopeActionHandler()

        return self.handler_map.get((self._system_id, self._action.id), DefaultAuthScopeActionHandler)()


class InitBizGradeManagerTask(Task):
    name = "backend.apps.role.tasks.InitBizGradeManagerTask"

    biz = RoleBiz()
    role_check_biz = RoleCheckBiz()
    group_biz = GroupBiz()
    action_svc = ActionService()

    _exist_names: Set[str] = set()

    def run(self):
        if not settings.ENABLE_INIT_GRADE_MANAGER:
            return

        with gen_init_grade_manager_lock():
            biz_info = list_biz()
            biz_dict = {one["bk_biz_id"]: one for one in biz_info["info"]}

            projects = list_project()
            for project in projects:
                if project["bk_biz_id"] in biz_dict:
                    biz = biz_dict[project["bk_biz_id"]]

                    maintainers = (biz.get("bk_biz_maintainer") or "").split(",")  # 业务的负责人
                    viewers = list(
                        set(
                            (biz.get("bk_biz_developer") or "").split(",")
                            + (biz.get("bk_biz_productor") or "").split(",")
                            + (biz.get("bk_biz_tester") or "").split(",")
                        )
                    )  # 业务的查看人

                    self._create_grade_manager(project, maintainers, viewers)
                else:
                    logger.debug(
                        "init grade manager: bk_sops project [%s] biz_id [%d] not exists in bk_cmdb",
                        project["name"],
                        project["bk_biz_id"],
                    )

    def _create_grade_manager(self, project, maintainers, viewers):
        biz_name = project["name"]
        if biz_name in self._exist_names:
            return

        try:
            self.role_check_biz.check_grade_manager_unique_name(biz_name)
        except APIError:
            # 缓存结果
            self._exist_names.add(biz_name)
            return

        role_info = self._init_role_info(project, maintainers)

        role = self.biz.create_grade_manager(role_info, ADMIN_USER)

        # 创建用户组并授权
        self._create_groups(role, role_info, maintainers, viewers, biz_name)

        self._exist_names.add(biz_name)

    def _create_groups(self, role, role_info, maintainers, viewers, biz_name):
        expired_at = int(time.time()) + 6 * 30 * DAY_SECONDS  # 过期时间半年

        authorization_scopes = role_info.dict()["authorization_scopes"]
        for name_suffix in [ManagementGroupNameSuffixEnum.OPS.value, ManagementGroupNameSuffixEnum.READ.value]:
            description = "包含{}运维人员的权限".format(biz_name)
            if name_suffix == ManagementGroupNameSuffixEnum.READ.value:
                description = "仅包含{}各系统的查看权限".format(biz_name)

            members = maintainers if name_suffix == ManagementGroupNameSuffixEnum.OPS.value else viewers
            users = User.objects.filter(username__in=members)  # 筛选出已同步存在的用户
            group = self.group_biz.create_and_add_members(
                role,
                biz_name + name_suffix,
                description=description,
                creator=ADMIN_USER,
                subjects=[Subject.from_username(u.username) for u in users],
                expired_at=expired_at,  # 过期时间半年
            )

            templates = self._init_group_auth_info(authorization_scopes, name_suffix)
            self.group_biz.grant(role, group, templates, need_check=False)

    def _init_role_info(self, data, maintainers):
        """
        创建初始化分级管理员数据

        1. 遍历各个需要初始化的系统
        2. 查询系统的常用操作与系统的操作信息, 拼装出授权范围
        3. 返回role info
        """
        role_info = RoleInfoBean(
            name=data["name"],
            description="管理员可授予他人{}业务的权限".format(data["name"]),
            members=[RoleMember(username=username) for username in maintainers or [ADMIN_USER]],
            subject_scopes=[Subject(type="*", id="*")],
            authorization_scopes=[],
        )

        # 默认需要初始化的系统列表
        systems = settings.INIT_GRADE_MANAGER_SYSTEM_LIST
        bk_sops_system = "bk_sops"
        bk_cmdb_system = "bk_cmdb"
        for system_id in systems:
            if system_id == bk_sops_system:
                instance = ResourceInstance(
                    system_id=bk_sops_system, type="project", id=data["project_id"], name=data["name"]
                )
            else:
                instance = ResourceInstance(
                    system_id=bk_cmdb_system, type="biz", id=data["bk_biz_id"], name=data["name"]
                )

            # 生成系统的授权范围
            auth_scope = self._init_system_auth_scope(system_id, instance)

            # 组合授权范围
            if auth_scope.actions:
                role_info.authorization_scopes.append(auth_scope)

        return role_info

    def _init_system_auth_scope(self, system_id, instance):
        auth_scope = AuthScopeSystem(system_id=system_id, actions=[])

        # 1. 查询常用操作
        common_action = self.biz.get_common_action_by_name(system_id, ManagementCommonActionNameEnum.OPS.value)
        if not common_action:
            logger.debug(
                "init grade manager: system [%s] is not configured common action [%s]",
                system_id,
                ManagementCommonActionNameEnum.OPS.value,
            )
            return auth_scope

        # 2. 查询操作信息
        action_list = self.action_svc.new_action_list(system_id)

        # 3. 生成授权范围
        for action_id in common_action.action_ids:
            action = action_list.get(action_id)
            if not action:
                logger.debug(
                    "init grade manager: system [%s] action [%s] not exists in common action [%s]",
                    system_id,
                    action_id,
                    ManagementCommonActionNameEnum.OPS.value,
                )
                continue

            # 分发者模式
            auth_scope_action = AuthScopeActionGenerator(system_id, action, instance).generate()

            if auth_scope_action:
                auth_scope.actions.append(auth_scope_action)

        return auth_scope

    def _init_group_auth_info(self, authorization_scopes, name_suffix: str):
        templates = []
        for auth_scope in authorization_scopes:
            system_id = auth_scope["system_id"]
            actions = auth_scope["actions"]
            if name_suffix == ManagementGroupNameSuffixEnum.READ.value:
                common_action = self.biz.get_common_action_by_name(
                    system_id, ManagementCommonActionNameEnum.READ.value
                )
                if not common_action:
                    logger.debug(
                        "init grade manager: system [%s] is not configured common action [%s]",
                        system_id,
                        ManagementCommonActionNameEnum.READ.value,
                    )
                    continue

                actions = [a for a in actions if a["id"] in common_action.action_ids]

            policies = [PolicyBean.parse_obj(action) for action in actions]
            policy_list = PolicyBeanList(
                system_id=system_id,
                policies=policies,
                need_fill_empty_fields=True,  # 填充相关字段
            )

            template = GroupTemplateGrantBean(
                system_id=system_id,
                template_id=0,  # 自定义权限template_id为0
                policies=policy_list.policies,
            )

            templates.append(template)

        return templates


current_app.tasks.register(InitBizGradeManagerTask())


class AuthScopeMerger:
    """
    授权范围合并
    """

    def __init__(
        self, old_authorization_scopes: List[AuthScopeSystem], new_authorization_scopes: List[AuthScopeSystem]
    ):
        self._old_authorization_scopes = old_authorization_scopes
        self._new_authorization_scopes = new_authorization_scopes

    def merge(self) -> List[AuthScopeSystem]:
        """
        合并两个授权范围
        """

        # 合并相同系统的操作
        new_auth_scope_dict = {one.system_id: one for one in self._new_authorization_scopes}
        for one in self._old_authorization_scopes:
            if one.system_id in new_auth_scope_dict:
                self._merge_system_auth_scope(one, new_auth_scope_dict[one.system_id])

        # 如果有新的系统直接加入
        old_auth_scope_dict = {one.system_id: one for one in self._old_authorization_scopes}
        for one in self._new_authorization_scopes:
            if one.system_id not in old_auth_scope_dict:
                self._old_authorization_scopes.append(one)

        return self._old_authorization_scopes

    def _merge_system_auth_scope(self, old_auth_scope: AuthScopeSystem, new_auth_scope: AuthScopeSystem):
        """
        合并两个授权范围
        """
        assert old_auth_scope.system_id == new_auth_scope.system_id

        new_action_scope_dict = {one.id: one for one in new_auth_scope.actions}
        for one in old_auth_scope.actions:
            if one.id in new_action_scope_dict:
                self._merge_action_auth_scope(one, new_action_scope_dict[one.id])

        old_action_scope_dict = {one.id: one for one in old_auth_scope.actions}
        for one in new_auth_scope.actions:
            if one.id not in old_action_scope_dict:
                old_auth_scope.actions.append(one)

    def _merge_action_auth_scope(self, old_action_scope: AuthScopeAction, new_action_scope: AuthScopeAction):
        """
        合并两个授权范围
        """
        assert old_action_scope.id == new_action_scope.id

        old_resource_group_list = ResourceGroupBeanList.parse_obj(old_action_scope.resource_groups)
        new_resource_group_list = ResourceGroupBeanList.parse_obj(new_action_scope.resource_groups)

        old_resource_group_list += new_resource_group_list

        old_action_scope.resource_groups = ResourceGroupList.parse_obj(old_resource_group_list.dict())


class InitBcsProjectManagerTask(InitBizGradeManagerTask):
    """
    BCS初始化

    1. 初始化BCS项目的二级管理员
    2. 初始化BCS项目对应业务的一级管理员
    3. 初始化BCS项目对应的用户组并授权
    """

    name = "backend.apps.role.tasks.InitBcsProjectManagerTask"

    _exist_names: Set[str] = set()

    def run(self):
        if not settings.ENABLE_INIT_BCS_PROJECT_MANAGER:
            return

        with gen_bcs_manager_lock():
            biz_info = list_biz()
            biz_dict = {one["bk_biz_id"]: one for one in biz_info["info"]}

            projects = list_project_for_iam()
            for project in projects:
                if int(project["businessID"]) in biz_dict:
                    biz = biz_dict[int(project["businessID"])]

                    self._create_bcs_manager(project, biz)
                else:
                    logger.debug(
                        "init bcs manager: bk_bcs_app project [%s] biz_id [%s] not exists in bk_cmdb",
                        project["name"],
                        project["businessID"],
                    )

    def _create_bcs_manager(self, project, biz_info):
        project_name = project["name"]
        if project_name in self._exist_names:
            return

        # 查询是否存在该项目的二级管理员
        subset_manager_name = "BCS-" + project_name
        subset_manager = Role.objects.filter(name=subset_manager_name, type=RoleType.SUBSET_MANAGER.value).first()
        if subset_manager:
            self._exist_names.add(project_name)
            return

        # 生成二级管理员管理范围数据
        auth_scopes = self._init_project_auth_scope(project)

        maintainers = (biz_info.get("bk_biz_maintainer") or "").split(",")  # 业务的负责人
        viewers = list(
            set(
                (biz_info.get("bk_biz_developer") or "").split(",")
                + (biz_info.get("bk_biz_productor") or "").split(",")
                + (biz_info.get("bk_biz_tester") or "").split(",")
            )
        )  # 业务的查看人

        # 查询项目对应业务的一级管理员
        grade_manager_name = biz_info["bk_biz_name"]
        grade_manager = Role.objects.filter(name=grade_manager_name, type=RoleType.GRADE_MANAGER.value).first()

        if not grade_manager:
            # 创建一级管理员
            grade_manager_info = RoleInfoBean(
                name=grade_manager_name,
                description="管理员可授予他人{}业务的权限".format(grade_manager_name),
                members=[RoleMember(username=username) for username in maintainers or [ADMIN_USER]],
                subject_scopes=[Subject(type="*", id="*")],
                authorization_scopes=auth_scopes,
            )
            grade_manager = self.biz.create_grade_manager(grade_manager_info, ADMIN_USER)
        else:
            # 更新一级管理员的授权范围
            grade_manager_auth_scopes = self.biz.svc.list_auth_scope(grade_manager.id)
            grade_manager_auth_scopes = AuthScopeMerger(
                grade_manager_auth_scopes, auth_scopes
            ).merge()  # 合并分级管理员原来的范围与新增的项目的范围
            self.biz.svc.update_role_auth_scope(grade_manager.id, grade_manager_auth_scopes)

        # 创建二级管理员
        subset_manager_info = RoleInfoBean(
            name=subset_manager_name,
            description="管理员可授予他人{}BCS项目的权限".format(subset_manager_name),
            type=RoleType.SUBSET_MANAGER.value,
            members=[RoleMember(username=username) for username in maintainers or [ADMIN_USER]],
            subject_scopes=[Subject(type="*", id="*")],
            authorization_scopes=auth_scopes,
        )
        subset_manager = self.biz.create_subset_manager(grade_manager, subset_manager_info, ADMIN_USER)

        # 创建二级管理员对应的用户组
        self._create_groups(subset_manager, subset_manager_info, maintainers, viewers, project_name)

        self._exist_names.add(project_name)

    def _init_project_auth_scope(self, data):
        """
        初始化项目的授权范围
        """
        auth_scopes = []

        # 默认需要初始化的系统列表
        systems = ["bk_bcs_app", "bk_log_search", "bk_monitorv3"]
        for system_id in systems:
            if system_id == "bk_bcs_app":
                instance = ResourceInstance(
                    system_id=system_id,
                    type="project",
                    id=data["projectID"],
                    name=data["name"],
                )
            else:
                instance = ResourceInstance(
                    system_id="bk_monitorv3", type="space", id=data["bkmSpaceBizID"], name=data["bkmSpaceName"]
                )

            auth_scope = self._init_system_auth_scope(system_id, instance)

            # 组合授权范围
            if auth_scope.actions:
                auth_scopes.append(auth_scope)

        return auth_scopes

    def _create_groups(self, role, role_info, maintainers, viewers, project_name):
        expired_at = int(time.time()) + 6 * 30 * DAY_SECONDS  # 过期时间半年

        authorization_scopes = role_info.dict()["authorization_scopes"]
        for name_suffix in [ManagementGroupNameSuffixEnum.OPS.value, ManagementGroupNameSuffixEnum.READ.value]:
            description = "包含{}项目的容器、监控、日志系统的运维权限".format(project_name)
            if name_suffix == ManagementGroupNameSuffixEnum.READ.value:
                description = "仅包含{}项目的容器、监控、日志系统的只读权限".format(project_name)

            members = maintainers if name_suffix == ManagementGroupNameSuffixEnum.OPS.value else viewers
            users = User.objects.filter(username__in=members)  # 筛选出已同步存在的用户
            group = self.group_biz.create_and_add_members(
                role,
                "BCS-{}-{}".format(project_name, name_suffix),
                description=description,
                creator=ADMIN_USER,
                subjects=[Subject.from_username(u.username) for u in users],
                expired_at=expired_at,  # 过期时间半年
            )

            templates = self._init_group_auth_info(authorization_scopes, name_suffix)
            self.group_biz.grant(role, group, templates, need_check=False)


current_app.tasks.register(InitBcsProjectManagerTask())


@shared_task(ignore_result=True)
def sync_subset_manager_subject_scope(role_id: int):
    RoleBiz().sync_subset_manager_subject_scope(role_id)<|MERGE_RESOLUTION|>--- conflicted
+++ resolved
@@ -103,22 +103,14 @@
         group_members = []
 
         # 需要查询用户组已过期的成员
-<<<<<<< HEAD
-        group_subjects = self.group_biz.list_group_subject_before_expired_at_by_ids(group_ids, expired_at_after)
-=======
         group_subjects = self.group_biz.list_group_subject_before_expired_at_by_ids(group_ids, expired_at_before)
->>>>>>> aa9327de
         for gs in group_subjects:
             # role 只通知部门相关的权限续期
             if gs.subject.type == SubjectType.USER.value:
                 continue
 
             # 判断过期时间是否在区间内
-<<<<<<< HEAD
-            if gs.expired_at < expired_at_before:
-=======
             if gs.expired_at < expired_at_after:
->>>>>>> aa9327de
                 continue
 
             group_members.append(
@@ -147,11 +139,7 @@
 
         # 查询有人员模版过期的用户组
         qs = SubjectTemplateGroup.objects.filter(
-<<<<<<< HEAD
-            expired_at__range=(expired_at_before, expired_at_after), group_id__in=group_ids
-=======
             expired_at__range=(expired_at_after, expired_at_before), group_id__in=group_ids
->>>>>>> aa9327de
         )
         for s in qs:
             group_members.append(
@@ -224,45 +212,28 @@
     if "mail" not in notification_config["notification_types"]:
         return
 
-<<<<<<< HEAD
-    expired_at_before = get_expired_at(notification_config["expire_days_before"] * -1)
-    expired_at_after = get_expired_at(notification_config["expire_days_after"])
-=======
     expired_at_before = get_expired_at(notification_config["expire_days_before"])
     expired_at_after = get_expired_at(notification_config["expire_days_after"] * -1)
->>>>>>> aa9327de
 
     group_biz = GroupBiz()
 
     group_id_set, role_id_set = set(), set()  # 去重用
 
     # 查询有过期成员的用户组关系
-<<<<<<< HEAD
-    group_subjects = group_biz.list_group_subject_before_expired_at(expired_at_after)
-=======
     group_subjects = group_biz.list_group_subject_before_expired_at(expired_at_before)
->>>>>>> aa9327de
     for gs in group_subjects:
         # role 只通知部门相关的权限续期
         if gs.subject.type == SubjectType.USER.value:
             continue
 
         # 判断过期时间是否在区间内
-<<<<<<< HEAD
-        if gs.expired_at < expired_at_before:
-=======
         if gs.expired_at < expired_at_after:
->>>>>>> aa9327de
             continue
 
         _add_group_role_set(group_id_set, role_id_set, int(gs.group.id))
 
     # 查询人员模版过期的相关用户组
-<<<<<<< HEAD
-    qs = SubjectTemplateGroup.objects.filter(expired_at__range=(expired_at_before, expired_at_after))
-=======
     qs = SubjectTemplateGroup.objects.filter(expired_at__range=(expired_at_after, expired_at_before))
->>>>>>> aa9327de
     paginator = Paginator(qs, 100)
     for i in paginator.page_range:
         for stg in paginator.page(i):

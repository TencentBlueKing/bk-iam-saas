--- conflicted
+++ resolved
@@ -1080,21 +1080,14 @@
         tags=["group"],
     )
     def list(self, request, *args, **kwargs):
-<<<<<<< HEAD
-        group = self.get_object()
-=======
         group = get_object_or_404(self.queryset, pk=kwargs["id"])
->>>>>>> ef079f2c
 
         # 查询用户组拥有的权限模板
         subject_template_ids = list(
             SubjectTemplateGroup.objects.filter(group_id=group.id).values("template_id", "expired_at")
         )
         queryset = SubjectTemplate.objects.filter(id__in=[one["template_id"] for one in subject_template_ids])
-<<<<<<< HEAD
-=======
         queryset = self.filter_queryset(queryset)
->>>>>>> ef079f2c
 
         page = self.paginate_queryset(queryset)
         serializer = GroupSubjectTemplateListSLZ(

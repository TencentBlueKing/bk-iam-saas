--- conflicted
+++ resolved
@@ -201,13 +201,8 @@
 
         # 对于申请创建分级管理员
         if obj.type in [
-<<<<<<< HEAD
-            ApplicationTypeEnum.CREATE_GRADE_MANAGER.value,
-            ApplicationTypeEnum.UPDATE_GRADE_MANAGER.value,
-=======
             ApplicationType.CREATE_GRADE_MANAGER.value,
             ApplicationType.UPDATE_GRADE_MANAGER.value,
->>>>>>> d07ba8e7
         ]:
             # 兼容老数据，老数据只有system_id，而不是完整的system
             # 授权范围处理
@@ -252,10 +247,7 @@
 class GroupApplicationSLZ(ExpiredAtSLZ, ReasonSLZ):
     groups = serializers.ListField(label="加入的用户组", child=ApplicationGroupInfoSLZ(label="用户组"), allow_empty=False)
     source_system_id = serializers.CharField(label="系统ID", allow_blank=True, required=False, default="")
-<<<<<<< HEAD
-=======
     applicants = serializers.ListField(label="权限获得者", child=ApplicantSLZ("获得者"), required=False, default=list)
->>>>>>> d07ba8e7
 
 
 class GradeManagerCreatedApplicationSLZ(GradeMangerCreateSLZ, ReasonSLZ):

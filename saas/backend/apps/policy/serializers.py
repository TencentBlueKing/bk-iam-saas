--- conflicted
+++ resolved
@@ -101,11 +101,6 @@
         return data
 
 
-<<<<<<< HEAD
-class ResourceGroupSLZ(serializers.Serializer):
-    id = serializers.CharField(label="ID", allow_blank=True)
-    related_resource_types = serializers.ListField(label="资源类型条件", child=ResourceTypeSLZ(label="资源类型"))
-=======
 class EnvConditionValueSLZ(serializers.Serializer):
     name = serializers.CharField(label="显示名称", required=False, allow_blank=True, default="")
     value = ValueFiled(label="环境属性值")
@@ -217,7 +212,6 @@
     environments = serializers.ListField(
         label="环境属性条件", child=EnvironmentSLZ(label="环境属性条件"), allow_empty=True, required=False, default=list
     )
->>>>>>> e6f28858
 
     def validate(self, data):
         """
@@ -226,8 +220,6 @@
         if not isinstance(data["id"], str) or not data["id"]:
             data["id"] = gen_uuid()
 
-<<<<<<< HEAD
-=======
         # validate environment
         for e in data["environments"]:
             if e["type"] not in ENV_TYPE_SLZ_MAP:
@@ -235,7 +227,6 @@
 
             slz = ENV_TYPE_SLZ_MAP[e["type"]](data=e)
             slz.is_valid(raise_exception=True)
->>>>>>> e6f28858
         return data
 
 
@@ -249,8 +240,6 @@
     expired_at = serializers.IntegerField(label="过期时间", max_value=PERMANENT_SECONDS)
     expired_display = serializers.CharField()
     resource_groups = serializers.ListField(label="资源条件组", child=ResourceGroupSLZ(label="资源条件组"))
-<<<<<<< HEAD
-=======
 
     def validate(self, data):
         # 校验一个policy中不能存在多个不同的时区环境属性
@@ -272,7 +261,6 @@
             )
 
         return data
->>>>>>> e6f28858
 
 
 class PolicySystemSLZ(serializers.Serializer):

--- conflicted
+++ resolved
@@ -143,20 +143,7 @@
 
         subject = SvcSubject(type=SubjectType.USER.value, id=request.user.username)
 
-<<<<<<< HEAD
-        permission_logger.info(
-            "subject type=%s, id=%s policy %s deleted partial by user %s",
-            subject.type,
-            subject.id,
-            policy_id,
-            request.user.username,
-        )
-
         system_id = self.policy_query_biz.get_policy_system_by_id(subject, policy_id)
-=======
-        # 为避免需要忽略的变量与国际化翻译变量"_"冲突，所以使用"__"
-        system_id, __ = self.policy_query_biz.get_system_policy(subject, policy_id)
->>>>>>> 95f332cc
         update_policy = self.policy_operation_biz.delete_partial(
             system_id,
             subject,
@@ -190,21 +177,7 @@
         resource_group_id = kwargs["resource_group_id"]
         subject = SvcSubject(type=SubjectType.USER.value, id=request.user.username)
 
-<<<<<<< HEAD
-        permission_logger.info(
-            "subject type=%s, id=%s policy %s delete via resource_group_id, by user %s",
-            subject.type,
-            subject.id,
-            policy_id,
-            resource_group_id,
-            request.user.username,
-        )
-
         system_id = self.policy_query_biz.get_policy_system_by_id(subject, policy_id)
-=======
-        # 为避免需要忽略的变量与国际化翻译变量"_"冲突，所以使用"__"
-        system_id, __ = self.policy_query_biz.get_system_policy(subject, policy_id)
->>>>>>> 95f332cc
         # 删除权限
         update_policy = self.policy_operation_biz.delete_by_resource_group_id(
             system_id, subject, policy_id, resource_group_id

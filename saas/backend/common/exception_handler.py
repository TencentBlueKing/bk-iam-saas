--- conflicted
+++ resolved
@@ -14,11 +14,8 @@
 from typing import Optional
 
 from blue_krill.web.std_error import APIError
-<<<<<<< HEAD
 from django.conf import settings
-=======
 from django.http.response import Http404
->>>>>>> dff69f7a
 from rest_framework import status
 from rest_framework.exceptions import (
     AuthenticationFailed,

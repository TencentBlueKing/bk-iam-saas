# -*- coding: utf-8 -*-
"""
TencentBlueKing is pleased to support the open source community by making 蓝鲸智云-权限中心(BlueKing-IAM) available.
Copyright (C) 2017-2021 THL A29 Limited, a Tencent company. All rights reserved.
Licensed under the MIT License (the "License"); you may not use this file except in compliance with the License.
You may obtain a copy of the License at http://opensource.org/licenses/MIT
Unless required by applicable law or agreed to in writing, software distributed under the License is distributed on
an "AS IS" BASIS, WITHOUT WARRANTIES OR CONDITIONS OF ANY KIND, either express or implied. See the License for the
specific language governing permissions and limitations under the License.
"""
from typing import List, Union

from pydantic import BaseModel

from backend.service.constants import SubjectType


class Subject(BaseModel):
    type: str
    id: str

    def __hash__(self):
        return hash((self.type, self.id))

    def __eq__(self, other):
        return self.type == other.type and self.id == other.id

    @classmethod
    def from_username(cls, username: str) -> "Subject":
        return cls(type=SubjectType.USER.value, id=username)

    @classmethod
    def from_group_id(cls, group_id: Union[int, str]) -> "Subject":
        return cls(type=SubjectType.GROUP.value, id=str(group_id))

    @classmethod
    def from_department_id(cls, department_id: Union[int, str]) -> "Subject":
        return cls(type=SubjectType.DEPARTMENT.value, id=str(department_id))

    @classmethod
    def from_usernames(cls, usernames: str) -> List["Subject"]:
<<<<<<< HEAD
        return [cls.from_username(username) for username in usernames]
=======
        return [cls.from_username(username) for username in usernames]


class Applicant(Subject):
    """
    权限申请人
    """

    display_name: str
>>>>>>> d07ba8e7
<|MERGE_RESOLUTION|>--- conflicted
+++ resolved
@@ -39,9 +39,6 @@
 
     @classmethod
     def from_usernames(cls, usernames: str) -> List["Subject"]:
-<<<<<<< HEAD
-        return [cls.from_username(username) for username in usernames]
-=======
         return [cls.from_username(username) for username in usernames]
 
 
@@ -50,5 +47,4 @@
     权限申请人
     """
 
-    display_name: str
->>>>>>> d07ba8e7
+    display_name: str
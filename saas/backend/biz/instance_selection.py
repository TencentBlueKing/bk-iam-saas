# -*- coding: utf-8 -*-
"""
TencentBlueKing is pleased to support the open source community by making 蓝鲸智云-权限中心(BlueKing-IAM) available.
Copyright (C) 2017-2021 THL A29 Limited, a Tencent company. All rights reserved.
Licensed under the MIT License (the "License"); you may not use this file except in compliance with the License.
You may obtain a copy of the License at http://opensource.org/licenses/MIT
Unless required by applicable law or agreed to in writing, software distributed under the License is distributed on
an "AS IS" BASIS, WITHOUT WARRANTIES OR CONDITIONS OF ANY KIND, either express or implied. See the License for the
specific language governing permissions and limitations under the License.
"""
from typing import List

from pydantic import BaseModel
from pydantic.tools import parse_obj_as

from backend.service.instance_selection import InstanceSelectionService
from backend.service.models.instance_selection import ChainNode, InstanceSelection, PathResourceType
from backend.service.resource_type import ResourceTypeService


class PathResourceTypeBean(PathResourceType):
    pass


class ChainNodeBean(ChainNode):
    name: str = ""
    name_en: str = ""


class BaseInstanceSelection(BaseModel):
    resource_type_chain: List[ChainNodeBean]

    def get_chain_system_set(self):
        return {node.system_id for node in self.resource_type_chain}


# NOTE: 这里存在system_id / ignore_iam_path, 用于上层业务
class InstanceSelectionBean(BaseInstanceSelection, InstanceSelection):
    """
    业务层实例视图数据定义
    继承Service里InstanceSelection的所有字段和方法，但是resource_type_chain不一样多了一些字段和方法，所以这里继承的顺序必须是先
    BaseInstanceSelection，后InstanceSelection
    """

    def match_path(self, path: List[PathResourceTypeBean]) -> bool:
        """匹配实例的链路是否与实例的链路是否一致"""
        return super().match_path(parse_obj_as(List[PathResourceType], path))

    def list_match_path_system_id(self, path: List[PathResourceTypeBean]) -> List[str]:
        """
        获取path匹配的system_id列表, 用于填充path缺失的system_id
        """
        return super().list_match_path_system_id(parse_obj_as(List[PathResourceType], path))


# NOTE: 原始注册的实例视图, 此时未被引用, 无需system_id/ignore_iam_path
class RawInstanceSelectionBean(BaseInstanceSelection):
    id: str
    name: str
    name_en: str
    is_dynamic: bool


class InstanceSelectionList:
    def __init__(self, selections) -> None:  # Tuple[BizInstanceSelection, BizRawInstanceSelection]
        self.selections = selections

    def _list_system_id(self):
        """
        获取所有视图节点的system_id
        """
<<<<<<< HEAD
        return list(
            set.union(*[selection.get_chain_system_set() for selection in self.selections])
            if self.selections
            else set()
        )
=======
        if not self.selections:
            return []

        return list(set.union(*[selection.get_chain_system_set() for selection in self.selections]))
>>>>>>> 9aaf091c

    def fill_chain_node_name(self):
        """
        填充视图节点的name
        """
        system_ids = self._list_system_id()
        name_provider = ResourceTypeService().get_resource_type_dict(system_ids)

        for selection in self.selections:
            for node in selection.resource_type_chain:
                node.name, node.name_en = name_provider.get_name(node.system_id, node.id)


class InstanceSelectionBiz:
    svc = InstanceSelectionService()

    def list_by_action_resource_type(
        self, system_id: str, action_id: str, resource_type_system_id: str, resource_type_id: str
    ) -> List[InstanceSelectionBean]:
        """
        获取操作关联资源类型的实例视图列表
        用于前端展示
        """
        selections = self.svc.list_by_action_resource_type(
            system_id, action_id, resource_type_system_id, resource_type_id
        )
        if not selections:
            return []

        biz_selections = parse_obj_as(List[InstanceSelectionBean], selections)
        return self._fill_chain_node_name(biz_selections)

    def list_raw_by_system(self, system_id: str) -> List[RawInstanceSelectionBean]:
        """
        model builder 获取注册模型的实例视图
        """
        selections = self.svc.list_raw_by_system(system_id)
        biz_selections = parse_obj_as(List[RawInstanceSelectionBean], selections)
        return self._fill_chain_node_name(biz_selections)

    def _fill_chain_node_name(self, biz_selections):
        selection_list = InstanceSelectionList(biz_selections)
        selection_list.fill_chain_node_name()
        return selection_list.selections<|MERGE_RESOLUTION|>--- conflicted
+++ resolved
@@ -69,18 +69,10 @@
         """
         获取所有视图节点的system_id
         """
-<<<<<<< HEAD
-        return list(
-            set.union(*[selection.get_chain_system_set() for selection in self.selections])
-            if self.selections
-            else set()
-        )
-=======
         if not self.selections:
             return []
 
         return list(set.union(*[selection.get_chain_system_set() for selection in self.selections]))
->>>>>>> 9aaf091c
 
     def fill_chain_node_name(self):
         """

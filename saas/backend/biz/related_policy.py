# -*- coding: utf-8 -*-
"""
TencentBlueKing is pleased to support the open source community by making 蓝鲸智云-权限中心(BlueKing-IAM) available.
Copyright (C) 2017-2021 THL A29 Limited, a Tencent company. All rights reserved.
Licensed under the MIT License (the "License"); you may not use this file except in compliance with the License.
You may obtain a copy of the License at http://opensource.org/licenses/MIT
Unless required by applicable law or agreed to in writing, software distributed under the License is distributed on
an "AS IS" BASIS, WITHOUT WARRANTIES OR CONDITIONS OF ANY KIND, either express or implied. See the License for the
specific language governing permissions and limitations under the License.
"""
from copy import deepcopy
from typing import List, Optional

from backend.biz.policy import (
    ConditionBean,
    PathNodeBean,
    PathNodeBeanList,
    PolicyBean,
    RelatedResourceBean,
    ResourceGroupBean,
    group_paths,
)
from backend.service.action import ActionService
from backend.service.constants import SelectionMode
from backend.service.models import Action, InstanceSelection, RelatedResourceType
from backend.service.models.instance_selection import PathResourceType
from backend.util.uuid import gen_uuid


class RelatedPolicyBiz:
    """
    依赖操作
    """

    action_svc = ActionService()

    def create_related_policies(self, system_id: str, policy: PolicyBean) -> List[PolicyBean]:
        """
        创建权限的依赖权限
        """
        action_list = self.action_svc.new_action_list(system_id)
        action = action_list.get(policy.action_id)
        if not action or not action.related_actions:
            return []

        # 遍历操作依赖的操作, 生成依赖操作权限
        related_policies: List[PolicyBean] = []
        for _id in action.related_actions:
            related_action = action_list.get(_id)
            if not related_action:
                continue

            related_policy = self._create_related_policy(policy, related_action)
            if related_policy:
                related_policies.append(related_policy)

        for p in related_policies:
            p.set_expired_at(policy.expired_at)

        return related_policies

    def _create_related_policy(self, policy: PolicyBean, action: Action) -> Optional[PolicyBean]:
        """
        创建单个依赖操作的权限

        1. 不支持关联多个资源类型的依赖操作
        2. 依赖操作不关联资源类型, 直接创建权限
        3. 申请操作不关联资源类型, 依赖操作关联资源类型, 不支持
        4. 申请操作与依赖操作存在相同类型的关联资源类型
            1. 申请的操作是任意, 创建任意的依赖操作权限
            2. 申请的操作不是任意, 使用类型相同规则匹配依赖操作的实例视图, 创建出筛选出来的权限
        5. 申请操作与依赖操作不存在相同的关联资源类型
            使用非相同类型的实例视图匹配规则, 创建出筛选出来的权限
        """

        # 依赖操作关联的资源类型不能有多个
        if len(action.related_resource_types) > 1:
            return None

        # 依赖操作未关联资源类型, 直接创建
        if len(action.related_resource_types) == 0:
            return PolicyBean(action_id=action.id, related_resource_types=[], expired_at=policy.expired_at)

        # 申请的操作不关联资源类型, 依赖操作关联了资源类型, 不产生依赖操作权限
        if len(policy.resource_groups) == 0:
            return None

        # 申请操作关联的资源类型与依赖操作关联的资源类型相同
        action_rrt = action.related_resource_types[0]
<<<<<<< HEAD
        # NOTE: 对于只关联一种资源类型的操作, 这里默认只有一组resource_group
        for rrt in policy.resource_groups[0].related_resource_types:
            if rrt.type == action_rrt.id and rrt.system_id == action_rrt.system_id:
                # 如果申请操作时任意, 创建任意的依赖操作
                if len(rrt.condition) == 0:
                    return PolicyBean(
                        action_id=action.id,
                        expired_at=policy.expired_at,
                        resource_groups=[ResourceGroupBean(id=gen_uuid(), related_resource_types=[deepcopy(rrt)])],
                    )

                # 遍历申请的操作的实例拓扑, 匹配依赖操作的实例视图
                new_rrt = self._filter_condition_of_same_type(rrt, action_rrt)
                if new_rrt:
                    return PolicyBean(
                        action_id=action.id,
                        expired_at=policy.expired_at,
                        resource_groups=[ResourceGroupBean(id=gen_uuid(), related_resource_types=[new_rrt])],
                    )
=======

        new_rrt_list = []  # 遍历所有的resource_group后生成的用于创建关联操作policy的

        for rg in policy.resource_groups:
            # NOTE 有环境属性的资源组不能生成依赖操作
            if len(rg.environments) != 0:
                continue

            if self._has_same_type(policy, action_rrt):
                # 如果有相同的资源类型
                for rrt in rg.related_resource_types:
                    if rrt.type != action_rrt.id or rrt.system_id != action_rrt.system_id:
                        continue

                    # 如果申请操作时任意, 创建任意的依赖操作
                    if len(rrt.condition) == 0:
                        new_rrt_list.append(deepcopy(rrt))
                        continue

                    new_rrt = self._filter_condition_of_same_type(rrt, action_rrt)
                    if new_rrt:
                        new_rrt_list.append(new_rrt)
            else:
                new_rrt = self._filter_condition_of_different_type(rg.related_resource_types, action_rrt)
                if new_rrt:
                    new_rrt_list.append(new_rrt)
>>>>>>> e6f28858

        if not new_rrt_list:
            return None

<<<<<<< HEAD
        # 申请操作关联的资源类型与依赖操作关联的资源类型不同
        new_rrt = self._filter_condition_of_different_type(
            policy.resource_groups[0].related_resource_types, action_rrt
        )
        if new_rrt:
            return PolicyBean(
                action_id=action.id,
                resource_groups=[ResourceGroupBean(id=gen_uuid(), related_resource_types=[new_rrt])],
                expired_at=policy.expired_at,
            )
=======
        rg = ResourceGroupBean(id=gen_uuid(), related_resource_types=[new_rrt_list[0]])
        for new_rrt in new_rrt_list[1:]:
            rg.add_related_resource_types([new_rrt])
>>>>>>> e6f28858

        return PolicyBean(
            action_id=action.id,
            resource_groups=[rg],
            expired_at=policy.expired_at,
        )

    def _has_same_type(self, policy: PolicyBean, action_rrt: RelatedResourceType) -> bool:
        for rt in policy.list_thin_resource_type():
            if rt.system_id == action_rrt.system_id and rt.type == action_rrt.id:
                return True

        return False

    def _filter_condition_of_different_type(
        self, policy_rrts: List[RelatedResourceBean], action_rrt: RelatedResourceType
    ) -> Optional[RelatedResourceBean]:
        """
        不同资源类型, 条件筛选

        1. 不支持属性选择
        2. 只支持不带属性的条件(只有拓扑)
        3. 使用操作类型的实例视图前缀匹配拓扑链路
        4. 如果申请操作关联多个资源类型
            取多个资源类型筛选出来的条件中的并集, 即多个资源类型筛选的拓扑需要同时满足依赖操作的实例视图
        """
        # 如果操作的类型选择是attribute, 不同的资源类型, 不支持
        if action_rrt.selection_mode == SelectionMode.ATTRIBUTE.value:
            return None

        rrt_conditions: List[List[ConditionBean]] = []
        for policy_rrt in policy_rrts:
            conditions: List[ConditionBean] = []

            # 筛选出只有实例的条件
            for c in policy_rrt.condition:
                if c.has_no_attributes():
                    conditions.append(deepcopy(c))

            if not conditions:
                return None

            # 使用操作的实例视图筛选合格条件
            conditions = self._filter_condition_of_different_type_by_instance_selection(
                conditions, action_rrt.instance_selections
            )

            if not conditions:
                return None

            rrt_conditions.append(conditions)

        # policy只关联了一个资源类型
        if len(rrt_conditions) == 1:
            return RelatedResourceBean(system_id=action_rrt.system_id, type=action_rrt.id, condition=rrt_conditions[0])

        # policy关联了多个资源类型, 需要取多个资源类型条件的交集
        conditions = self._merge_multi_conditions(rrt_conditions)
        if conditions:
            return RelatedResourceBean(system_id=action_rrt.system_id, type=action_rrt.id, condition=conditions)

        return None

    def _filter_condition_of_different_type_by_instance_selection(
        self, conditions: List[ConditionBean], instance_selections: List[InstanceSelection]
    ) -> List[ConditionBean]:
        """
        资源类型不相同, 筛选依赖操作的条件

        条件中只有实例的条件
        """
        if not instance_selections:
            return []

        checked_path: List[List[PathNodeBean]] = []  # 筛选过的拓扑
        path_set = set()  # 用于去重

        # 对实例视图排序, 长的放前面
        sorted_selections = sorted(instance_selections, key=lambda i: len(i.resource_type_chain), reverse=True)
        for c in conditions:
            for i in c.instances:
                # 遍历所有拓扑链路, 检查是否满足实例视图
                for p in i.path:
                    new_path = self._check_path_by_instance_selection(p, sorted_selections)
                    if not new_path:
                        continue

                    tp = self._translate_path(new_path)
                    if tp in path_set:  # 判断是否重复
                        continue

                    checked_path.append(new_path)
                    path_set.add(self._translate_path(new_path))

        if not checked_path:
            return []

        # 重新分组
        new_instances = group_paths([PathNodeBeanList(one).dict() for one in checked_path])
        return [ConditionBean(**{"id": gen_uuid(), "instances": new_instances, "attributes": []})]

    @staticmethod
    def _translate_path(path: List[PathNodeBean]) -> str:
        return "/".join(["{},{},{}".format(node.system_id, node.type, node.id) for node in path])

    def _merge_multi_conditions(self, rrt_conditions: List[List[ConditionBean]]) -> List[ConditionBean]:
        """
        申请的操关联多个资源类型时, 产生的依赖操作的条件必须同时产生的条件的交集
        """
        rrt_path_sets: List[set] = []
        for conditions in rrt_conditions:
            path_set = set()
            for c in conditions:
                for i in c.instances:
                    for p in i.path:
                        path_set.add(self._translate_path(p))
            rrt_path_sets.append(path_set)

        # 取并集
        intersection = rrt_path_sets[0].intersection(*rrt_path_sets[1:])
        if not intersection:
            return []

        new_conditions: List[ConditionBean] = []
        for c in rrt_conditions[0]:
            new_instances = []
            for i in c.instances:
                new_paths = []
                for p in i.path:
                    if self._translate_path(p) in intersection:
                        new_paths.append(p)

                # 只保留有path的instance
                if new_paths:
                    new_instance = deepcopy(i)
                    new_instance.path = new_paths
                    new_instances.append(new_instance)

            # 只保留instance不为空的条件
            if new_instances:
                new_condition = deepcopy(c)
                new_condition.instances = new_instances
                new_conditions.append(new_condition)

        return new_conditions

    def _filter_condition_of_same_type(
        self, policy_rrt: RelatedResourceBean, action_rrt: RelatedResourceType
    ) -> Optional[RelatedResourceBean]:
        """
        相同的资源类型, 条件筛选

        1. 依赖操作只支持属性选择
            筛选只有属性的条件创建依赖操作权限
        2. 依赖操作只支持拓扑
            1. 筛选只有拓扑的条件
            2. 使用依赖操作的实例视图匹配拓扑, 筛选出需要创建的的权限
        3. 依赖操作同时支持拓扑与属性
            1. 筛选出有包含拓扑的条件
            2. 使用依赖操作的实例视图匹配拓扑
            3. 补偿回只有属性的条件
        """
        conditions: List[ConditionBean] = []

        # 如果操作的选择类型是attribute, 则筛选出只有属性的条件, 返回所有有属性的条件
        if action_rrt.selection_mode == SelectionMode.ATTRIBUTE.value:
            conditions = [one for one in policy_rrt.condition if one.has_no_instances()]
            if not conditions:
                return None

            return RelatedResourceBean(condition=conditions, **policy_rrt.dict(exclude={"condition"}))

        # 使用实例视图筛选出满足条件的
        new_rrt = policy_rrt.clone_and_filter_by_instance_selections(action_rrt.instance_selections)
        if not new_rrt:
            return None

        # 如果操作的选择类型是instance, 则筛选出只有实例的条件
        if action_rrt.selection_mode == SelectionMode.INSTANCE.value:
            new_rrt.condition = [one for one in new_rrt.condition if one.has_no_attributes()]
            if len(new_rrt.condition) == 0:
                return None

        return new_rrt

    # 特殊的截断逻辑, 不能复用PathNodeList的方法
    def _check_path_by_instance_selection(
        self, path: List[PathNodeBean], instance_selections: List[InstanceSelection]
    ) -> Optional[List[PathNodeBean]]:
        """
        校验拓扑链路是否满足实例视图

        不同类型的实例视图匹配使用前缀匹配
        """
        for selection in instance_selections:
            # 资源类型不同时, 截取视图长度的拓扑
            if len(path) > len(selection.resource_type_chain):
                path = path[: len(selection.resource_type_chain)]

            path_resource_types = [PathResourceType(system_id=one.system_id, id=one.type) for one in path]
            if not selection.match_path(path_resource_types):
                continue

            return path
        return None<|MERGE_RESOLUTION|>--- conflicted
+++ resolved
@@ -87,27 +87,6 @@
 
         # 申请操作关联的资源类型与依赖操作关联的资源类型相同
         action_rrt = action.related_resource_types[0]
-<<<<<<< HEAD
-        # NOTE: 对于只关联一种资源类型的操作, 这里默认只有一组resource_group
-        for rrt in policy.resource_groups[0].related_resource_types:
-            if rrt.type == action_rrt.id and rrt.system_id == action_rrt.system_id:
-                # 如果申请操作时任意, 创建任意的依赖操作
-                if len(rrt.condition) == 0:
-                    return PolicyBean(
-                        action_id=action.id,
-                        expired_at=policy.expired_at,
-                        resource_groups=[ResourceGroupBean(id=gen_uuid(), related_resource_types=[deepcopy(rrt)])],
-                    )
-
-                # 遍历申请的操作的实例拓扑, 匹配依赖操作的实例视图
-                new_rrt = self._filter_condition_of_same_type(rrt, action_rrt)
-                if new_rrt:
-                    return PolicyBean(
-                        action_id=action.id,
-                        expired_at=policy.expired_at,
-                        resource_groups=[ResourceGroupBean(id=gen_uuid(), related_resource_types=[new_rrt])],
-                    )
-=======
 
         new_rrt_list = []  # 遍历所有的resource_group后生成的用于创建关联操作policy的
 
@@ -134,27 +113,13 @@
                 new_rrt = self._filter_condition_of_different_type(rg.related_resource_types, action_rrt)
                 if new_rrt:
                     new_rrt_list.append(new_rrt)
->>>>>>> e6f28858
 
         if not new_rrt_list:
             return None
 
-<<<<<<< HEAD
-        # 申请操作关联的资源类型与依赖操作关联的资源类型不同
-        new_rrt = self._filter_condition_of_different_type(
-            policy.resource_groups[0].related_resource_types, action_rrt
-        )
-        if new_rrt:
-            return PolicyBean(
-                action_id=action.id,
-                resource_groups=[ResourceGroupBean(id=gen_uuid(), related_resource_types=[new_rrt])],
-                expired_at=policy.expired_at,
-            )
-=======
         rg = ResourceGroupBean(id=gen_uuid(), related_resource_types=[new_rrt_list[0]])
         for new_rrt in new_rrt_list[1:]:
             rg.add_related_resource_types([new_rrt])
->>>>>>> e6f28858
 
         return PolicyBean(
             action_id=action.id,

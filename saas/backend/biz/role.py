--- conflicted
+++ resolved
@@ -482,13 +482,8 @@
         # 检测是否已经有正在申请中的
         applications = Application.objects.filter(
             type__in=[
-<<<<<<< HEAD
-                ApplicationTypeEnum.CREATE_GRADE_MANAGER.value,
-                ApplicationTypeEnum.UPDATE_GRADE_MANAGER.value,
-=======
                 ApplicationType.CREATE_GRADE_MANAGER.value,
                 ApplicationType.UPDATE_GRADE_MANAGER.value,
->>>>>>> d07ba8e7
             ],
             status=ApplicationStatus.PENDING.value,
         )

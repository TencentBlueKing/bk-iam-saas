# -*- coding: utf-8 -*-
"""
TencentBlueKing is pleased to support the open source community by making 蓝鲸智云-权限中心(BlueKing-IAM) available.
Copyright (C) 2017-2021 THL A29 Limited, a Tencent company. All rights reserved.
Licensed under the MIT License (the "License"); you may not use this file except in compliance with the License.
You may obtain a copy of the License at http://opensource.org/licenses/MIT
Unless required by applicable law or agreed to in writing, software distributed under the License is distributed on
an "AS IS" BASIS, WITHOUT WARRANTIES OR CONDITIONS OF ANY KIND, either express or implied. See the License for the
specific language governing permissions and limitations under the License.
"""
from typing import Any, Dict, List, Optional

from django.db import transaction
from django.http import Http404
from django.utils.translation import gettext as _
from pydantic import BaseModel, parse_obj_as
from pydantic.fields import Field

from backend.apps.group.models import GroupAuthorizeLock
from backend.apps.role.models import RoleRelatedObject
from backend.apps.template.models import (
    PermTemplate,
    PermTemplatePolicyAuthorized,
    PermTemplatePreGroupSync,
    PermTemplatePreUpdateLock,
)
from backend.biz.policy import (
    ConditionBean,
    PathNodeBean,
    PathNodeBeanList,
    PolicyBean,
    PolicyBeanList,
    RelatedResourceBean,
    ResourceGroupBean,
    ThinAction,
    group_paths,
)
from backend.biz.role import RoleAuthorizationScopeChecker
from backend.common.error_codes import error_codes
from backend.common.time import PERMANENT_SECONDS
from backend.service.action import ActionList, ActionService
from backend.service.constants import RoleRelatedObjectType, SubjectType, TemplatePreUpdateStatus
from backend.service.models import Action, ChainNode, Policy, Subject
from backend.service.template import TemplateGroupPreCommit, TemplateService
from backend.util.uuid import gen_uuid


class TemplateCreateBean(BaseModel):
    name: str
    system_id: str
    description: str
    action_ids: List[str]


class TemplateNameDict(BaseModel):
    data: Dict[int, str]

    def get(self, template_id: int, default=""):
        return self.data.get(template_id, default)


class TemplateGroupPreCommitBean(BaseModel):
    group_id: int = Field(alias="id")
    policies: List[PolicyBean] = Field(alias="actions")

    def __init__(self, **data: Any) -> None:
        super().__init__(**data)
        for policy in self.policies:
            policy.set_expired_at(PERMANENT_SECONDS)  # 用户组默认过期时间为 永久

    class Config:
        allow_population_by_field_name = True  # 支持alias字段同时传

    @property
    def action_ids(self):
        return [one.action_id for one in self.policies]


class TemplateNameDictBean(BaseModel):
    data: Dict[int, str]

    def get(self, template_id):
        return self.data.get(template_id, template_id)


class TemplateBiz:
    svc = TemplateService()

    def create(self, role_id: int, info: TemplateCreateBean, creator: str) -> PermTemplate:
        """
        创建权限模板
        """
        with transaction.atomic():
            template = PermTemplate(creator=creator, updater=creator, **info.dict(exclude={"action_ids"}))
            template.action_ids = info.action_ids
            template.save(force_insert=True)
            RoleRelatedObject.objects.create_template_relation(role_id, template.id)

        return template

    def delete_pre_update_lock(self, template_id: int):
        """
        删除模板预更新锁
        """
        lock = PermTemplatePreUpdateLock.objects.filter(template_id=template_id).first()
        if lock and lock.status == TemplatePreUpdateStatus.RUNNING.value:
            raise error_codes.VALIDATE_ERROR.format(_("更新任务正在运行!"))

        if not lock:
            return

        with transaction.atomic():
            lock.delete()
            PermTemplatePreGroupSync.objects.delete_by_template(template_id)

    def delete(self, template_id: int):
        """
        删除权限模板
        """
        if PermTemplatePolicyAuthorized.objects.count_by_template(template_id) != 0:
            raise error_codes.VALIDATE_ERROR.format(_("权限模板存在授权的用户组, 不能删除!"))

        with transaction.atomic():
            PermTemplate.objects.filter(id=template_id).delete()
            RoleRelatedObject.objects.delete_template_relation(template_id)

    def grant_subject(self, system_id: str, template_id: int, subject: Subject, policies: List[PolicyBean]):
        """
        权限模板增加成员
        """
        self.svc.grant_subject(system_id, template_id, subject, parse_obj_as(List[Policy], policies))

    def filter_not_auth_subjects(self, template_id, subjects: List[Subject]) -> List[Subject]:
        """
        筛选出还没授权的subjects
        """
        exists_subjects = PermTemplatePolicyAuthorized.objects.query_exists_subject(
            template_id, [s.id for s in subjects]
        )
        return [s for s in subjects if s not in set(exists_subjects)]

    def revoke_subjects(self, system_id: str, template_id: int, members: List[Subject]):
        """
        批量移除模板成员
        """
        for member in members:
            self.svc.revoke_subject(system_id, template_id, member)

    def delete_template_auth_by_subject(self, subject: Subject):
        """
        删除subject模板授权
        """
        template_ids = list(
            PermTemplatePolicyAuthorized.objects.filter_by_subject(subject).values_list("template_id", flat=True)
        )
        templates = PermTemplate.objects.filter(id__in=template_ids)
        for template in templates:
            self.svc.revoke_subject(template.system_id, template.id, subject)

    def create_or_update_group_pre_commit(self, template_id: int, pre_commits: List[TemplateGroupPreCommitBean]):
        """
        创建或更新用户组更新的预提交信息
        """
        self.svc.create_or_update_group_pre_commit(
            template_id, parse_obj_as(List[TemplateGroupPreCommit], pre_commits)
        )

    def list_template_update_add_action_id(self, template: PermTemplate) -> List[str]:
        """
        查询模板预更新中的新增操作
        """
        lock = PermTemplatePreUpdateLock.objects.filter(template_id=template.id).first()
        if not lock or lock.status != TemplatePreUpdateStatus.WAITING.value:
            raise error_codes.VALIDATE_ERROR.format(_("预提交的任务不存在!"))

        return list(set(lock.action_ids) - set(template.action_ids))

    def sync_group_template_auth(self, group_id: int, template_id: int):
        """
        同步用户组模板授权
        """
        # 查询需要删除的操作
        lock = PermTemplatePreUpdateLock.objects.filter(template_id=template_id).first()
        if not lock:
            raise error_codes.VALIDATE_ERROR.format(_("预提交的任务不存在!"))
        template = PermTemplate.objects.get_or_404(template_id)
        del_action_ids = list(set(template.action_ids) - set(lock.action_ids))

        # 查询需要新增的策略信息
        create_policies = []
        group_pre_commit = PermTemplatePreGroupSync.objects.get_by_group_template(group_id, template_id)
        if group_pre_commit:
            create_policies = parse_obj_as(List[Policy], group_pre_commit.data["actions"])

        # 执行策略变更
        subject = Subject(type=SubjectType.GROUP.value, id=str(group_id))
        self.svc.alter_template_auth(subject, template_id, create_policies, del_action_ids)
        if group_pre_commit:
            PermTemplatePreGroupSync.objects.update_status(group_pre_commit.id, TemplatePreUpdateStatus.FINISHED.value)

    def finish_template_update_sync(self, template_id: int):
        """
        结束模板更新同步
        """
        lock = PermTemplatePreUpdateLock.objects.filter(template_id=template_id).first()
        if not lock:
            raise error_codes.VALIDATE_ERROR.format(_("预提交的任务不存在!"))
        template = PermTemplate.objects.get_or_404(template_id)
        template.action_ids = lock.action_ids
        with transaction.atomic():
            template.save(update_fields=["_action_ids"])
            lock.delete()
            PermTemplatePreGroupSync.objects.delete_by_template(template_id)

    def create_template_update_lock(self, template: PermTemplate, action_ids: List[str]) -> PermTemplatePreUpdateLock:
        """
        创建模板更新锁
        """
        if GroupAuthorizeLock.objects.filter(template_id=template.id).exists():
            raise error_codes.VALIDATE_ERROR.format(_("有用户组正在授权, 禁止提交新的更新任务!"))

        if set(template.action_ids) == set(action_ids):
            raise error_codes.VALIDATE_ERROR.format(_("模板操作未变更, 无需更新!"))

        template_id = template.id
        lock = PermTemplatePreUpdateLock.objects.filter(template_id=template_id).first()
        if lock and (lock.status == TemplatePreUpdateStatus.RUNNING.value or set(lock.action_ids) != set(action_ids)):
            raise error_codes.VALIDATE_ERROR.format(_("有其它的模板更新任务存在, 禁止提交新的更新任务!"))

        if not lock:
            lock = PermTemplatePreUpdateLock(template_id=template_id)
            lock.action_ids = action_ids  # type: ignore
            lock.save(force_insert=True)

        return lock

    def get_template_name_dict_by_ids(self, template_ids: List[int]) -> TemplateNameDict:
        """
        获取模板id: name的字典
        """
        queryset = PermTemplate.objects.filter(id__in=template_ids).only("name")
        return TemplateNameDict(data={one.id: one.name for one in queryset})


class TemplateCheckBiz:
    svc = TemplateService()

    def check_role_template_name_exists(self, role_id: int, name: str, template_id: int = 0):
        """
        检查名字是否被使用
        """
        role_template_ids = RoleRelatedObject.objects.list_role_object_ids(
            role_id, RoleRelatedObjectType.TEMPLATE.value
        )
        if template_id in role_template_ids:
            role_template_ids.remove(template_id)
        if PermTemplate.objects.filter(id__in=role_template_ids, name=name).exists():
            raise error_codes.VALIDATE_ERROR.format(_("权限模板名称已存在"))

    def check_add_member(self, template_id: int, subject: Subject, action_ids: List[str]):
        """
        检查增加成员的数据
        """
        try:
            template = PermTemplate.objects.get_or_404(template_id)
        except Http404:
            raise error_codes.VALIDATE_ERROR.format(_("模板: {} 不存在").format(template_id))

        try:
            PermTemplatePolicyAuthorized.objects.get_by_subject_template(subject, template_id)
            raise error_codes.VALIDATE_ERROR.format(_("用户组: {} 不能授权已授权的模板: {}").format(subject.id, template.name))
        except Http404:
            pass

        if set(template.action_ids) != set(action_ids):
            raise error_codes.VALIDATE_ERROR.format(_("模板: {} 的操作列表与授权信息不一致").format(template.name))

    def check_group_update_pre_commit(
        self, template_id: int, pre_commits: List[TemplateGroupPreCommitBean], add_action_ids: List[str]
    ):
        """
        检查用户组更新模板授权的预提交信息

        action_ids: 模板与提交中新增的操作
        """
        # 检查用户组是否都是已授权过的用户组
        queryset = PermTemplatePolicyAuthorized.objects.filter_by_template(template_id).values_list(
            "subject_type", "subject_id"
        )
        exists_members = [Subject(type=one[0], id=one[1]) for one in queryset]
        subjects = [Subject(type=SubjectType.GROUP.value, id=str(one.group_id)) for one in pre_commits]
        if not set(subjects).issubset(set(exists_members)):
            raise error_codes.VALIDATE_ERROR.format(_("提交数据中存在模板未授权的用户组!"))

        # 检查用户组提交的新增操作与模板与提交的新增操作是否一致
        action_id_set = set(add_action_ids)
        for pre_commit in pre_commits:
            if set(pre_commit.action_ids) != action_id_set:
                raise error_codes.VALIDATE_ERROR.format(
                    _("提交操作数据{}与模板预更新的数据{}不一致!").format(action_id_set, add_action_ids)
                )

    def check_template_update_lock_exists(self, template_id: int):
        """
        检查模板更新锁是否存在
        """
        if PermTemplatePreUpdateLock.objects.filter(template_id=template_id).first() is not None:
            raise error_codes.VALIDATE_ERROR.format(_("权限模板正在更新, 不能进行下一步操作!"))

    def check_group_pre_commit_complete(self, template_id: int):
        """
        检查用户组的与提交信息是否完整
        """
        exists_group_ids = (
            PermTemplatePolicyAuthorized.objects.filter_by_template(template_id)
            .filter(subject_type=SubjectType.GROUP.value)
            .values_list("subject_id", flat=True)
        )
        pre_commit_group_ids = PermTemplatePreGroupSync.objects.filter_by_template(template_id).values_list(
            "group_id", flat=True
        )

        if set(map(str, pre_commit_group_ids)) != set(exists_group_ids):
            raise error_codes.VALIDATE_ERROR.format(
                _("权限模板授权的用户组更新信息不完整! 缺少以下action: {}").format(
                    set(exists_group_ids) - set(map(str, pre_commit_group_ids))
                )
            )

    def check_pre_update_lock_not_running(self, lock: PermTemplatePreUpdateLock):
        if lock and lock.status == TemplatePreUpdateStatus.RUNNING.value:
            raise error_codes.VALIDATE_ERROR.format(_("更新任务正在运行!"))

    def check_pre_update_lock_is_waiting(self, lock: PermTemplatePreUpdateLock):
        if not lock or lock.status != TemplatePreUpdateStatus.WAITING.value:
            raise error_codes.VALIDATE_ERROR.format(_("预提交的任务不存在, 禁止提交!"))


class ActionCloneConfig(BaseModel):
    action_id: str
    from_actions: List[ThinAction] = Field(alias="copy_from_actions")

    class Config:
        allow_population_by_field_name = True


class GroupClonePolicy(BaseModel):
    group_id: int
    policy: PolicyBean


class ChainNodeList:
    def __init__(self, nodes: List[ChainNode]) -> None:
        self.nodes = nodes

    def match_prefix(self, node_list: "ChainNodeList") -> Optional["ChainNodeList"]:
        """
        匹配视图的前缀
        """
        for self_node, node in zip(self.nodes, node_list.nodes):
            if not self_node.match_chain_node(node):
                return None

        # 取长度小的，视图的前缀
        if len(self.nodes) > len(node_list.nodes):
            return node_list

        return self

    @property
    def length(self) -> int:
        return len(self.nodes)

    def is_match_path(self, path: List[PathNodeBean]) -> bool:
        if len(path) > self.length:
            return False

        for path_node, chain_node in zip(path, self.nodes):
            if not chain_node.match_resource_type(path_node.to_path_resource_type()):
                return False

        return True


class ChainList:
    def __init__(self, chains: List[ChainNodeList]) -> None:
        self.chains = chains

    def append(self, chain: ChainNodeList):
        """
        新增新的chain到容器中

        如果新增的链与已有的链中前缀没有重复, 增加到链中
        如果已有的链比新增的链短， 则替换为新的
        """
        for i in range(len(self.chains)):
            old_chain = self.chains[i]
            prefix = old_chain.match_prefix(chain)
            if not prefix:
                continue

            # 前缀与已有的chain一样并且新的链长度大于已有的则替换
            if (prefix.length == old_chain.length) and (chain.length > old_chain.length):
                self.chains[i] = chain
                return

            # 如果已有的链能完整的覆盖新增的链则不用替换
            if (prefix.length == chain.length) and chain.length <= old_chain.length:
                return

        # 以上没有匹配的情况下，直接新增
        self.chains.append(chain)

    def match_prefix(self, chain_list: "ChainList") -> Optional["ChainList"]:
        """
        匹配chain的前缀，返回所有结果的集合，并去重
        """
        new_chain_list = ChainList([])
        for target_chain in self.chains:
            for source_chain in chain_list.chains:
                prefix = target_chain.match_prefix(source_chain)
                if not prefix:
                    continue
                new_chain_list.append(prefix)

        return new_chain_list if new_chain_list.length != 0 else None

    @property
    def length(self) -> int:
        return len(self.chains)


class TemplatePolicyCloneBiz:
    """
    模板策略克隆BIZ

    用于模板更新时, 新增操作从已有操作中Clone策略

    1. 生成clone的配置, 匹配目标action与源action视图是否有相同的链路前缀, 如果有则可以从该源action Clone策略数据
    2. 生成clone的策略, 遍历源策略的每个实例路径, 是否能与上一步匹配的链路前缀匹配, 如果可以匹配则该路径Clone
    """

    svc = TemplateService()
    action_svc = ActionService()

    def generate_template_groups_clone_policy(
        self, template: PermTemplate, group_ids: List[str], action_id: str, source_action_id: str, role
    ) -> List[GroupClonePolicy]:
        """
        生成模板更新时用户组的clone Policy
        """
        old_action_ids = template.action_ids
        if source_action_id not in old_action_ids:
            return []

        action_list = self.action_svc.new_action_list(template.system_id)
        config_dict = self._gen_action_clone_config_dict(action_list, [action_id], [source_action_id])

        # 配置不存在
        if action_id not in config_dict or source_action_id not in config_dict[action_id]:
            return []
        chain_list = config_dict[action_id][source_action_id]

        new_action = action_list.get(action_id)
        if new_action is None:
            return []

        scope_check = RoleAuthorizationScopeChecker(role=role)
        authorized_templates = PermTemplatePolicyAuthorized.objects.filter_by_template(template.id).filter(
            subject_type=SubjectType.GROUP.value, subject_id__in=group_ids
        )

        group_policies = []
        for authorized_template in authorized_templates:
            policy_list = PolicyBeanList(
                template.system_id,
                [PolicyBean.parse_obj(one) for one in authorized_template.data["actions"]],
            )
            source_policy = policy_list.get(source_action_id)
            if source_policy is None:
                continue

            policy = self._gen_clone_policy(template.system_id, new_action, source_policy, chain_list, scope_check)
            if not policy:
                continue

            # 填充名称
            clone_policy_list = PolicyBeanList(template.system_id, [policy], need_fill_empty_fields=True)
            group_policies.append(
                GroupClonePolicy(group_id=int(authorized_template.subject_id), policy=clone_policy_list.policies[0])
            )

        return group_policies

    def _gen_clone_policy(
        self,
        system_id: str,
        action: Action,
        source_policy: PolicyBean,
        chain_list: ChainList,
        scope_checker: RoleAuthorizationScopeChecker,
    ) -> Optional[PolicyBean]:
        """
        生成clone的policy
        """
        if len(source_policy.list_thin_resource_type()) != 1:
            return None

        match_paths = []  # 能匹配实例视图前缀的资源路径
        match_path_hash_set = set()  # 用于去重
<<<<<<< HEAD
        # NOTE: 针对只关联了一种资源类型的操作, 默认只有一组resource_group
        for path_list in source_policy.resource_groups[0].related_resource_types[0].iter_path_list():
            for chain in chain_list.chains:
                if not chain.is_match_path(path_list.nodes):
                    continue
=======
>>>>>>> e6f28858

        for rg in source_policy.resource_groups:
            # NOTE 有环境属性的资源组不能生成
            if len(rg.environments) != 0:
                continue

            for path_list in rg.related_resource_types[0].iter_path_list():
                for chain in chain_list.chains:
                    if not chain.is_match_path(path_list.nodes):
                        continue

                    _hash = path_list.to_path_string()
                    if _hash in match_path_hash_set:
                        break

                    match_path_hash_set.add(_hash)
                    match_paths.append(path_list.nodes)
                    break

        if not match_paths:
            return None

        # 检查role scope, 剔除不在范围的部分
        match_paths = scope_checker.remove_path_outside_scope(system_id, action.id, match_paths)
        if not match_paths:
            return None

        return self._gen_policy_by_paths(action, match_paths)

    def _gen_policy_by_paths(self, action: Action, paths: List[List[PathNodeBean]]) -> PolicyBean:
        """
        生成新的Policy
        """
        instances = group_paths([PathNodeBeanList(one).dict() for one in paths])
        condition = ConditionBean(instances=instances, attributes=[])
        related_resource_types = [
            RelatedResourceBean(system_id=rrt.system_id, type=rrt.id, condition=[condition])
            for rrt in action.related_resource_types
        ]
<<<<<<< HEAD
        # TODO 确认是否需要填充resource_group_id
=======
>>>>>>> e6f28858
        return PolicyBean(
            action_id=action.id,
            resource_groups=[ResourceGroupBean(id=gen_uuid(), related_resource_types=related_resource_types)],
        )

    def gen_system_action_clone_config(
        self, system_id: str, new_action_ids: List[str], old_action_ids: List[str]
    ) -> List[ActionCloneConfig]:
        """
        生成系统的操作clone配置
        """
        configs: List[ActionCloneConfig] = []
        action_list = self.action_svc.new_action_list(system_id)
        config_dict = self._gen_action_clone_config_dict(action_list, new_action_ids, old_action_ids)
        for target_action_id, source_action_dict in config_dict.items():
            copy_from_actions = [
                ThinAction.parse_obj(action_list.get(action_id)) for action_id in source_action_dict.keys()
            ]
            configs.append(ActionCloneConfig(action_id=target_action_id, from_actions=copy_from_actions))

        return configs

    def _gen_action_clone_config_dict(
        self, action_list: ActionList, new_action_ids: List[str], old_action_ids: List[str]
    ) -> Dict[str, Dict[str, ChainList]]:
        """
        生成操作数据clone的配置信息

        return: {
            "target_action_id": {
                "source_action_id": prefix_chain_list  # ChainList
            }
        }
        """
        target_actions = action_list.filter(new_action_ids)
        source_actions = action_list.filter(old_action_ids)

        action_config = {}
        for target_action in target_actions:
            source_action_chains = {}
            for source_action in source_actions:
                # 操作的实例视图匹配逻辑
                chian_list = self._gen_action_instance_selection_chain_prefix_list(target_action, source_action)
                if not chian_list:
                    continue

                source_action_chains[source_action.id] = chian_list

            if not source_action_chains:
                continue
            action_config[target_action.id] = source_action_chains

        return action_config

    def _gen_action_instance_selection_chain_prefix_list(
        self, target_action: Action, source_action: Action
    ) -> Optional[ChainList]:
        """
        生成操作的实例视图匹配前缀列表
        """
        # 目标与来源操作如果不关联资源类型, 不匹配
        if len(target_action.related_resource_types) == 0 or len(source_action.related_resource_types) == 0:
            return None

        # 来源操作如果关联多个资源类型, 不匹配
        if len(source_action.related_resource_types) > 1:
            return None

        # 来源操作的实例视图为空, 不匹配
        source_selections = source_action.related_resource_types[0].instance_selections
        if not source_selections:
            return None
        source_chain_list = ChainList(
            [ChainNodeList(selection.resource_type_chain) for selection in source_selections]
        )

        prefix_chain_list = None
        for rrt in target_action.related_resource_types:
            # 目标操作的实例视图为空, 不匹配
            if not rrt.instance_selections:
                return None

            target_chain_list = ChainList(
                [ChainNodeList(selection.resource_type_chain) for selection in rrt.instance_selections]
            )
            chain_list = target_chain_list.match_prefix(source_chain_list)
            if not chain_list:
                return None

            # 如果target_action关联了多个资源类型，取多个资源类型的前缀的交集
            if prefix_chain_list is None:
                prefix_chain_list = chain_list
            else:
                prefix_chain_list = prefix_chain_list.match_prefix(chain_list)

        return prefix_chain_list if prefix_chain_list and prefix_chain_list.length != 0 else None<|MERGE_RESOLUTION|>--- conflicted
+++ resolved
@@ -508,14 +508,6 @@
 
         match_paths = []  # 能匹配实例视图前缀的资源路径
         match_path_hash_set = set()  # 用于去重
-<<<<<<< HEAD
-        # NOTE: 针对只关联了一种资源类型的操作, 默认只有一组resource_group
-        for path_list in source_policy.resource_groups[0].related_resource_types[0].iter_path_list():
-            for chain in chain_list.chains:
-                if not chain.is_match_path(path_list.nodes):
-                    continue
-=======
->>>>>>> e6f28858
 
         for rg in source_policy.resource_groups:
             # NOTE 有环境属性的资源组不能生成
@@ -555,10 +547,6 @@
             RelatedResourceBean(system_id=rrt.system_id, type=rrt.id, condition=[condition])
             for rrt in action.related_resource_types
         ]
-<<<<<<< HEAD
-        # TODO 确认是否需要填充resource_group_id
-=======
->>>>>>> e6f28858
         return PolicyBean(
             action_id=action.id,
             resource_groups=[ResourceGroupBean(id=gen_uuid(), related_resource_types=related_resource_types)],

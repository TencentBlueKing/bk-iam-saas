--- conflicted
+++ resolved
@@ -190,18 +190,10 @@
         for rg in policy.resource_groups:
             rrt: RelatedResourceBean = rg.related_resource_types[0]  # type: ignore
             for path in rrt.iter_path_list(ignore_attribute=True):
-<<<<<<< HEAD
-                last_node = path.nodes[-1]
-                if last_node.id == ANY_ID:
-                    if len(path.nodes) < 2:
-                        continue
-                    last_node = path.nodes[-2]
-=======
                 last_node = path[-1]
                 if last_node.id == ANY_ID:
                     if len(path) < 2:
                         continue
                     last_node = path[-2]
->>>>>>> 533f6e27
                 resource_node_set.add(ResourceNodeBean.parse_obj(last_node))
         return list(resource_node_set)
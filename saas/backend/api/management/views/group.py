--- conflicted
+++ resolved
@@ -41,21 +41,10 @@
 from backend.apps.group.serializers import GroupAddMemberSLZ
 from backend.apps.role.models import Role
 from backend.audit.audit import add_audit, audit_context_setter, view_audit_decorator
-<<<<<<< HEAD
 from backend.biz.group import GroupBiz, GroupCheckBiz, GroupCreateBean, GroupTemplateGrantBean
-from backend.biz.policy import PolicyBean
-from backend.biz.role import RoleBiz
-from backend.biz.trans import ToPolicyRelatedResources
-from backend.common.swagger import PaginatedResponseSwaggerAutoSchema, ResponseSwaggerAutoSchema
-from backend.service.constants import RoleRelatedObjectType, RoleType
-from backend.service.group_saas_attribute import GroupAttributeService
-=======
-from backend.biz.group import GroupBiz, GroupCheckBiz, GroupCreateBean
-from backend.biz.policy import PolicyOperationBiz
 from backend.biz.role import RoleBiz, RoleListQuery
 from backend.common.swagger import PaginatedResponseSwaggerAutoSchema, ResponseSwaggerAutoSchema
-from backend.service.constants import RoleType, SubjectType
->>>>>>> 12ec7fb0
+from backend.service.constants import RoleType
 from backend.service.models import Subject
 from backend.trans.open_management import ManagementCommonTrans
 
@@ -344,26 +333,16 @@
         policy_list = self.trans.to_policy_list_for_batch_action_and_resources(system_id, action_ids, resources)
 
         # 组装数据进行对用户组权限处理
-<<<<<<< HEAD
         system_id = data["system"]
         template = GroupTemplateGrantBean(
             system_id=system_id,
             template_id=0,  # 自定义权限template_id为0
-            policies=policies,
+            policies=policy_list.policies,
         )
         role = self.role_biz.get_role_by_group_id(group.id)
         self.group_biz.grant(role, group, [template])
-=======
-        role = self.role_biz.get_role_by_group_id(group.id)
-        # preprocess_group_policies 已包含：分级管理员授权范围鉴权、数据校验和部分默认用户组策略数据填充
-        policies = self.group_biz.preprocess_group_policies(role, system_id, policy_list.policies)
-
-        # 用户组授权
-        subject = Subject(type=SubjectType.GROUP.value, id=str(group.id))
-        self.policy_biz.alter(system_id, subject, policies)
->>>>>>> 12ec7fb0
-
-        # 写入审计上下文
-        audit_context_setter(group=group, system_id=system_id, policies=policies)
+
+        # 写入审计上下文
+        audit_context_setter(group=group, system_id=system_id, policies=policy_list.policies)
 
         return Response({})
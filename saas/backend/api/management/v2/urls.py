--- conflicted
+++ resolved
@@ -22,11 +22,7 @@
     ),
     path(
         "grade_managers/<int:id>/",
-<<<<<<< HEAD
-        views.ManagementGradeManagerViewSet.as_view({"put": "update", "get": "retrieve"}),
-=======
         views.ManagementGradeManagerViewSet.as_view({"put": "update", "get": "retrieve", "delete": "destroy"}),
->>>>>>> d07ba8e7
         name="open.management.v2.grade_manager",
     ),
     # -------------- 用户组本身 --------------
@@ -139,11 +135,7 @@
     # 二级管理员详情
     path(
         "subset_managers/<int:id>/",
-<<<<<<< HEAD
-        views.ManagementSubsetManagerViewSet.as_view({"get": "retrieve", "post": "update"}),
-=======
         views.ManagementSubsetManagerViewSet.as_view({"get": "retrieve", "post": "update", "delete": "destroy"}),
->>>>>>> d07ba8e7
         name="open.management.v2.subset_manager",
     ),
 ]
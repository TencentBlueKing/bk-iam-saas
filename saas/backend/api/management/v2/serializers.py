--- conflicted
+++ resolved
@@ -14,12 +14,8 @@
 
 from backend.apps.application.serializers import ExpiredAtSLZ, ReasonSLZ
 from backend.apps.group.models import Group
-<<<<<<< HEAD
-from backend.apps.role.serializers import GradeMangerBaseInfoSLZ, GradeMangerDetailSLZ, RoleScopeSubjectSLZ
-=======
 from backend.apps.role.models import Role, RoleUser
 from backend.apps.role.serializers import GradeMangerBaseInfoSLZ, RoleScopeSubjectSLZ
->>>>>>> c33f502b
 from backend.biz.role import RoleCheckBiz
 from backend.service.constants import GroupMemberType
 from backend.service.models import Subject
@@ -284,10 +280,6 @@
     sync_perm = serializers.BooleanField(label="同步分级管理员权限到用户组", required=False, default=False)
 
 
-<<<<<<< HEAD
-class ManagementGradeMangerDetailSLZ(GradeMangerDetailSLZ):
-    pass
-=======
 class ManagementGradeMangerDetailSLZ(serializers.ModelSerializer):
     members = serializers.SerializerMethodField(label="成员列表")
 
@@ -306,5 +298,4 @@
         )
 
     def get_members(self, obj):
-        return [one.username for one in RoleUser.objects.filter(role_id=obj.id)]
->>>>>>> c33f502b
+        return [one.username for one in RoleUser.objects.filter(role_id=obj.id)]
# -*- coding: utf-8 -*-
"""
TencentBlueKing is pleased to support the open source community by making 蓝鲸智云-权限中心(BlueKing-IAM) available.
Copyright (C) 2017-2021 THL A29 Limited, a Tencent company. All rights reserved.
Licensed under the MIT License (the "License"); you may not use this file except in compliance with the License.
You may obtain a copy of the License at http://opensource.org/licenses/MIT
Unless required by applicable law or agreed to in writing, software distributed under the License is distributed on
an "AS IS" BASIS, WITHOUT WARRANTIES OR CONDITIONS OF ANY KIND, either express or implied. See the License for the
specific language governing permissions and limitations under the License.
"""
from django.db import transaction
from drf_yasg.utils import swagger_auto_schema
from rest_framework import serializers, status
from rest_framework.response import Response
from rest_framework.viewsets import GenericViewSet

from backend.api.authentication import ESBAuthentication
from backend.api.management.constants import ManagementAPIEnum, VerifyApiParamLocationEnum
from backend.api.management.mixins import ManagementAPIPermissionCheckMixin
from backend.api.management.v1.filters import GradeManagerFilter
from backend.api.management.v1.permissions import ManagementAPIPermission
from backend.api.management.v1.serializers import (
    ManagementGradeManagerBasicInfoSLZ,
    ManagementGradeManagerCreateSLZ,
    ManagementGradeManagerMembersDeleteSLZ,
    ManagementGradeManagerMembersSLZ,
    ManagementGradeManagerUpdateSLZ,
    ManagementSourceSystemSLZ,
)
from backend.apps.role.audit import (
    RoleCreateAuditProvider,
    RoleMemberCreateAuditProvider,
    RoleMemberDeleteAuditProvider,
    RoleUpdateAuditProvider,
)
from backend.apps.role.models import Role, RoleSource
from backend.apps.role.serializers import RoleIdSLZ
from backend.audit.audit import audit_context_setter, view_audit_decorator
from backend.biz.helper import RoleWithPermGroupBiz
from backend.biz.role import RoleBiz, RoleCheckBiz
from backend.common.lock import gen_role_upsert_lock
from backend.common.pagination import CustomPageNumberPagination
from backend.service.constants import RoleSourceType, RoleType
from backend.trans.open_management import GradeManagerTrans


class ManagementGradeManagerViewSet(ManagementAPIPermissionCheckMixin, GenericViewSet):
    """分级管理员"""

    authentication_classes = [ESBAuthentication]
    permission_classes = [ManagementAPIPermission]
    management_api_permission = {
        "create": (VerifyApiParamLocationEnum.SYSTEM_IN_BODY.value, ManagementAPIEnum.GRADE_MANAGER_CREATE.value),
        "update": (VerifyApiParamLocationEnum.ROLE_IN_PATH.value, ManagementAPIEnum.GRADE_MANAGER_UPDATE.value),
        "list": (VerifyApiParamLocationEnum.SYSTEM_IN_QUERY.value, ManagementAPIEnum.GRADE_MANAGER_LIST.value),
    }

    lookup_field = "id"
    queryset = Role.objects.filter(type=RoleType.GRADE_MANAGER.value).order_by("-updated_time")
    pagination_class = CustomPageNumberPagination
    filterset_class = GradeManagerFilter

    biz = RoleBiz()
    role_check_biz = RoleCheckBiz()
    trans = GradeManagerTrans()

    @swagger_auto_schema(
        operation_description="创建分级管理员",
        request_body=ManagementGradeManagerCreateSLZ(label="创建分级管理员"),
        responses={status.HTTP_201_CREATED: RoleIdSLZ(label="分级管理员ID")},
        tags=["management.role"],
    )
    @view_audit_decorator(RoleCreateAuditProvider)
    def create(self, request, *args, **kwargs):
        """
        创建分级管理员
        """
        serializer = ManagementGradeManagerCreateSLZ(data=request.data)
        serializer.is_valid(raise_exception=True)
        data = serializer.validated_data

        # API里数据鉴权: 不可超过接入系统可管控的授权系统范围
        source_system_id = data["system"]
        auth_system_ids = list({i["system"] for i in data["authorization_scopes"]})
        self.verify_system_scope(source_system_id, auth_system_ids)

        # 检查该系统可创建的分级管理员数量是否超限
        self.role_check_biz.check_grade_manager_of_system_limit(source_system_id)

        # 兼容member格式
        data["members"] = [{"username": username} for username in data["members"]]

        # 转换为RoleInfoBean，用于创建时使用
        role_info = self.trans.to_role_info(data, source_system_id=source_system_id)

        with gen_role_upsert_lock(data["name"]):
            # 名称唯一性检查
            self.role_check_biz.check_grade_manager_unique_name(data["name"])

            with transaction.atomic():
                # 创建角色
                role = self.biz.create_grade_manager(role_info, request.user.username)

                # 记录role创建来源信息
                RoleSource.objects.create(
<<<<<<< HEAD
                    role_id=role.id, source_type=RoleSourceTypeEnum.API.value, source_system_id=source_system_id
=======
                    role_id=role.id, source_type=RoleSourceType.API.value, source_system_id=source_system_id
>>>>>>> d07ba8e7
                )

        # 审计
        audit_context_setter(role=role)

        return Response({"id": role.id})

    @swagger_auto_schema(
        operation_description="更新分级管理员",
        request_body=ManagementGradeManagerUpdateSLZ(label="更新分级管理员"),
        responses={status.HTTP_200_OK: serializers.Serializer()},
        tags=["management.role"],
    )
    @view_audit_decorator(RoleUpdateAuditProvider)
    def update(self, request, *args, **kwargs):
        """
        更新分级管理员
        Note: 这里可授权范围和可授权人员范围均是全覆盖的，只对body里传入的字段进行更新
        """
        role = self.get_object()

        serializer = ManagementGradeManagerUpdateSLZ(data=request.data)
        serializer.is_valid(raise_exception=True)
        data = serializer.validated_data

        if "authorization_scopes" in data:
            # API里数据鉴权: 不可超过接入系统可管控的授权系统范围
            role_source = RoleSource.objects.get(source_type=RoleSourceType.API.value, role_id=role.id)
            auth_system_ids = list({i["system"] for i in data["authorization_scopes"]})
            self.verify_system_scope(role_source.source_system_id, auth_system_ids)

        # 转换为RoleInfoBean
        role_info = self.trans.to_role_info_for_update(data)

        # 数据校验
        if "name" in data:
            with gen_role_upsert_lock(data["name"]):
                # 名称唯一性检查
                self.role_check_biz.check_grade_manager_unique_name(data["name"], role.name)

                # 更新
                self.biz.update(role, role_info, request.user.username)
        else:
            # 更新
            self.biz.update(role, role_info, request.user.username)

        # 审计
        audit_context_setter(role=role)

        return Response({})

    @swagger_auto_schema(
        operation_description="分级管理员列表",
        query_serializer=ManagementSourceSystemSLZ(),
        responses={status.HTTP_200_OK: ManagementGradeManagerBasicInfoSLZ(many=True)},
        tags=["management.role.member"],
    )
    def list(self, request, *args, **kwargs):
        serializer = ManagementSourceSystemSLZ(data=request.query_params)
        serializer.is_valid(raise_exception=True)
        data = serializer.validated_data

        role_ids = list(
            RoleSource.objects.filter(
                source_system_id=data["system"],
<<<<<<< HEAD
                source_type=RoleSourceTypeEnum.API.value,
=======
                source_type=RoleSourceType.API.value,
>>>>>>> d07ba8e7
            ).values_list("role_id", flat=True)
        )

        queryset = self.queryset.filter(id__in=role_ids)
        queryset = self.filter_queryset(queryset)

        page = self.paginate_queryset(queryset)
        if page is not None:
            serializer = ManagementGradeManagerBasicInfoSLZ(page, many=True)
            return self.get_paginated_response(serializer.data)

        serializer = ManagementGradeManagerBasicInfoSLZ(queryset, many=True)
        return Response(serializer.data)


class ManagementGradeManagerMemberViewSet(GenericViewSet):
    """分级管理员成员"""

    pagination_class = None  # 去掉swagger中的limit offset参数

    authentication_classes = [ESBAuthentication]
    permission_classes = [ManagementAPIPermission]
    management_api_permission = {
        "create": (VerifyApiParamLocationEnum.ROLE_IN_PATH.value, ManagementAPIEnum.GRADE_MANAGER_MEMBER_ADD.value),
        "list": (VerifyApiParamLocationEnum.ROLE_IN_PATH.value, ManagementAPIEnum.GRADE_MANAGER_MEMBER_LIST.value),
        "destroy": (
            VerifyApiParamLocationEnum.ROLE_IN_PATH.value,
            ManagementAPIEnum.GRADE_MANAGER_MEMBER_DELETE.value,
        ),
    }

    lookup_field = "id"
    queryset = Role.objects.filter(type=RoleType.GRADE_MANAGER.value).order_by("-updated_time")

    role_check_biz = RoleCheckBiz()

    role_with_perm_group_biz = RoleWithPermGroupBiz()

    @swagger_auto_schema(
        operation_description="分级管理员成员列表",
        responses={status.HTTP_200_OK: serializers.ListSerializer(child=serializers.CharField(label="成员"))},
        tags=["management.role.member"],
    )
    def list(self, request, *args, **kwargs):
        role = self.get_object()
        # 成员
        return Response(role.members)

    @swagger_auto_schema(
        operation_description="批量添加分级管理员成员",
        request_body=ManagementGradeManagerMembersSLZ(label="分级管理员成员"),
        responses={status.HTTP_200_OK: serializers.Serializer()},
        tags=["management.role.member"],
    )
    @view_audit_decorator(RoleMemberCreateAuditProvider)
    def create(self, request, *args, **kwargs):
        role = self.get_object()

        serializer = ManagementGradeManagerMembersSLZ(data=request.data)
        serializer.is_valid(raise_exception=True)

        members = list(set(serializer.validated_data["members"]))
        # 检查成员数量是否满足限制
        self.role_check_biz.check_member_count(role.id, len(members))

        # 批量添加成员(添加时去重)
        self.role_with_perm_group_biz.batch_add_grade_manager_member(role, members, request.user.username)

        # 审计
        audit_context_setter(role=role, members=members)

        return Response({})

    @swagger_auto_schema(
        operation_description="批量删除分级管理员成员",
        query_serializer=ManagementGradeManagerMembersDeleteSLZ(label="分级管理员成员"),
        responses={status.HTTP_200_OK: serializers.Serializer()},
        tags=["management.role.member"],
    )
    @view_audit_decorator(RoleMemberDeleteAuditProvider)
    def destroy(self, request, *args, **kwargs):
        role = self.get_object()

        serializer = ManagementGradeManagerMembersDeleteSLZ(data=request.query_params)
        serializer.is_valid(raise_exception=True)

        members = list(set(serializer.validated_data["members"]))
        self.role_with_perm_group_biz.batch_delete_grade_manager_member(role, members, request.user.username)

        # 审计
        audit_context_setter(role=role, members=members)

        return Response({})<|MERGE_RESOLUTION|>--- conflicted
+++ resolved
@@ -103,11 +103,7 @@
 
                 # 记录role创建来源信息
                 RoleSource.objects.create(
-<<<<<<< HEAD
-                    role_id=role.id, source_type=RoleSourceTypeEnum.API.value, source_system_id=source_system_id
-=======
                     role_id=role.id, source_type=RoleSourceType.API.value, source_system_id=source_system_id
->>>>>>> d07ba8e7
                 )
 
         # 审计
@@ -173,11 +169,7 @@
         role_ids = list(
             RoleSource.objects.filter(
                 source_system_id=data["system"],
-<<<<<<< HEAD
-                source_type=RoleSourceTypeEnum.API.value,
-=======
                 source_type=RoleSourceType.API.value,
->>>>>>> d07ba8e7
             ).values_list("role_id", flat=True)
         )
 

# -*- coding: utf-8 -*-
"""
TencentBlueKing is pleased to support the open source community by making 蓝鲸智云-权限中心(BlueKing-IAM) available.
Copyright (C) 2017-2021 THL A29 Limited, a Tencent company. All rights reserved.
Licensed under the MIT License (the "License"); you may not use this file except in compliance with the License.
You may obtain a copy of the License at http://opensource.org/licenses/MIT
Unless required by applicable law or agreed to in writing, software distributed under the License is distributed on
an "AS IS" BASIS, WITHOUT WARRANTIES OR CONDITIONS OF ANY KIND, either express or implied. See the License for the
specific language governing permissions and limitations under the License.
"""
from aenum import LowerStrEnum, StrEnum, auto

from backend.util.enum import ChoicesEnum


class AuditSourceType(ChoicesEnum, LowerStrEnum):
    WEB = auto()
    OPENAPI = auto()
    TASK = auto()


class AuditObjectType(ChoicesEnum, LowerStrEnum):
    GROUP = auto()
    USER = auto()
    DEPARTMENT = auto()
    TEMPLATE = auto()
    ROLE = auto()
    TASK = auto()
    EVENT = auto()
    COMMONACTION = auto()
    ACTION = auto()
    WHITE_LIST = auto()


class AuditStatus(ChoicesEnum):
    SUCCEED = 0
    FAILED = 1
    COMPLETED = 2
    ERROR = 3


class AuditType(ChoicesEnum, StrEnum):
    def _generate_next_value_(name, start, count, last_values):
        return name.lower().replace("_", ".")

    GROUP_CREATE = auto()
    GROUP_UPDATE = auto()
    GROUP_DELETE = auto()
    GROUP_MEMBER_CREATE = auto()
    GROUP_MEMBER_DELETE = auto()
    GROUP_MEMBER_RENEW = auto()
    GROUP_POLICY_CREATE = auto()
    GROUP_POLICY_UPDATE = auto()
    GROUP_POLICY_DELETE = auto()
    GROUP_TEMPLATE_CREATE = auto()
    GROUP_TRANSFER = auto()

    USER_POLICY_CREATE = auto()
    USER_POLICY_UPDATE = auto()
    USER_GROUP_DELETE = auto()
    USER_ROLE_DELETE = auto()
    DEPARTMENT_GROUP_DELETE = auto()
    DEPARTMENT_UPDATE = auto()

    TEMPLATE_CREATE = auto()
    TEMPLATE_UPDATE = auto()
    TEMPLATE_DELETE = auto()
    TEMPLATE_MEMBER_CREATE = auto()
    TEMPLATE_MEMBER_DELETE = auto()
    TEMPLATE_PREUPDATE_CREATE = auto()
    TEMPLATE_PREUPDATE_DELETE = auto()
    TEMPLATE_UPDATE_COMMIT = auto()

    ROLE_CREATE = auto()
    ROLE_UPDATE = auto()
    ROLE_MEMBER_CREATE = auto()
    ROLE_MEMBER_DELETE = auto()
    ROLE_MEMBER_UPDATE = auto()
    ROLE_MEMBER_POLICY_CREATE = auto()
    ROLE_MEMBER_POLICY_DELETE = auto()
    ROLE_COMMONACTION_CREATE = auto()
    ROLE_COMMONACTION_DELETE = auto()
    ROLE_GROUP_RENEW = auto()

    APPROVAL_GLOBAL_UPDATE = auto()
    APPROVAL_ACTION_UPDATE = auto()
    APPROVAL_GROUP_UPDATE = auto()

    EVENT_ROLLBACK = auto()

<<<<<<< HEAD
    AUTHORIZATION_API_ALLOW_LIST_CONFIG_CREATE = auto()
    AUTHORIZATION_API_ALLOW_LIST_CONFIG_DELETE = auto()
=======
    MANAGEMENT_API_ALLOW_LIST_CONFIG_CREATE = auto()
    MANAGEMENT_API_ALLOW_LIST_CONFIG_DELETE = auto()
>>>>>>> bae1b401
<|MERGE_RESOLUTION|>--- conflicted
+++ resolved
@@ -87,11 +87,12 @@
     APPROVAL_GROUP_UPDATE = auto()
 
     EVENT_ROLLBACK = auto()
+    
+    ADMIN_API_ALLOW_LIST_CONFIG_CREATE = auto()
+    ADMIN_API_ALLOW_LIST_CONFIG_DELETE = auto()
 
-<<<<<<< HEAD
     AUTHORIZATION_API_ALLOW_LIST_CONFIG_CREATE = auto()
     AUTHORIZATION_API_ALLOW_LIST_CONFIG_DELETE = auto()
-=======
+
     MANAGEMENT_API_ALLOW_LIST_CONFIG_CREATE = auto()
-    MANAGEMENT_API_ALLOW_LIST_CONFIG_DELETE = auto()
->>>>>>> bae1b401
+    MANAGEMENT_API_ALLOW_LIST_CONFIG_DELETE = auto()
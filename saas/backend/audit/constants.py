--- conflicted
+++ resolved
@@ -88,10 +88,8 @@
 
     EVENT_ROLLBACK = auto()
 
-<<<<<<< HEAD
     ADMIN_API_ALLOW_LIST_CONFIG_CREATE = auto()
     ADMIN_API_ALLOW_LIST_CONFIG_DELETE = auto()
-=======
+
     MANAGEMENT_API_ALLOW_LIST_CONFIG_CREATE = auto()
-    MANAGEMENT_API_ALLOW_LIST_CONFIG_DELETE = auto()
->>>>>>> bae1b401
+    MANAGEMENT_API_ALLOW_LIST_CONFIG_DELETE = auto()
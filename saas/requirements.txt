--- conflicted
+++ resolved
@@ -87,11 +87,7 @@
 thrift==0.15.0; python_version >= "3.6"
 typing-extensions==3.7.4.3
 uritemplate==3.0.1; python_version >= "3.6" and python_full_version < "3.0.0" or python_full_version >= "3.4.0" and python_version >= "3.6"
-<<<<<<< HEAD
 urllib3==1.26.6; python_full_version >= "3.6.1" and python_version < "4" and python_full_version < "4.0.0" and (python_version >= "2.7" and python_full_version < "3.0.0" or python_full_version >= "3.5.0" and python_version < "4") and python_version >= "3.6" and (python_version >= "3.6" and python_full_version < "3.0.0" or python_full_version >= "3.6.0" and python_version >= "3.6")
-=======
-urllib3==1.26.6; python_full_version >= "3.6.1" and python_version < "4" and python_full_version < "4.0.0" and python_version >= "3.6" and (python_version >= "3.6" and python_full_version < "3.0.0" or python_full_version >= "3.6.0" and python_version >= "3.6")
->>>>>>> 4e085314
 werkzeug==1.0.1; (python_version >= "2.7" and python_full_version < "3.0.0") or (python_full_version >= "3.5.0")
 whitenoise==5.1.0; python_version >= "3.5" and python_version < "4"
 wrapt==1.13.3; python_version >= "3.6" and python_full_version < "3.0.0" or python_full_version >= "3.5.0" and python_version >= "3.6"
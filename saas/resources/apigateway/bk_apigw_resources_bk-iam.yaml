swagger: '2.0'
basePath: /
info:
  version: '0.1'
  title: API Gateway Resources
  description: ''
schemes:
  - http
paths:
  /api/v1/engine/batch-search:
    post:
      operationId: engine_batch_search
      description: 批量检索
      tags:
        - engine
      responses:
        default:
          description: ''
      x-bk-apigateway-resource:
        isPublic: true
        allowApplyPermission: true
        matchSubpath: false
        backend:
          type: HTTP
          method: post
          path: /api/v1/batch-search
          matchSubpath: false
          timeout: 0
          upstreams:
            loadbalance: roundrobin
            hosts:
              - host: http://{env.engine}
                weight: 100
          transformHeaders: { }
        authConfig:
          userVerifiedRequired: false
          resourcePermissionRequired: false
        disabledStages: [ ]
        descriptionEn:
  /api/v1/engine/healthz:
    get:
      operationId: engine_healthz
      description: 检查engine服务是否健康
      tags:
        - engine
      responses:
        default:
          description: ''
      x-bk-apigateway-resource:
        isPublic: true
        allowApplyPermission: true
        matchSubpath: false
        backend:
          type: HTTP
          method: get
          path: /healthz
          matchSubpath: false
          timeout: 0
          upstreams:
            loadbalance: roundrobin
            hosts:
              - host: http://{env.engine}
                weight: 100
          transformHeaders: { }
        authConfig:
          userVerifiedRequired: false
          appVerifiedRequired: false
          resourcePermissionRequired: false
        disabledStages: [ ]
        descriptionEn:
  /api/v1/engine/ping:
    get:
      operationId: engine_ping
      description: 检查engine连通性
      tags:
        - engine
      responses:
        default:
          description: ''
      x-bk-apigateway-resource:
        isPublic: true
        allowApplyPermission: true
        matchSubpath: false
        backend:
          type: HTTP
          method: get
          path: /ping
          matchSubpath: false
          timeout: 0
          upstreams:
            loadbalance: roundrobin
            hosts:
              - host: http://{env.engine}
                weight: 100
          transformHeaders: { }
        authConfig:
          userVerifiedRequired: false
          appVerifiedRequired: false
          resourcePermissionRequired: false
        disabledStages: [ ]
        descriptionEn:
  /api/v1/engine/search:
    post:
      operationId: engine_search
      description: 检索
      tags:
        - engine
      responses:
        default:
          description: ''
      x-bk-apigateway-resource:
        isPublic: true
        allowApplyPermission: true
        matchSubpath: false
        backend:
          type: HTTP
          method: post
          path: /api/v1/search
          matchSubpath: false
          timeout: 0
          upstreams:
            loadbalance: roundrobin
            hosts:
              - host: http://{env.engine}
                weight: 100
          transformHeaders: { }
        authConfig:
          userVerifiedRequired: false
          resourcePermissionRequired: false
        disabledStages: [ ]
        descriptionEn:
  /api/v1/engine/version:
    get:
      operationId: engine_version
      description: 检查engine程序版本
      tags:
        - engine
      responses:
        default:
          description: ''
      x-bk-apigateway-resource:
        isPublic: true
        allowApplyPermission: true
        matchSubpath: false
        backend:
          type: HTTP
          method: get
          path: /version
          matchSubpath: false
          timeout: 0
          upstreams:
            loadbalance: roundrobin
            hosts:
              - host: http://{env.engine}
                weight: 100
          transformHeaders: { }
        authConfig:
          userVerifiedRequired: false
          appVerifiedRequired: false
          resourcePermissionRequired: false
        disabledStages: [ ]
  /api/v1/model/systems:
    post:
      operationId: system_create
      description: 新增 system
      tags:
        - model
      responses:
        default:
          description: ''
      x-bk-apigateway-resource:
        isPublic: true
        allowApplyPermission: true
        matchSubpath: false
        backend:
          type: HTTP
          method: post
          path: /api/v1/model/systems
          matchSubpath: false
          timeout: 0
          upstreams:
            loadbalance: roundrobin
            hosts:
              - host: http://{env.backend}
                weight: 100
          transformHeaders: { }
        authConfig:
          userVerifiedRequired: false
          resourcePermissionRequired: false
        disabledStages: [ ]
        descriptionEn:
  /api/v1/model/systems/{system_id}:
    get:
      operationId: system_get
      description: 查询 system
      tags:
        - model
      responses:
        default:
          description: ''
      x-bk-apigateway-resource:
        isPublic: true
        allowApplyPermission: true
        matchSubpath: false
        backend:
          type: HTTP
          method: get
          path: /api/v1/model/systems/{system_id}
          matchSubpath: false
          timeout: 0
          upstreams:
            loadbalance: roundrobin
            hosts:
              - host: http://{env.backend}
                weight: 100
          transformHeaders: { }
        authConfig:
          userVerifiedRequired: false
          resourcePermissionRequired: false
        disabledStages: [ ]
        descriptionEn:
    put:
      operationId: system_update
      description: 更新 system
      tags:
        - model
      responses:
        default:
          description: ''
      x-bk-apigateway-resource:
        isPublic: true
        allowApplyPermission: true
        matchSubpath: false
        backend:
          type: HTTP
          method: put
          path: /api/v1/model/systems/{system_id}
          matchSubpath: false
          timeout: 0
          upstreams:
            loadbalance: roundrobin
            hosts:
              - host: http://{env.backend}
                weight: 100
          transformHeaders: { }
        authConfig:
          userVerifiedRequired: false
          resourcePermissionRequired: false
        disabledStages: [ ]
        descriptionEn:
  /api/v1/model/systems/{system_id}/actions:
    delete:
      operationId: system_batch_delete_actions
      description: 批量删除actions
      tags:
        - model
      responses:
        default:
          description: ''
      x-bk-apigateway-resource:
        isPublic: true
        allowApplyPermission: true
        matchSubpath: false
        backend:
          type: HTTP
          method: delete
          path: /api/v1/model/systems/{system_id}/actions
          matchSubpath: false
          timeout: 0
          upstreams:
            loadbalance: roundrobin
            hosts:
              - host: http://{env.backend}
                weight: 100
          transformHeaders: { }
        authConfig:
          userVerifiedRequired: false
          resourcePermissionRequired: false
        disabledStages: [ ]
        descriptionEn:
    post:
      operationId: system_add_actions
      description: 新增actions
      tags:
        - model
      responses:
        default:
          description: ''
      x-bk-apigateway-resource:
        isPublic: true
        allowApplyPermission: true
        matchSubpath: false
        backend:
          type: HTTP
          method: post
          path: /api/v1/model/systems/{system_id}/actions
          matchSubpath: false
          timeout: 0
          upstreams:
            loadbalance: roundrobin
            hosts:
              - host: http://{env.backend}
                weight: 100
          transformHeaders: { }
        authConfig:
          userVerifiedRequired: false
          resourcePermissionRequired: false
        disabledStages: [ ]
        descriptionEn:
  /api/v1/model/systems/{system_id}/actions/{action_id}:
    delete:
      operationId: system_delete_action
      description: 删除action
      tags:
        - model
      responses:
        default:
          description: ''
      x-bk-apigateway-resource:
        isPublic: true
        allowApplyPermission: true
        matchSubpath: false
        backend:
          type: HTTP
          method: delete
          path: /api/v1/model/systems/{system_id}/actions/{action_id}
          matchSubpath: false
          timeout: 0
          upstreams:
            loadbalance: roundrobin
            hosts:
              - host: http://{env.backend}
                weight: 100
          transformHeaders: { }
        authConfig:
          userVerifiedRequired: false
          resourcePermissionRequired: false
        disabledStages: [ ]
        descriptionEn:
    put:
      operationId: system_update_action
      description: 更新action
      tags:
        - model
      responses:
        default:
          description: ''
      x-bk-apigateway-resource:
        isPublic: true
        allowApplyPermission: true
        matchSubpath: false
        backend:
          type: HTTP
          method: put
          path: /api/v1/model/systems/{system_id}/actions/{action_id}
          matchSubpath: false
          timeout: 0
          upstreams:
            loadbalance: roundrobin
            hosts:
              - host: http://{env.backend}
                weight: 100
          transformHeaders: { }
        authConfig:
          userVerifiedRequired: false
          resourcePermissionRequired: false
        disabledStages: [ ]
        descriptionEn:
  /api/v1/model/systems/{system_id}/actions/{action_id}/policies:
    delete:
      operationId: system_delete_action_policies
      description: 删除action的policies
      tags:
        - model
      responses:
        default:
          description: ''
      x-bk-apigateway-resource:
        isPublic: false
        allowApplyPermission: false
        matchSubpath: false
        backend:
          type: HTTP
          method: delete
          path: /api/v1/model/systems/{system_id}/actions/{action_id}/policies
          matchSubpath: false
          timeout: 0
          upstreams:
            loadbalance: roundrobin
            hosts:
              - host: http://{env.backend}
                weight: 100
          transformHeaders: { }
        authConfig:
          userVerifiedRequired: false
          resourcePermissionRequired: false
        disabledStages: [ ]
        descriptionEn:
  /api/v1/model/systems/{system_id}/clients:
    get:
      operationId: system_get_clients
      description: 查询 system clients
      tags:
        - model
      responses:
        default:
          description: ''
      x-bk-apigateway-resource:
        isPublic: true
        allowApplyPermission: true
        matchSubpath: false
        backend:
          type: HTTP
          method: get
          path: /api/v1/model/systems/{system_id}/clients
          matchSubpath: false
          timeout: 0
          upstreams:
            loadbalance: roundrobin
            hosts:
              - host: http://{env.backend}
                weight: 100
          transformHeaders: { }
        authConfig:
          userVerifiedRequired: false
          resourcePermissionRequired: false
        disabledStages: [ ]
        descriptionEn:
  /api/v1/model/systems/{system_id}/configs/{name}:
    post:
      operationId: system_add_configs
      description: 配置新增name=common_actions/feature_shield_rules/resource_creator_actions
      tags:
        - model
      responses:
        default:
          description: ''
      x-bk-apigateway-resource:
        isPublic: true
        allowApplyPermission: true
        matchSubpath: false
        backend:
          type: HTTP
          method: post
          path: /api/v1/model/systems/{system_id}/configs/{name}
          matchSubpath: false
          timeout: 0
          upstreams:
            loadbalance: roundrobin
            hosts:
              - host: http://{env.backend}
                weight: 100
          transformHeaders: { }
        authConfig:
          userVerifiedRequired: false
          resourcePermissionRequired: false
        disabledStages: [ ]
        descriptionEn:
    put:
      operationId: system_update_configs
      description: 配置更新name=common_actions/feature_shield_rules/resource_creator_actions
      tags:
        - model
      responses:
        default:
          description: ''
      x-bk-apigateway-resource:
        isPublic: true
        allowApplyPermission: true
        matchSubpath: false
        backend:
          type: HTTP
          method: put
          path: /api/v1/model/systems/{system_id}/configs/{name}
          matchSubpath: false
          timeout: 0
          upstreams:
            loadbalance: roundrobin
            hosts:
              - host: http://{env.backend}
                weight: 100
          transformHeaders: { }
        authConfig:
          userVerifiedRequired: false
          resourcePermissionRequired: false
        disabledStages: [ ]
        descriptionEn:
  /api/v1/model/systems/{system_id}/instance-selections:
    delete:
      operationId: system_batch_delete_instance_selections
      description: 批量删除 instance-selections
      tags:
        - model
      responses:
        default:
          description: ''
      x-bk-apigateway-resource:
        isPublic: true
        allowApplyPermission: true
        matchSubpath: false
        backend:
          type: HTTP
          method: delete
          path: /api/v1/model/systems/{system_id}/instance-selections
          matchSubpath: false
          timeout: 0
          upstreams:
            loadbalance: roundrobin
            hosts:
              - host: http://{env.backend}
                weight: 100
          transformHeaders: { }
        authConfig:
          userVerifiedRequired: false
          resourcePermissionRequired: false
        disabledStages: [ ]
        descriptionEn:
    post:
      operationId: system_add_instance_selections
      description: 新增instance_selections
      tags:
        - model
      responses:
        default:
          description: ''
      x-bk-apigateway-resource:
        isPublic: true
        allowApplyPermission: true
        matchSubpath: false
        backend:
          type: HTTP
          method: post
          path: /api/v1/model/systems/{system_id}/instance-selections
          matchSubpath: false
          timeout: 0
          upstreams:
            loadbalance: roundrobin
            hosts:
              - host: http://{env.backend}
                weight: 100
          transformHeaders: { }
        authConfig:
          userVerifiedRequired: false
          resourcePermissionRequired: false
        disabledStages: [ ]
        descriptionEn:
  /api/v1/model/systems/{system_id}/instance-selections/{instance_selection_id}:
    delete:
      operationId: system_delete_instance_selection
      description: 删除 instance_selection
      tags:
        - model
      responses:
        default:
          description: ''
      x-bk-apigateway-resource:
        isPublic: true
        allowApplyPermission: true
        matchSubpath: false
        backend:
          type: HTTP
          method: delete
          path: /api/v1/model/systems/{system_id}/instance-selections/{instance_selection_id}
          matchSubpath: false
          timeout: 0
          upstreams:
            loadbalance: roundrobin
            hosts:
              - host: http://{env.backend}
                weight: 100
          transformHeaders: { }
        authConfig:
          userVerifiedRequired: false
          resourcePermissionRequired: false
        disabledStages: [ ]
        descriptionEn:
    put:
      operationId: system_update_instance_selection
      description: 更新 instance_selection
      tags:
        - model
      responses:
        default:
          description: ''
      x-bk-apigateway-resource:
        isPublic: true
        allowApplyPermission: true
        matchSubpath: false
        backend:
          type: HTTP
          method: put
          path: /api/v1/model/systems/{system_id}/instance-selections/{instance_selection_id}
          matchSubpath: false
          timeout: 0
          upstreams:
            loadbalance: roundrobin
            hosts:
              - host: http://{env.backend}
                weight: 100
          transformHeaders: { }
        authConfig:
          userVerifiedRequired: false
          resourcePermissionRequired: false
        disabledStages: [ ]
        descriptionEn:
  /api/v1/model/systems/{system_id}/query:
    get:
      operationId: system_query
      description: 查询 system 通用信息
      tags:
        - model
      responses:
        default:
          description: ''
      x-bk-apigateway-resource:
        isPublic: true
        allowApplyPermission: true
        matchSubpath: false
        backend:
          type: HTTP
          method: get
          path: /api/v1/model/systems/{system_id}/query
          matchSubpath: false
          timeout: 0
          upstreams:
            loadbalance: roundrobin
            hosts:
              - host: http://{env.backend}
                weight: 100
          transformHeaders: { }
        authConfig:
          userVerifiedRequired: false
          resourcePermissionRequired: false
        disabledStages: [ ]
        descriptionEn:
  /api/v1/model/systems/{system_id}/resource-types:
    delete:
      operationId: system_batch_delete_resource_types
      description: 批量删除 resource_type
      tags:
        - model
      responses:
        default:
          description: ''
      x-bk-apigateway-resource:
        isPublic: true
        allowApplyPermission: true
        matchSubpath: false
        backend:
          type: HTTP
          method: delete
          path: /api/v1/model/systems/{system_id}/resource-types
          matchSubpath: false
          timeout: 0
          upstreams:
            loadbalance: roundrobin
            hosts:
              - host: http://{env.backend}
                weight: 100
          transformHeaders: { }
        authConfig:
          userVerifiedRequired: false
          resourcePermissionRequired: false
        disabledStages: [ ]
        descriptionEn:
    post:
      operationId: system_add_resource_types
      description: 新增resource_type
      tags:
        - model
      responses:
        default:
          description: ''
      x-bk-apigateway-resource:
        isPublic: true
        allowApplyPermission: true
        matchSubpath: false
        backend:
          type: HTTP
          method: post
          path: /api/v1/model/systems/{system_id}/resource-types
          matchSubpath: false
          timeout: 0
          upstreams:
            loadbalance: roundrobin
            hosts:
              - host: http://{env.backend}
                weight: 100
          transformHeaders: { }
        authConfig:
          userVerifiedRequired: false
          resourcePermissionRequired: false
        disabledStages: [ ]
        descriptionEn:
  /api/v1/model/systems/{system_id}/resource-types/{resource_type_id}:
    delete:
      operationId: system_delete_resource_types
      description: 删除 resource_type
      tags:
        - model
      responses:
        default:
          description: ''
      x-bk-apigateway-resource:
        isPublic: true
        allowApplyPermission: true
        matchSubpath: false
        backend:
          type: HTTP
          method: delete
          path: /api/v1/model/systems/{system_id}/resource-types/{resource_type_id}
          matchSubpath: false
          timeout: 0
          upstreams:
            loadbalance: roundrobin
            hosts:
              - host: http://{env.backend}
                weight: 100
          transformHeaders: { }
        authConfig:
          userVerifiedRequired: false
          resourcePermissionRequired: false
        disabledStages: [ ]
        descriptionEn:
    put:
      operationId: system_update_resource_types
      description: 更新 resource_type
      tags:
        - model
      responses:
        default:
          description: ''
      x-bk-apigateway-resource:
        isPublic: true
        allowApplyPermission: true
        matchSubpath: false
        backend:
          type: HTTP
          method: put
          path: /api/v1/model/systems/{system_id}/resource-types/{resource_type_id}
          matchSubpath: false
          timeout: 0
          upstreams:
            loadbalance: roundrobin
            hosts:
              - host: http://{env.backend}
                weight: 100
          transformHeaders: { }
        authConfig:
          userVerifiedRequired: false
          resourcePermissionRequired: false
        disabledStages: [ ]
        descriptionEn:
  /api/v1/model/systems/{system_id}/token:
    get:
      operationId: system_get_token
      description: 查询 system token
      tags:
        - model
      responses:
        default:
          description: ''
      x-bk-apigateway-resource:
        isPublic: true
        allowApplyPermission: true
        matchSubpath: false
        backend:
          type: HTTP
          method: get
          path: /api/v1/model/systems/{system_id}/token
          matchSubpath: false
          timeout: 0
          upstreams:
            loadbalance: roundrobin
            hosts:
              - host: http://{env.backend}
                weight: 100
          transformHeaders: { }
        authConfig:
          userVerifiedRequired: false
          resourcePermissionRequired: false
        disabledStages: [ ]
  /api/v1/open/application/:
    post:
      operationId: application
      description: 接入系统权限申请
      tags:
        - open
      responses:
        default:
          description: ''
      x-bk-apigateway-resource:
        isPublic: true
        allowApplyPermission: true
        matchSubpath: false
        backend:
          type: HTTP
          method: post
          path: /api/v1/open/application/
          matchSubpath: false
          timeout: 0
          upstreams: { }
          transformHeaders: { }
        authConfig:
          userVerifiedRequired: false
          resourcePermissionRequired: false
        disabledStages: [ ]
        descriptionEn:
  /api/v1/open/application/approval_bot/role/:
    post:
      operationId: approval_bot_callback_role
      description: 审批机器人角色回调
      tags:
        - open
      responses:
        default:
          description: ''
      x-bk-apigateway-resource:
        isPublic: false
        allowApplyPermission: false
        matchSubpath: false
        backend:
          type: HTTP
          method: post
          path: /api/v1/open/application/approval_bot/role/
          matchSubpath: false
          timeout: 0
          upstreams: { }
          transformHeaders: { }
        authConfig:
          userVerifiedRequired: false
          resourcePermissionRequired: false
        disabledStages: [ ]
        descriptionEn:
  /api/v1/open/application/approval_bot/user/:
    post:
      operationId: approval_bot_callback_user
      description: 审批机器人用户续期回调
      tags:
        - open
      responses:
        default:
          description: ''
      x-bk-apigateway-resource:
        isPublic: false
        allowApplyPermission: false
        matchSubpath: false
        backend:
          type: HTTP
          method: post
          path: /api/v1/open/application/approval_bot/user/
          matchSubpath: false
          timeout: 0
          upstreams: { }
          transformHeaders: { }
        authConfig:
          userVerifiedRequired: false
          resourcePermissionRequired: false
        disabledStages: [ ]
        descriptionEn:
  /api/v1/open/application/policies/:
    post:
      operationId: application_grant_policy
      description: 创建自定义权限申请单
      tags:
        - open
      responses:
        default:
          description: ''
      x-bk-apigateway-resource:
        isPublic: true
        allowApplyPermission: true
        matchSubpath: false
        backend:
          type: HTTP
          method: post
          path: /api/v1/open/application/policies/
          matchSubpath: false
          timeout: 0
          upstreams: { }
          transformHeaders: { }
        authConfig:
          userVerifiedRequired: false
          resourcePermissionRequired: false
        disabledStages: [ ]
        descriptionEn:
  /api/v1/open/application/{sn}/:
    get:
      operationId: application_detail
      description: 申请单详情
      tags:
        - open
      responses:
        default:
          description: ''
      x-bk-apigateway-resource:
        isPublic: true
        allowApplyPermission: true
        matchSubpath: false
        backend:
          type: HTTP
          method: get
          path: /api/v1/open/application/{sn}/
          matchSubpath: false
          timeout: 0
          upstreams: { }
          transformHeaders: { }
        authConfig:
          userVerifiedRequired: false
          resourcePermissionRequired: false
        disabledStages: [ ]
        descriptionEn:
  /api/v1/open/authorization/batch_instance/:
    post:
      operationId: authorization_batch_instance
      description: 批量操作批量资源授权回收, deprecated
      tags:
        - open
      responses:
        default:
          description: ''
      x-bk-apigateway-resource:
        isPublic: false
        allowApplyPermission: false
        matchSubpath: false
        backend:
          type: HTTP
          method: post
          path: /api/v1/open/authorization/batch_instance/
          matchSubpath: false
          timeout: 0
          upstreams: { }
          transformHeaders: { }
        authConfig:
          userVerifiedRequired: false
          resourcePermissionRequired: false
        disabledStages: [ ]
        descriptionEn:
  /api/v1/open/authorization/batch_path/:
    post:
      operationId: authorization_batch_path
      description: 批量操作批量拓扑层级授权/回收
      tags:
        - open
      responses:
        default:
          description: ''
      x-bk-apigateway-resource:
        isPublic: true
        allowApplyPermission: true
        matchSubpath: false
        backend:
          type: HTTP
          method: post
          path: /api/v1/open/authorization/batch_path/
          matchSubpath: false
          timeout: 0
          upstreams: { }
          transformHeaders: { }
        authConfig:
          userVerifiedRequired: false
          resourcePermissionRequired: false
        disabledStages: [ ]
        descriptionEn:
  /api/v1/open/authorization/batch_resource_creator_action/:
    post:
      operationId: authorization_batch_resource_creator_action
      description: 新建关联授权
      tags:
        - open
      responses:
        default:
          description: ''
      x-bk-apigateway-resource:
        isPublic: false
        allowApplyPermission: false
        matchSubpath: false
        backend:
          type: HTTP
          method: post
          path: /api/v1/open/authorization/batch_resource_creator_action/
          matchSubpath: false
          timeout: 0
          upstreams: { }
          transformHeaders: { }
        authConfig:
          userVerifiedRequired: false
          resourcePermissionRequired: false
        disabledStages: [ ]
        descriptionEn:
  /api/v1/open/authorization/instance/:
    post:
      operationId: authorization_instance
      description: 单个资源授权回收, deprecated
      tags:
        - open
      responses:
        default:
          description: ''
      x-bk-apigateway-resource:
        isPublic: false
        allowApplyPermission: false
        matchSubpath: false
        backend:
          type: HTTP
          method: post
          path: /api/v1/open/authorization/instance/
          matchSubpath: false
          timeout: 0
          upstreams: { }
          transformHeaders: { }
        authConfig:
          userVerifiedRequired: false
          resourcePermissionRequired: false
        disabledStages: [ ]
        descriptionEn:
  /api/v1/open/authorization/path/:
    post:
      operationId: authorization_path
      description: 单个拓扑层级授权/回收
      tags:
        - open
      responses:
        default:
          description: ''
      x-bk-apigateway-resource:
        isPublic: true
        allowApplyPermission: true
        matchSubpath: false
        backend:
          type: HTTP
          method: post
          path: /api/v1/open/authorization/path/
          matchSubpath: false
          timeout: 0
          upstreams: { }
          transformHeaders: { }
        authConfig:
          userVerifiedRequired: false
          resourcePermissionRequired: false
        disabledStages: [ ]
        descriptionEn:
  /api/v1/open/authorization/resource_creator_action/:
    post:
      operationId: authorization_resource_creator_action
      description: 新建关联授权
      tags:
        - open
      responses:
        default:
          description: ''
      x-bk-apigateway-resource:
        isPublic: false
        allowApplyPermission: false
        matchSubpath: false
        backend:
          type: HTTP
          method: post
          path: /api/v1/open/authorization/resource_creator_action/
          matchSubpath: false
          timeout: 0
          upstreams: { }
          transformHeaders: { }
        authConfig:
          userVerifiedRequired: false
          resourcePermissionRequired: false
        disabledStages: [ ]
        descriptionEn:
  /api/v1/open/authorization/resource_creator_action_attribute/:
    post:
      operationId: authorization_resource_creator_action_attribute
      description: 新建关联授权-属性授权
      tags:
        - open
      responses:
        default:
          description: ''
      x-bk-apigateway-resource:
        isPublic: true
        allowApplyPermission: true
        matchSubpath: false
        backend:
          type: HTTP
          method: post
          path: /api/v1/open/authorization/resource_creator_action_attribute/
          matchSubpath: false
          timeout: 0
          upstreams: { }
          transformHeaders: { }
        authConfig:
          userVerifiedRequired: false
          resourcePermissionRequired: false
        disabledStages: [ ]
        descriptionEn:
  /api/v1/open/departments/{department_id}/groups:
    get:
      operationId: open_departments_groups
      description: 查询部门加入的组列表(注意部门-组关系存在有限期, 只会返回未过期的组列表)
      tags:
        - open
      responses:
        default:
          description: ''
      x-bk-apigateway-resource:
        isPublic: false
        allowApplyPermission: false
        matchSubpath: false
        backend:
          type: HTTP
          method: get
          path: /api/v1/open/departments/{department_id}/groups
          matchSubpath: false
          timeout: 0
          upstreams:
            loadbalance: roundrobin
            hosts:
              - host: http://{env.backend}
                weight: 100
          transformHeaders: { }
        authConfig:
          userVerifiedRequired: false
          resourcePermissionRequired: false
        disabledStages: [ ]
        descriptionEn:
  /api/v1/open/management/grade_managers/:
    get:
      operationId: management_grade_managers_list
      description: 查询分级管理员列表
      tags:
        - open
      responses:
        default:
          description: ''
      x-bk-apigateway-resource:
        isPublic: true
        allowApplyPermission: true
        matchSubpath: false
        backend:
          type: HTTP
          method: get
          path: /api/v1/open/management/grade_managers/
          matchSubpath: false
          timeout: 0
          upstreams: { }
          transformHeaders: { }
        authConfig:
          userVerifiedRequired: false
          resourcePermissionRequired: false
        disabledStages: [ ]
        descriptionEn:
    post:
      operationId: management_grade_managers
      description: 创建分级管理员
      tags:
        - open
      responses:
        default:
          description: ''
      x-bk-apigateway-resource:
        isPublic: true
        allowApplyPermission: true
        matchSubpath: false
        backend:
          type: HTTP
          method: post
          path: /api/v1/open/management/grade_managers/
          matchSubpath: false
          timeout: 0
          upstreams: { }
          transformHeaders: { }
        authConfig:
          userVerifiedRequired: false
          resourcePermissionRequired: false
        disabledStages: [ ]
        descriptionEn:
  /api/v1/open/management/grade_managers/{id}/:
    put:
      operationId: management_grade_managers_update
      description: 修改分级管理员
      tags:
        - open
      responses:
        default:
          description: ''
      x-bk-apigateway-resource:
        isPublic: true
        allowApplyPermission: true
        matchSubpath: false
        backend:
          type: HTTP
          method: put
          path: /api/v1/open/management/grade_managers/{id}/
          matchSubpath: false
          timeout: 0
          upstreams: { }
          transformHeaders: { }
        authConfig:
          userVerifiedRequired: false
          resourcePermissionRequired: false
        disabledStages: [ ]
        descriptionEn:
  /api/v1/open/management/grade_managers/{id}/groups/:
    get:
      operationId: management_grade_manager_groups
      description: 分级管理员的用户组列表
      tags:
        - open
      responses:
        default:
          description: ''
      x-bk-apigateway-resource:
        isPublic: true
        allowApplyPermission: true
        matchSubpath: false
        backend:
          type: HTTP
          method: get
          path: /api/v1/open/management/grade_managers/{id}/groups/
          matchSubpath: false
          timeout: 0
          upstreams: { }
          transformHeaders: { }
        authConfig:
          userVerifiedRequired: false
          resourcePermissionRequired: false
        disabledStages: [ ]
        descriptionEn:
    post:
      operationId: management_grade_manager_create_groups
      description: 分级管理员批量创建用户组
      tags:
        - open
      responses:
        default:
          description: ''
      x-bk-apigateway-resource:
        isPublic: true
        allowApplyPermission: true
        matchSubpath: false
        backend:
          type: HTTP
          method: post
          path: /api/v1/open/management/grade_managers/{id}/groups/
          matchSubpath: false
          timeout: 0
          upstreams: { }
          transformHeaders: { }
        authConfig:
          userVerifiedRequired: false
          resourcePermissionRequired: false
        disabledStages: [ ]
        descriptionEn:
  /api/v1/open/management/grade_managers/{id}/members/:
    delete:
      operationId: management_delete_grade_manager_members
      description: 批量删除分级管理员成员
      tags:
        - open
      responses:
        default:
          description: ''
      x-bk-apigateway-resource:
        isPublic: true
        allowApplyPermission: true
        matchSubpath: false
        backend:
          type: HTTP
          method: delete
          path: /api/v1/open/management/grade_managers/{id}/members/
          matchSubpath: false
          timeout: 0
          upstreams: { }
          transformHeaders: { }
        authConfig:
          userVerifiedRequired: false
          resourcePermissionRequired: false
        disabledStages: [ ]
        descriptionEn:
    get:
      operationId: management_grade_manager_members
      description: 分级管理员成员列表
      tags:
        - open
      responses:
        default:
          description: ''
      x-bk-apigateway-resource:
        isPublic: true
        allowApplyPermission: true
        matchSubpath: false
        backend:
          type: HTTP
          method: get
          path: /api/v1/open/management/grade_managers/{id}/members/
          matchSubpath: false
          timeout: 0
          upstreams: { }
          transformHeaders: { }
        authConfig:
          userVerifiedRequired: false
          resourcePermissionRequired: false
        disabledStages: [ ]
        descriptionEn:
    post:
      operationId: management_add_grade_manager_members
      description: 批量添加分级管理员成员
      tags:
        - open
      responses:
        default:
          description: ''
      x-bk-apigateway-resource:
        isPublic: true
        allowApplyPermission: true
        matchSubpath: false
        backend:
          type: HTTP
          method: post
          path: /api/v1/open/management/grade_managers/{id}/members/
          matchSubpath: false
          timeout: 0
          upstreams: { }
          transformHeaders: { }
        authConfig:
          userVerifiedRequired: false
          resourcePermissionRequired: false
        disabledStages: [ ]
        descriptionEn:
  /api/v1/open/management/groups/applications/:
    post:
      operationId: management_groups_applications
      description: 创建用户组申请单
      tags:
        - open
      responses:
        default:
          description: ''
      x-bk-apigateway-resource:
        isPublic: true
        allowApplyPermission: true
        matchSubpath: false
        backend:
          type: HTTP
          method: post
          path: /api/v1/open/management/groups/applications/
          matchSubpath: false
          timeout: 0
          upstreams: { }
          transformHeaders: { }
        authConfig:
          userVerifiedRequired: false
          resourcePermissionRequired: false
        disabledStages: [ ]
        descriptionEn:
  /api/v1/open/management/groups/{id}/:
    delete:
      operationId: management_grade_manager_delete_group
      description: 分级管理员删除用户组
      tags:
        - open
      responses:
        default:
          description: ''
      x-bk-apigateway-resource:
        isPublic: true
        allowApplyPermission: true
        matchSubpath: false
        backend:
          type: HTTP
          method: delete
          path: /api/v1/open/management/groups/{id}/
          matchSubpath: false
          timeout: 0
          upstreams: { }
          transformHeaders: { }
        authConfig:
          userVerifiedRequired: false
          resourcePermissionRequired: false
        disabledStages: [ ]
        descriptionEn:
    put:
      operationId: management_grade_manager_update_group
      description: 分级管理员更新用户组
      tags:
        - open
      responses:
        default:
          description: ''
      x-bk-apigateway-resource:
        isPublic: true
        allowApplyPermission: true
        matchSubpath: false
        backend:
          type: HTTP
          method: put
          path: /api/v1/open/management/groups/{id}/
          matchSubpath: false
          timeout: 0
          upstreams: { }
          transformHeaders: { }
        authConfig:
          userVerifiedRequired: false
          resourcePermissionRequired: false
        disabledStages: [ ]
        descriptionEn:
  /api/v1/open/management/groups/{id}/actions/policies/:
    delete:
      operationId: management_groups_policies_revoke_by_action
      description: 用户组按整个操作权限回收
      tags:
        - open
      responses:
        default:
          description: ''
      x-bk-apigateway-resource:
        isPublic: true
        allowApplyPermission: true
        matchSubpath: false
        backend:
          type: HTTP
          method: delete
          path: /api/v1/open/management/groups/{id}/actions/policies/
          matchSubpath: false
          timeout: 0
          upstreams: { }
          transformHeaders: { }
        authConfig:
          userVerifiedRequired: false
          resourcePermissionRequired: false
        disabledStages: [ ]
        descriptionEn:
  /api/v1/open/management/groups/{id}/members/:
    delete:
      operationId: management_delete_group_members
      description: 用户组删除成员
      tags:
        - open
      responses:
        default:
          description: ''
      x-bk-apigateway-resource:
        isPublic: true
        allowApplyPermission: true
        matchSubpath: false
        backend:
          type: HTTP
          method: delete
          path: /api/v1/open/management/groups/{id}/members/
          matchSubpath: false
          timeout: 0
          upstreams: { }
          transformHeaders: { }
        authConfig:
          userVerifiedRequired: false
          resourcePermissionRequired: false
        disabledStages: [ ]
        descriptionEn:
    get:
      operationId: management_group_members
      description: 用户组成员列表
      tags:
        - open
      responses:
        default:
          description: ''
      x-bk-apigateway-resource:
        isPublic: true
        allowApplyPermission: true
        matchSubpath: false
        backend:
          type: HTTP
          method: get
          path: /api/v1/open/management/groups/{id}/members/
          matchSubpath: false
          timeout: 0
          upstreams: { }
          transformHeaders: { }
        authConfig:
          userVerifiedRequired: false
          resourcePermissionRequired: false
        disabledStages: [ ]
        descriptionEn:
    post:
      operationId: management_add_group_members
      description: 用户组添加成员
      tags:
        - open
      responses:
        default:
          description: ''
      x-bk-apigateway-resource:
        isPublic: true
        allowApplyPermission: true
        matchSubpath: false
        backend:
          type: HTTP
          method: post
          path: /api/v1/open/management/groups/{id}/members/
          matchSubpath: false
          timeout: 0
          upstreams: { }
          transformHeaders: { }
        authConfig:
          userVerifiedRequired: false
          resourcePermissionRequired: false
        disabledStages: [ ]
        descriptionEn:
  /api/v1/open/management/groups/{id}/policies/:
    delete:
      operationId: management_groups_policies_delete
      description: 用户组权限回收
      tags:
        - open
      responses:
        default:
          description: ''
      x-bk-apigateway-resource:
        isPublic: true
        allowApplyPermission: true
        matchSubpath: false
        backend:
          type: HTTP
          method: delete
          path: /api/v1/open/management/groups/{id}/policies/
          matchSubpath: false
          timeout: 0
          upstreams: { }
          transformHeaders: { }
        authConfig:
          userVerifiedRequired: false
          resourcePermissionRequired: false
        disabledStages: [ ]
        descriptionEn:
    post:
      operationId: management_groups_policies
      description: 用户组授权
      tags:
        - open
      responses:
        default:
          description: ''
      x-bk-apigateway-resource:
        isPublic: true
        allowApplyPermission: true
        matchSubpath: false
        backend:
          type: HTTP
          method: post
          path: /api/v1/open/management/groups/{id}/policies/
          matchSubpath: false
          timeout: 0
          upstreams: { }
          transformHeaders: { }
        authConfig:
          userVerifiedRequired: false
          resourcePermissionRequired: false
        disabledStages: [ ]
        descriptionEn:
  /api/v1/open/management/users/grade_managers/:
    get:
      operationId: management_users_grade_managers
      description: 用户加入的分级管理员列表
      tags:
        - open
      responses:
        default:
          description: ''
      x-bk-apigateway-resource:
        isPublic: true
        allowApplyPermission: true
        matchSubpath: false
        backend:
          type: HTTP
          method: get
          path: /api/v1/open/management/users/grade_managers/
          matchSubpath: false
          timeout: 0
          upstreams: { }
          transformHeaders: { }
        authConfig:
          userVerifiedRequired: false
          resourcePermissionRequired: false
        disabledStages: [ ]
        descriptionEn:
  /api/v1/open/management/users/grade_managers/{id}/groups/:
    get:
      operationId: management_users_grade_managers_groups
      description: 用户在某个分级管理员下加入的用户组列表
      tags:
        - open
      responses:
        default:
          description: ''
      x-bk-apigateway-resource:
        isPublic: true
        allowApplyPermission: true
        matchSubpath: false
        backend:
          type: HTTP
          method: get
          path: /api/v1/open/management/users/grade_managers/{id}/groups/
          matchSubpath: false
          timeout: 0
          upstreams: { }
          transformHeaders: { }
        authConfig:
          userVerifiedRequired: false
          resourcePermissionRequired: false
        disabledStages: [ ]
        descriptionEn:
  /api/v1/open/systems/{system_id}/policies:
    get:
      operationId: open_system_policies
      description: 拉取系统下某个操作的策略列表
      tags:
        - system
      responses:
        default:
          description: ''
      x-bk-apigateway-resource:
        isPublic: true
        allowApplyPermission: true
        matchSubpath: false
        backend:
          type: HTTP
          method: get
          path: /api/v1/open/systems/{system_id}/policies
          matchSubpath: false
          timeout: 0
          upstreams:
            loadbalance: roundrobin
            hosts:
              - host: http://{env.backend}
                weight: 100
          transformHeaders: { }
        authConfig:
          userVerifiedRequired: false
          resourcePermissionRequired: false
        disabledStages: [ ]
        descriptionEn:
  /api/v1/open/systems/{system_id}/policies/-/subjects:
    get:
      operationId: open_system_policies_subjects
      description: 根据策略 ID 拉群策略对应的用户信息
      tags:
        - system
      responses:
        default:
          description: ''
      x-bk-apigateway-resource:
        isPublic: true
        allowApplyPermission: true
        matchSubpath: false
        backend:
          type: HTTP
          method: get
          path: /api/v1/open/systems/{system_id}/policies/-/subjects
          matchSubpath: false
          timeout: 0
          upstreams:
            loadbalance: roundrobin
            hosts:
              - host: http://{env.backend}
                weight: 100
          transformHeaders: { }
        authConfig:
          userVerifiedRequired: false
          resourcePermissionRequired: false
        disabledStages: [ ]
        descriptionEn:
  /api/v1/open/systems/{system_id}/policies/{policy_id}:
    get:
      operationId: open_system_get_policy
      description: 获取某条策略详情
      tags:
        - system
      responses:
        default:
          description: ''
      x-bk-apigateway-resource:
        isPublic: true
        allowApplyPermission: true
        matchSubpath: false
        backend:
          type: HTTP
          method: get
          path: /api/v1/open/systems/{system_id}/policies/{policy_id}
          matchSubpath: false
          timeout: 0
          upstreams:
            loadbalance: roundrobin
            hosts:
              - host: http://{env.backend}
                weight: 100
          transformHeaders: { }
        authConfig:
          userVerifiedRequired: false
          resourcePermissionRequired: false
        disabledStages: [ ]
        descriptionEn:
  /api/v1/open/users/{user_id}/groups:
    get:
      operationId: open_user_groups
      description: 查询用户加入的组列表(注意用户-组关系存在有限期, 只会返回未过期的组列表)
      tags:
        - open
      responses:
        default:
          description: ''
      x-bk-apigateway-resource:
        isPublic: false
        allowApplyPermission: false
        matchSubpath: false
        backend:
          type: HTTP
          method: get
          path: /api/v1/open/users/{user_id}/groups
          matchSubpath: false
          timeout: 0
          upstreams:
            loadbalance: roundrobin
            hosts:
              - host: http://{env.backend}
                weight: 100
          transformHeaders: { }
        authConfig:
          userVerifiedRequired: false
          resourcePermissionRequired: false
        disabledStages: [ ]
        descriptionEn:
  /api/v1/policy/auth:
    post:
      operationId: policy_auth
      description: 直接鉴权
      tags:
        - policy
      responses:
        default:
          description: ''
      x-bk-apigateway-resource:
        isPublic: true
        allowApplyPermission: true
        matchSubpath: false
        backend:
          type: HTTP
          method: post
          path: /api/v1/policy/auth
          matchSubpath: false
          timeout: 0
          upstreams:
            loadbalance: roundrobin
            hosts:
              - host: http://{env.backend}
                weight: 100
          transformHeaders: { }
        authConfig:
          userVerifiedRequired: false
          resourcePermissionRequired: false
        disabledStages: [ ]
        descriptionEn:
  /api/v1/policy/auth_by_actions:
    post:
      operationId: policy_auth_by_actions
      description: 批量action直接鉴权
      tags:
        - policy
      responses:
        default:
          description: ''
      x-bk-apigateway-resource:
        isPublic: true
        allowApplyPermission: true
        matchSubpath: false
        backend:
          type: HTTP
          method: post
          path: /api/v1/policy/auth_by_actions
          matchSubpath: false
          timeout: 0
          upstreams:
            loadbalance: roundrobin
            hosts:
              - host: http://{env.backend}
                weight: 100
          transformHeaders: { }
        authConfig:
          userVerifiedRequired: false
          resourcePermissionRequired: false
        disabledStages: [ ]
        descriptionEn:
  /api/v1/policy/auth_by_resources:
    post:
      operationId: policy_auth_by_resources
      description: 批量资源直接鉴权
      tags:
        - policy
      responses:
        default:
          description: ''
      x-bk-apigateway-resource:
        isPublic: true
        allowApplyPermission: true
        matchSubpath: false
        backend:
          type: HTTP
          method: post
          path: /api/v1/policy/auth_by_resources
          matchSubpath: false
          timeout: 0
          upstreams:
            loadbalance: roundrobin
            hosts:
              - host: http://{env.backend}
                weight: 100
          transformHeaders: { }
        authConfig:
          userVerifiedRequired: false
          resourcePermissionRequired: false
        disabledStages: [ ]
        descriptionEn:
  /api/v1/policy/query:
    post:
      operationId: policy_query
      description: 策略查询
      tags:
        - policy
      responses:
        default:
          description: ''
      x-bk-apigateway-resource:
        isPublic: true
        allowApplyPermission: true
        matchSubpath: false
        backend:
          type: HTTP
          method: post
          path: /api/v1/policy/query
          matchSubpath: false
          timeout: 0
          upstreams:
            loadbalance: roundrobin
            hosts:
              - host: http://{env.backend}
                weight: 100
          transformHeaders: { }
        authConfig:
          userVerifiedRequired: false
          resourcePermissionRequired: false
        disabledStages: [ ]
        descriptionEn:
  /api/v1/policy/query_by_actions:
    post:
      operationId: policy_query_by_actions
      description: 批量拉取一批操作的权限策略
      tags:
        - policy
      responses:
        default:
          description: ''
      x-bk-apigateway-resource:
        isPublic: true
        allowApplyPermission: true
        matchSubpath: false
        backend:
          type: HTTP
          method: post
          path: /api/v1/policy/query_by_actions
          matchSubpath: false
          timeout: 0
          upstreams:
            loadbalance: roundrobin
            hosts:
              - host: http://{env.backend}
                weight: 100
          transformHeaders: { }
        authConfig:
          userVerifiedRequired: false
          resourcePermissionRequired: false
        disabledStages: [ ]
        descriptionEn:
  /api/v1/policy/query_by_ext_resources:
    post:
      operationId: policy_query_by_ext_resources
      description: 批量第三方依赖鉴权策略查询
      tags:
        - policy
      responses:
        default:
          description: ''
      x-bk-apigateway-resource:
        isPublic: true
        allowApplyPermission: true
        matchSubpath: false
        backend:
          type: HTTP
          method: post
          path: /api/v1/policy/query_by_ext_resources
          matchSubpath: false
          timeout: 0
          upstreams:
            loadbalance: roundrobin
            hosts:
              - host: http://{env.backend}
                weight: 100
          transformHeaders: { }
        authConfig:
          userVerifiedRequired: false
          resourcePermissionRequired: false
        disabledStages: [ ]
        descriptionEn:
  /api/v1/systems/{system_id}/policies:
    get:
      operationId: system_policies
      description: 拉取系统下某个操作的策略列表(废弃, 请使用open_system_policies)
      tags:
        - system
      responses:
        default:
          description: ''
      x-bk-apigateway-resource:
        isPublic: false
        allowApplyPermission: false
        matchSubpath: false
        backend:
          type: HTTP
          method: get
          path: /api/v1/systems/{system_id}/policies
          matchSubpath: false
          timeout: 0
          upstreams:
            loadbalance: roundrobin
            hosts:
              - host: http://{env.backend}
                weight: 100
          transformHeaders: { }
        authConfig:
          userVerifiedRequired: false
          resourcePermissionRequired: false
        disabledStages: [ ]
        descriptionEn:
  /api/v1/systems/{system_id}/policies/-/subjects:
    get:
      operationId: system_policies_subjects
      description: 根据策略 ID 拉群策略对应的用户信息(废弃, 请使用open_system_policies_subjects)
      tags:
        - system
      responses:
        default:
          description: ''
      x-bk-apigateway-resource:
        isPublic: false
        allowApplyPermission: false
        matchSubpath: false
        backend:
          type: HTTP
          method: get
          path: /api/v1/systems/{system_id}/policies/-/subjects
          matchSubpath: false
          timeout: 0
          upstreams:
            loadbalance: roundrobin
            hosts:
              - host: http://{env.backend}
                weight: 100
          transformHeaders: { }
        authConfig:
          userVerifiedRequired: false
          resourcePermissionRequired: false
        disabledStages: [ ]
        descriptionEn:
  /api/v1/systems/{system_id}/policies/{policy_id}:
    get:
      operationId: system_get_policy
      description: 获取某条策略详情(废弃, 请使用open_system_get_policy)
      tags:
        - system
      responses:
        default:
          description: ''
      x-bk-apigateway-resource:
        isPublic: false
        allowApplyPermission: false
        matchSubpath: false
        backend:
          type: HTTP
          method: get
          path: /api/v1/systems/{system_id}/policies/{policy_id}
          matchSubpath: false
          timeout: 0
          upstreams:
            loadbalance: roundrobin
            hosts:
              - host: http://{env.backend}
                weight: 100
          transformHeaders: { }
        authConfig:
          userVerifiedRequired: false
          resourcePermissionRequired: false
        disabledStages: [ ]
        descriptionEn:
  /api/v1/web/:
    x-bk-apigateway-method-any:
      operationId: api_v1_web_any
      description: SaaS调用后台 API 入口
      tags:
        - web
      responses:
        default:
          description: ''
      x-bk-apigateway-resource:
        isPublic: false
        allowApplyPermission: false
        matchSubpath: true
        backend:
          type: HTTP
          method: any
          path: /api/v1/web/
          matchSubpath: true
          timeout: 0
          upstreams:
            loadbalance: roundrobin
            hosts:
              - host: http://{env.backend}
                weight: 100
          transformHeaders: { }
        authConfig:
          userVerifiedRequired: false
          resourcePermissionRequired: false
        disabledStages: [ ]
        descriptionEn:
  /api/v2/open/management/systems/{system_id}/applications/{callback_id}/approve/:
    post:
      operationId: v2_management_application_approve
      description: 申请单审批回调
      tags:
        - open
        - v2
      responses:
        default:
          description: ''
      x-bk-apigateway-resource:
        isPublic: true
        allowApplyPermission: true
        matchSubpath: false
        backend:
          type: HTTP
          method: post
          path: /api/v2/open/management/systems/{system_id}/applications/{callback_id}/approve/
          matchSubpath: false
          timeout: 0
          upstreams: { }
          transformHeaders: { }
        authConfig:
          userVerifiedRequired: false
          resourcePermissionRequired: false
        disabledStages: [ ]
        descriptionEn:
  /api/v2/open/management/systems/{system_id}/applications/{callback_id}/cancel/:
    put:
      operationId: v2_management_application_cancel
      description: 取消申请单
      tags:
        - open
        - v2
      responses:
        default:
          description: ''
      x-bk-apigateway-resource:
        isPublic: true
        allowApplyPermission: true
        matchSubpath: false
        backend:
          type: HTTP
          method: put
          path: /api/v2/open/management/systems/{system_id}/applications/{callback_id}/cancel/
          matchSubpath: false
          timeout: 0
          upstreams: { }
          transformHeaders: { }
        authConfig:
          userVerifiedRequired: false
          resourcePermissionRequired: false
        disabledStages: [ ]
        descriptionEn:
  /api/v2/open/management/systems/{system_id}/departments/{department_id}/groups/belong/:
    get:
      operationId: v2_management_check_department_group_belong
      description: 批量校验部门是否归属用户组
      tags:
        - open
        - v2
      responses:
        default:
          description: ''
      x-bk-apigateway-resource:
        isPublic: true
        allowApplyPermission: true
        matchSubpath: false
        backend:
          type: HTTP
          method: get
          path: /api/v2/open/management/systems/{system_id}/departments/{department_id}/groups/belong/
          matchSubpath: false
          timeout: 0
          upstreams: { }
          transformHeaders: { }
        authConfig:
          userVerifiedRequired: false
          resourcePermissionRequired: false
        disabledStages: [ ]
        descriptionEn:
  /api/v2/open/management/systems/{system_id}/grade_managers/:
    post:
      operationId: v2_management_grade_manager_create
      description: 创建分级管理员
      tags:
        - open
        - v2
      responses:
        default:
          description: ''
      x-bk-apigateway-resource:
        isPublic: true
        allowApplyPermission: true
        matchSubpath: false
        backend:
          type: HTTP
          method: post
          path: /api/v2/open/management/systems/{system_id}/grade_managers/
          matchSubpath: false
          timeout: 0
          upstreams: { }
          transformHeaders: { }
        authConfig:
          userVerifiedRequired: false
          resourcePermissionRequired: false
        disabledStages: [ ]
        descriptionEn:
  /api/v2/open/management/systems/{system_id}/grade_managers/-/applications/:
    post:
      operationId: v2_management_grade_manager_applications
      description: 创建分级管理员申请
      tags:
        - open
        - v2
      responses:
        default:
          description: ''
      x-bk-apigateway-resource:
        isPublic: true
        allowApplyPermission: true
        matchSubpath: false
        backend:
          type: HTTP
          method: post
          path: /api/v2/open/management/systems/{system_id}/grade_managers/-/applications/
          matchSubpath: false
          timeout: 0
          upstreams: { }
          transformHeaders: { }
        authConfig:
          userVerifiedRequired: false
          resourcePermissionRequired: false
        disabledStages: [ ]
        descriptionEn:
  /api/v2/open/management/systems/{system_id}/grade_managers/{id}/:
    delete:
      operationId: v2_management_delete_grade_manager
      description: 删除分级管理员
      tags:
        - open
        - v2
      responses:
        default:
          description: ''
      x-bk-apigateway-resource:
        isPublic: true
        allowApplyPermission: true
        matchSubpath: false
        backend:
          type: HTTP
          method: delete
          path: /api/v2/open/management/systems/{system_id}/grade_managers/{id}/
          matchSubpath: false
          timeout: 0
          upstreams: { }
          transformHeaders: { }
        authConfig:
          userVerifiedRequired: false
          resourcePermissionRequired: false
        disabledStages: [ ]
        descriptionEn:
    get:
      operationId: v2_management_grade_manager_detail
      description: 分级管理员详情
      tags:
        - open
        - v2
      responses:
        default:
          description: ''
      x-bk-apigateway-resource:
        isPublic: true
        allowApplyPermission: true
        matchSubpath: false
        backend:
          type: HTTP
          method: get
          path: /api/v2/open/management/systems/{system_id}/grade_managers/{id}/
          matchSubpath: false
          timeout: 0
          upstreams: { }
          transformHeaders: { }
        authConfig:
          userVerifiedRequired: false
          resourcePermissionRequired: false
        disabledStages: [ ]
        descriptionEn:
    put:
      operationId: v2_management_update_grade_manager
      description: 更新分级管理员
      tags:
        - open
        - v2
      responses:
        default:
          description: ''
      x-bk-apigateway-resource:
        isPublic: true
        allowApplyPermission: true
        matchSubpath: false
        backend:
          type: HTTP
          method: put
          path: /api/v2/open/management/systems/{system_id}/grade_managers/{id}/
          matchSubpath: false
          timeout: 0
          upstreams: { }
          transformHeaders: { }
        authConfig:
          userVerifiedRequired: false
          resourcePermissionRequired: false
        disabledStages: [ ]
        descriptionEn:
  /api/v2/open/management/systems/{system_id}/grade_managers/{id}/applications/:
    post:
      operationId: v2_management_update_grade_manager_application
      description: 创建更新分级管理员申请
      tags:
        - open
        - v2
      responses:
        default:
          description: ''
      x-bk-apigateway-resource:
        isPublic: true
        allowApplyPermission: true
        matchSubpath: false
        backend:
          type: HTTP
          method: post
          path: /api/v2/open/management/systems/{system_id}/grade_managers/{id}/applications/
          matchSubpath: false
          timeout: 0
          upstreams: { }
          transformHeaders: { }
        authConfig:
          userVerifiedRequired: false
          resourcePermissionRequired: false
        disabledStages: [ ]
        descriptionEn:
  /api/v2/open/management/systems/{system_id}/grade_managers/{id}/groups/:
    get:
      operationId: v2_management_grade_manager_list_groups
      description: 分级管理员用户组列表
      tags:
        - open
        - v2
      responses:
        default:
          description: ''
      x-bk-apigateway-resource:
        isPublic: true
        allowApplyPermission: true
        matchSubpath: false
        backend:
          type: HTTP
          method: get
          path: /api/v2/open/management/systems/{system_id}/grade_managers/{id}/groups/
          matchSubpath: false
          timeout: 0
          upstreams: { }
          transformHeaders: { }
        authConfig:
          userVerifiedRequired: false
          resourcePermissionRequired: false
        disabledStages: [ ]
        descriptionEn:
    post:
      operationId: v2_management_grade_manager_create_groups
      description: 分级管理员批量创建用户组
      tags:
        - open
        - v2
      responses:
        default:
          description: ''
      x-bk-apigateway-resource:
        isPublic: true
        allowApplyPermission: true
        matchSubpath: false
        backend:
          type: HTTP
          method: post
          path: /api/v2/open/management/systems/{system_id}/grade_managers/{id}/groups/
          matchSubpath: false
          timeout: 0
          upstreams: { }
          transformHeaders: { }
        authConfig:
          userVerifiedRequired: false
          resourcePermissionRequired: false
        disabledStages: [ ]
        descriptionEn:
  /api/v2/open/management/systems/{system_id}/grade_managers/{id}/subject_templates/:
    get:
      operationId: v2_management_grade_manager_list_subject_templates
      description: 分级管理员人员模版列表
      tags:
        - open
        - v2
      responses:
        default:
          description: ''
      x-bk-apigateway-resource:
        isPublic: true
        allowApplyPermission: true
        matchSubpath: false
        backend:
          type: HTTP
          method: get
          path: /api/v2/open/management/systems/{system_id}/grade_managers/{id}/subject_templates/
          matchSubpath: false
          timeout: 0
          upstreams: { }
          transformHeaders: { }
        authConfig:
          userVerifiedRequired: false
          resourcePermissionRequired: false
        disabledStages: [ ]
        descriptionEn:
  /api/v2/open/management/systems/{system_id}/grade_managers/{id}/subset_managers/:
    get:
      operationId: v2_management_grade_manager_list_subset_manager
      description: 分级管理员查询二级管理员列表
      tags:
        - open
        - v2
      responses:
        default:
          description: ''
      x-bk-apigateway-resource:
        isPublic: true
        allowApplyPermission: true
        matchSubpath: false
        backend:
          type: HTTP
          method: get
          path: /api/v2/open/management/systems/{system_id}/grade_managers/{id}/subset_managers/
          matchSubpath: false
          timeout: 0
          upstreams: { }
          transformHeaders: { }
        authConfig:
          userVerifiedRequired: false
          resourcePermissionRequired: false
        disabledStages: [ ]
        descriptionEn:
    post:
      operationId: v2_management_grade_manager_create_subset_manager
      description: 分级管理员创建二级管理员
      tags:
        - open
        - v2
      responses:
        default:
          description: ''
      x-bk-apigateway-resource:
        isPublic: true
        allowApplyPermission: true
        matchSubpath: false
        backend:
          type: HTTP
          method: post
          path: /api/v2/open/management/systems/{system_id}/grade_managers/{id}/subset_managers/
          matchSubpath: false
          timeout: 0
          upstreams: { }
          transformHeaders: { }
        authConfig:
          userVerifiedRequired: false
          resourcePermissionRequired: false
        disabledStages: [ ]
        descriptionEn:
  /api/v2/open/management/systems/{system_id}/groups/-/applications/:
    post:
      operationId: v2_management_groups_applications
      description: 创建用户组申请单
      tags:
        - open
        - v2
      responses:
        default:
          description: ''
      x-bk-apigateway-resource:
        isPublic: true
        allowApplyPermission: true
        matchSubpath: false
        backend:
          type: HTTP
          method: post
          path: /api/v2/open/management/systems/{system_id}/groups/-/applications/
          matchSubpath: false
          timeout: 0
          upstreams: { }
          transformHeaders: { }
        authConfig:
          userVerifiedRequired: false
          resourcePermissionRequired: false
        disabledStages: [ ]
        descriptionEn:
  /api/v2/open/management/systems/{system_id}/groups/-/renew/applications/:
    post:
      operationId: v2_management_groups_renew_applications
      description: 用户组续期申请单
      tags:
        - open
        - v2
      responses:
        default:
          description: ''
      x-bk-apigateway-resource:
        isPublic: true
        allowApplyPermission: true
        matchSubpath: false
        backend:
          type: HTTP
          method: post
          path: /api/v2/open/management/systems/{system_id}/groups/-/renew/applications/
          matchSubpath: false
          timeout: 0
          upstreams: { }
          transformHeaders: { }
        authConfig:
          userVerifiedRequired: false
          resourcePermissionRequired: false
        disabledStages: [ ]
        descriptionEn:
  /api/v2/open/management/systems/{system_id}/groups/{id}/:
    delete:
      operationId: v2_management_grade_manager_delete_group
      description: 分级管理员删除用户组
      tags:
        - open
        - v2
      responses:
        default:
          description: ''
      x-bk-apigateway-resource:
        isPublic: true
        allowApplyPermission: true
        matchSubpath: false
        backend:
          type: HTTP
          method: delete
          path: /api/v2/open/management/systems/{system_id}/groups/{id}/
          matchSubpath: false
          timeout: 0
          upstreams: { }
          transformHeaders: { }
        authConfig:
          userVerifiedRequired: false
          resourcePermissionRequired: false
        disabledStages: [ ]
        descriptionEn:
    put:
      operationId: v2_management_grade_manager_update_group
      description: 分级管理员更新用户组
      tags:
        - open
        - v2
      responses:
        default:
          description: ''
      x-bk-apigateway-resource:
        isPublic: true
        allowApplyPermission: true
        matchSubpath: false
        backend:
          type: HTTP
          method: put
          path: /api/v2/open/management/systems/{system_id}/groups/{id}/
          matchSubpath: false
          timeout: 0
          upstreams: { }
          transformHeaders: { }
        authConfig:
          userVerifiedRequired: false
          resourcePermissionRequired: false
        disabledStages: [ ]
        descriptionEn:
  /api/v2/open/management/systems/{system_id}/groups/{id}/actions/-/policies/:
    delete:
      operationId: v2_management_groups_policies_revoke_by_action
      description: 用户组按整个操作权限回收
      tags:
        - open
        - v2
      responses:
        default:
          description: ''
      x-bk-apigateway-resource:
        isPublic: true
        allowApplyPermission: true
        matchSubpath: false
        backend:
          type: HTTP
          method: delete
          path: /api/v2/open/management/systems/{system_id}/groups/{id}/actions/-/policies/
          matchSubpath: false
          timeout: 0
          upstreams: { }
          transformHeaders: { }
        authConfig:
          userVerifiedRequired: false
          resourcePermissionRequired: false
        disabledStages: [ ]
        descriptionEn:
  /api/v2/open/management/systems/{system_id}/groups/{id}/members/:
    delete:
      operationId: v2_management_delete_group_members
      description: 用户组删除成员
      tags:
        - open
        - v2
      responses:
        default:
          description: ''
      x-bk-apigateway-resource:
        isPublic: true
        allowApplyPermission: true
        matchSubpath: false
        backend:
          type: HTTP
          method: delete
          path: /api/v2/open/management/systems/{system_id}/groups/{id}/members/
          matchSubpath: false
          timeout: 0
          upstreams: { }
          transformHeaders: { }
        authConfig:
          userVerifiedRequired: false
          resourcePermissionRequired: false
        disabledStages: [ ]
        descriptionEn:
    get:
      operationId: v2_management_group_members
      description: 用户组成员列表
      tags:
        - open
        - v2
      responses:
        default:
          description: ''
      x-bk-apigateway-resource:
        isPublic: true
        allowApplyPermission: true
        matchSubpath: false
        backend:
          type: HTTP
          method: get
          path: /api/v2/open/management/systems/{system_id}/groups/{id}/members/
          matchSubpath: false
          timeout: 0
          upstreams: { }
          transformHeaders: { }
        authConfig:
          userVerifiedRequired: false
          resourcePermissionRequired: false
        disabledStages: [ ]
        descriptionEn:
    post:
      operationId: v2_management_add_group_members
      description: 用户组添加成员
      tags:
        - open
        - v2
      responses:
        default:
          description: ''
      x-bk-apigateway-resource:
        isPublic: true
        allowApplyPermission: true
        matchSubpath: false
        backend:
          type: HTTP
          method: post
          path: /api/v2/open/management/systems/{system_id}/groups/{id}/members/
          matchSubpath: false
          timeout: 0
          upstreams: { }
          transformHeaders: { }
        authConfig:
          userVerifiedRequired: false
          resourcePermissionRequired: false
        disabledStages: [ ]
        descriptionEn:
  /api/v2/open/management/systems/{system_id}/groups/{id}/members/-/expired_at/:
    put:
      operationId: v2_management_update_group_members_expired_at
      description: 更新用户组成员有效期
      tags:
        - open
        - v2
      responses:
        default:
          description: ''
      x-bk-apigateway-resource:
        isPublic: true
        allowApplyPermission: true
        matchSubpath: false
        backend:
          type: HTTP
          method: put
          path: /api/v2/open/management/systems/{system_id}/groups/{id}/members/-/expired_at/
          matchSubpath: false
          timeout: 0
          upstreams: { }
          transformHeaders: { }
        authConfig:
          userVerifiedRequired: false
          resourcePermissionRequired: false
        disabledStages: [ ]
        descriptionEn:
  /api/v2/open/management/systems/{system_id}/groups/{id}/policies/:
    delete:
      operationId: v2_management_groups_policies_revoke
      description: 用户组权限回收
      tags:
        - open
        - v2
      responses:
        default:
          description: ''
      x-bk-apigateway-resource:
        isPublic: true
        allowApplyPermission: true
        matchSubpath: false
        backend:
          type: HTTP
          method: delete
          path: /api/v2/open/management/systems/{system_id}/groups/{id}/policies/
          matchSubpath: false
          timeout: 0
          upstreams: { }
          transformHeaders: { }
        authConfig:
          userVerifiedRequired: false
          resourcePermissionRequired: false
        disabledStages: [ ]
        descriptionEn:
    get:
      operationId: v2_management_groups_policies_list
      description: 查询用户组自定义权限
      tags:
        - open
        - v2
      responses:
        default:
          description: ''
      x-bk-apigateway-resource:
        isPublic: true
        allowApplyPermission: true
        matchSubpath: false
        backend:
          type: HTTP
          method: get
          path: /api/v2/open/management/systems/{system_id}/groups/{id}/policies/
          matchSubpath: false
          timeout: 0
          upstreams: { }
          transformHeaders: { }
        authConfig:
          userVerifiedRequired: false
          resourcePermissionRequired: false
        disabledStages: [ ]
        descriptionEn:
    post:
      operationId: v2_management_groups_policies_grant
      description: 用户组授权
      tags:
        - open
        - v2
      responses:
        default:
          description: ''
      x-bk-apigateway-resource:
        isPublic: true
        allowApplyPermission: true
        matchSubpath: false
        backend:
          type: HTTP
          method: post
          path: /api/v2/open/management/systems/{system_id}/groups/{id}/policies/
          matchSubpath: false
          timeout: 0
          upstreams: { }
          transformHeaders: { }
        authConfig:
          userVerifiedRequired: false
          resourcePermissionRequired: false
        disabledStages: [ ]
        descriptionEn:
  /api/v2/open/management/systems/{system_id}/groups/{id}/policies/-/actions/:
    get:
      operationId: v2_management_groups_policies_action_list
      description: 查询用户组有权限的操作
      tags:
        - open
        - v2
      responses:
        default:
          description: ''
      x-bk-apigateway-resource:
        isPublic: true
        allowApplyPermission: true
        matchSubpath: false
        backend:
          type: HTTP
          method: get
          path: /api/v2/open/management/systems/{system_id}/groups/{id}/policies/-/actions/
          matchSubpath: false
          timeout: 0
          upstreams: { }
          transformHeaders: { }
        authConfig:
          userVerifiedRequired: false
          resourcePermissionRequired: false
        disabledStages: [ ]
        descriptionEn:
  /api/v2/open/management/systems/{system_id}/subset_managers/{id}/:
    delete:
      operationId: v2_management_subset_manager_delete
      description: 删除二级管理员
      tags:
        - open
        - v2
      responses:
        default:
          description: ''
      x-bk-apigateway-resource:
        isPublic: true
        allowApplyPermission: true
        matchSubpath: false
        backend:
          type: HTTP
          method: delete
          path: /api/v2/open/management/systems/{system_id}/subset_managers/{id}/
          matchSubpath: false
          timeout: 0
          upstreams: { }
          transformHeaders: { }
        authConfig:
          userVerifiedRequired: false
          resourcePermissionRequired: false
        disabledStages: [ ]
        descriptionEn:
    get:
      operationId: v2_management_subset_manager_detail
      description: 二级管理员详情
      tags:
        - open
        - v2
      responses:
        default:
          description: ''
      x-bk-apigateway-resource:
        isPublic: true
        allowApplyPermission: true
        matchSubpath: false
        backend:
          type: HTTP
          method: get
          path: /api/v2/open/management/systems/{system_id}/subset_managers/{id}/
          matchSubpath: false
          timeout: 0
          upstreams: { }
          transformHeaders: { }
        authConfig:
          userVerifiedRequired: false
          resourcePermissionRequired: false
        disabledStages: [ ]
        descriptionEn:
    post:
      operationId: v2_management_subset_manager_update
      description: 二级管理员更新
      tags:
        - open
        - v2
      responses:
        default:
          description: ''
      x-bk-apigateway-resource:
        isPublic: true
        allowApplyPermission: true
        matchSubpath: false
        backend:
          type: HTTP
          method: post
          path: /api/v2/open/management/systems/{system_id}/subset_managers/{id}/
          matchSubpath: false
          timeout: 0
          upstreams: { }
          transformHeaders: { }
        authConfig:
          userVerifiedRequired: false
          resourcePermissionRequired: false
        disabledStages: [ ]
        descriptionEn:
  /api/v2/open/management/systems/{system_id}/subset_managers/{id}/groups/:
    get:
      operationId: v2_management_subset_manager_list_groups
      description: 二级管理员用户组列表
      tags:
        - open
        - v2
      responses:
        default:
          description: ''
      x-bk-apigateway-resource:
        isPublic: true
        allowApplyPermission: true
        matchSubpath: false
        backend:
          type: HTTP
          method: get
          path: /api/v2/open/management/systems/{system_id}/subset_managers/{id}/groups/
          matchSubpath: false
          timeout: 0
          upstreams: { }
          transformHeaders: { }
        authConfig:
          userVerifiedRequired: false
          resourcePermissionRequired: false
        disabledStages: [ ]
        descriptionEn:
    post:
      operationId: v2_management_subset_manager_create_groups
      description: 二级管理员批量创建用户组
      tags:
        - open
        - v2
      responses:
        default:
          description: ''
      x-bk-apigateway-resource:
        isPublic: true
        allowApplyPermission: true
        matchSubpath: false
        backend:
          type: HTTP
          method: post
          path: /api/v2/open/management/systems/{system_id}/subset_managers/{id}/groups/
          matchSubpath: false
          timeout: 0
          upstreams: { }
          transformHeaders: { }
        authConfig:
          userVerifiedRequired: false
          resourcePermissionRequired: false
        disabledStages: [ ]
        descriptionEn:
  /api/v2/open/management/systems/{system_id}/users/{user_id}/groups/belong/:
    get:
      operationId: v2_management_check_user_group_belong
      description: 批量校验用户是否归属用户组
      tags:
        - open
        - v2
      responses:
        default:
          description: ''
      x-bk-apigateway-resource:
        isPublic: true
        allowApplyPermission: true
        matchSubpath: false
        backend:
          type: HTTP
          method: get
          path: /api/v2/open/management/systems/{system_id}/users/{user_id}/groups/belong/
          matchSubpath: false
          timeout: 0
          upstreams: { }
          transformHeaders: { }
        authConfig:
          userVerifiedRequired: false
          resourcePermissionRequired: false
        disabledStages: [ ]
        descriptionEn:
  /api/v2/policy/systems/{system_id}/auth/:
    post:
      operationId: v2_policy_auth
      description: v2直接鉴权
      tags:
        - policy
        - v2
      responses:
        default:
          description: ''
      x-bk-apigateway-resource:
        isPublic: true
        allowApplyPermission: true
        matchSubpath: false
        backend:
          type: HTTP
          method: post
          path: /api/v2/policy/systems/{system_id}/auth/
          matchSubpath: false
          timeout: 0
          upstreams:
            loadbalance: roundrobin
            hosts:
              - host: http://{env.backend}
                weight: 100
          transformHeaders: { }
        authConfig:
          userVerifiedRequired: false
          resourcePermissionRequired: false
        disabledStages: [ ]
        descriptionEn:
  /api/v2/policy/systems/{system_id}/auth_by_actions/:
    post:
      operationId: v2_policy_auth_by_actions
      description: 批量操作鉴权
      tags:
        - policy
        - v2
      responses:
        default:
          description: ''
      x-bk-apigateway-resource:
        isPublic: true
        allowApplyPermission: true
        matchSubpath: false
        backend:
          type: HTTP
          method: post
          path: /api/v2/policy/systems/{system_id}/auth_by_actions/
          matchSubpath: false
          timeout: 0
          upstreams:
            loadbalance: roundrobin
            hosts:
              - host: http://{env.backend}
                weight: 100
          transformHeaders: { }
        authConfig:
          userVerifiedRequired: false
          resourcePermissionRequired: false
        disabledStages: [ ]
        descriptionEn:
  /api/v2/policy/systems/{system_id}/query/:
    post:
      operationId: v2_policy_query
      description: 策略查询
      tags:
        - policy
        - v2
      responses:
        default:
          description: ''
      x-bk-apigateway-resource:
        isPublic: true
        allowApplyPermission: true
        matchSubpath: false
        backend:
          type: HTTP
          method: post
          path: /api/v2/policy/systems/{system_id}/query/
          matchSubpath: false
          timeout: 0
          upstreams:
            loadbalance: roundrobin
            hosts:
              - host: http://{env.backend}
                weight: 100
          transformHeaders: { }
        authConfig:
          userVerifiedRequired: false
          resourcePermissionRequired: false
        disabledStages: [ ]
        descriptionEn:
  /api/v2/policy/systems/{system_id}/query_by_actions/:
    post:
      operationId: v2_policy_query_by_actions
      description: 批量操作策略查询
      tags:
        - policy
        - v2
      responses:
        default:
          description: ''
      x-bk-apigateway-resource:
        isPublic: true
        allowApplyPermission: true
        matchSubpath: false
        backend:
          type: HTTP
          method: post
          path: /api/v2/policy/systems/{system_id}/query_by_actions/
          matchSubpath: false
          timeout: 0
          upstreams:
            loadbalance: roundrobin
            hosts:
              - host: http://{env.backend}
                weight: 100
          transformHeaders: { }
        authConfig:
          userVerifiedRequired: false
          resourcePermissionRequired: false
        disabledStages: [ ]
        descriptionEn:
  /healthz:
    get:
      operationId: healthz
      description: 接口检查服务是否健康
      tags:
        - basic
      responses:
        default:
          description: ''
      x-bk-apigateway-resource:
        isPublic: true
        allowApplyPermission: true
        matchSubpath: false
        backend:
          type: HTTP
          method: get
          path: /healthz
          matchSubpath: false
          timeout: 0
          upstreams:
            loadbalance: roundrobin
            hosts:
              - host: http://{env.backend}
                weight: 100
          transformHeaders: { }
        authConfig:
          userVerifiedRequired: false
          appVerifiedRequired: false
          resourcePermissionRequired: false
        disabledStages: [ ]
        descriptionEn:
  /metrics:
    get:
      operationId: metrics
      description: 接口暴露程序metrics
      tags:
        - basic
      responses:
        default:
          description: ''
      x-bk-apigateway-resource:
        isPublic: true
        allowApplyPermission: true
        matchSubpath: false
        backend:
          type: HTTP
          method: get
          path: /metrics
          matchSubpath: false
          timeout: 0
          upstreams:
            loadbalance: roundrobin
            hosts:
              - host: http://{env.backend}
                weight: 100
          transformHeaders: { }
        authConfig:
          userVerifiedRequired: false
          appVerifiedRequired: false
          resourcePermissionRequired: false
        disabledStages: [ ]
        descriptionEn:
  /ping:
    get:
      operationId: ping
      description: 接口检查连通性
      tags:
        - basic
      responses:
        default:
          description: ''
      x-bk-apigateway-resource:
        isPublic: true
        allowApplyPermission: true
        matchSubpath: false
        backend:
          type: HTTP
          method: get
          path: /ping
          matchSubpath: false
          timeout: 0
          upstreams:
            loadbalance: roundrobin
            hosts:
              - host: http://{env.backend}
                weight: 100
          transformHeaders: { }
        authConfig:
          userVerifiedRequired: false
          appVerifiedRequired: false
          resourcePermissionRequired: false
        disabledStages: [ ]
        descriptionEn:
  /version:
    get:
      operationId: version
      description: 接口检查程序版本
      tags:
        - basic
      responses:
        default:
          description: ''
      x-bk-apigateway-resource:
        isPublic: true
        allowApplyPermission: true
        matchSubpath: false
        backend:
          type: HTTP
          method: get
          path: /version
          matchSubpath: false
          timeout: 0
          upstreams:
            loadbalance: roundrobin
            hosts:
              - host: http://{env.backend}
                weight: 100
          transformHeaders: { }
        authConfig:
          userVerifiedRequired: false
          appVerifiedRequired: false
          resourcePermissionRequired: false
        disabledStages: [ ]
        descriptionEn:
  /api/v1/open/admin/groups/:
    post:
      operationId: admin_create_groups
      description: 超管批量创建用户组
      tags:
        - open
      responses:
        default:
          description: ''
      x-bk-apigateway-resource:
        isPublic: true
        allowApplyPermission: true
        matchSubpath: false
        backend:
          type: HTTP
          method: post
          path: /api/v1/open/admin/groups/
          matchSubpath: false
          timeout: 0
          upstreams: { }
          transformHeaders: { }
        authConfig:
          userVerifiedRequired: false
          resourcePermissionRequired: false
        disabledStages: [ ]
        descriptionEn:
  /api/v1/open/admin/groups/{id}/:
    delete:
      operationId: admin_delete_group
      description: 超管删除指定用户组
      tags:
        - open
      responses:
        default:
          description: ''
      x-bk-apigateway-resource:
        isPublic: true
        allowApplyPermission: true
        matchSubpath: false
        backend:
          type: HTTP
          method: delete
          path: /api/v1/open/admin/groups/{id}/
          matchSubpath: false
          timeout: 0
          upstreams: { }
          transformHeaders: { }
        authConfig:
          userVerifiedRequired: false
          resourcePermissionRequired: false
        disabledStages: [ ]
        descriptionEn:
    put:
      operationId: admin_update_group
      description: 超管更新指定用户组
      tags:
        - open
      responses:
        default:
          description: ''
      x-bk-apigateway-resource:
        isPublic: true
        allowApplyPermission: true
        matchSubpath: false
        backend:
          type: HTTP
          method: put
          path: /api/v1/open/admin/groups/{id}/
          matchSubpath: false
          timeout: 0
          upstreams: { }
          transformHeaders: { }
        authConfig:
          userVerifiedRequired: false
          resourcePermissionRequired: false
        disabledStages: [ ]
        descriptionEn:
  /api/v1/open/admin/groups/{id}/policies/:
      post:
          operationId: admin_groups_policies_grant
          description: 超管授权用户组
          tags:
              - open
          responses:
              default:
                  description: ''
          x-bk-apigateway-resource:
              isPublic: true
              allowApplyPermission: true
              matchSubpath: false
              backend:
                  type: HTTP
                  method: post
                  path: /api/v1/open/admin/groups/{id}/policies/
                  matchSubpath: false
                  timeout: 0
                  upstreams: { }
                  transformHeaders: { }
              authConfig:
                  userVerifiedRequired: false
                  resourcePermissionRequired: false
              disabledStages: [ ]
              descriptionEn:
  /api/v1/open/admin/groups/{id}/members/:
    post:
      operationId: admin_add_group_members
      description: 超管用户组添加成员
      tags:
      - open
      responses:
        default:
          description: ''
      x-bk-apigateway-resource:
        isPublic: true
        allowApplyPermission: true
        matchSubpath: false
        backend:
          type: HTTP
          method: post
          path: /api/v1/open/admin/groups/{id}/members/
          matchSubpath: false
          timeout: 0
          upstreams: {}
          transformHeaders: {}
        authConfig:
          userVerifiedRequired: false
          resourcePermissionRequired: false
        disabledStages: []
        descriptionEn:
    delete:
        operationId: admin_delete_group_members
        description: 超管用户组删除成员
        tags:
            - open
        responses:
            default:
                description: ''
        x-bk-apigateway-resource:
            isPublic: true
            allowApplyPermission: true
            matchSubpath: false
            backend:
                type: HTTP
                method: delete
                path: /api/v1/open/admin/groups/{id}/members/
                matchSubpath: false
                timeout: 0
                upstreams: { }
                transformHeaders: { }
            authConfig:
                userVerifiedRequired: false
                resourcePermissionRequired: false
            disabledStages: [ ]
            descriptionEn:
  /api/v1/open/admin/systems/{system_id}/provider_config/:
    get:
      operationId: admin_list_provider_config
      description: 系统回调信息查询
      tags:
        - open
      responses:
        default:
          description: ''
      x-bk-apigateway-resource:
        isPublic: true
        allowApplyPermission: true
        matchSubpath: false
        backend:
          type: HTTP
          method: get
          path: /api/v1/open/admin/systems/{system_id}/provider_config/
          matchSubpath: false
          timeout: 0
          upstreams: { }
          transformHeaders: { }
        authConfig:
          userVerifiedRequired: false
          resourcePermissionRequired: false
        disabledStages: [ ]
        descriptionEn:
  /api/v1/open/admin/templates/:
    get:
      operationId: admin_list_templates
      description: 超管获取模板列表
      tags:
        - open
      responses:
        default:
          description: ''
      x-bk-apigateway-resource:
        isPublic: true
        allowApplyPermission: true
        matchSubpath: false
        backend:
          type: HTTP
          method: get
          path: /api/v1/open/admin/templates/
          matchSubpath: false
          timeout: 0
          upstreams: { }
          transformHeaders: { }
        authConfig:
          userVerifiedRequired: false
          resourcePermissionRequired: false
        disabledStages: [ ]
        descriptionEn:
    post:
      operationId: admin_create_templates
      description: 超管创建模板
      tags:
        - open
      responses:
        default:
          description: ''
      x-bk-apigateway-resource:
        isPublic: true
        allowApplyPermission: true
        matchSubpath: false
        backend:
          type: HTTP
          method: post
          path: /api/v1/open/admin/templates/
          matchSubpath: false
          timeout: 0
          upstreams: { }
          transformHeaders: { }
        authConfig:
          userVerifiedRequired: false
          resourcePermissionRequired: false
        disabledStages: [ ]
        descriptionEn:
  /api/v1/open/admin/systems/:
    get:
      operationId: open_admin_systems
      description: 获取系统列表
      tags:
        - open
        - open/admin
      responses:
        default:
          description: ''
      x-bk-apigateway-resource:
        isPublic: false
        allowApplyPermission: false
        matchSubpath: false
        backend:
          type: HTTP
          method: get
          path: /api/v1/open/admin/systems/
          matchSubpath: false
          timeout: 0
          upstreams: { }
          transformHeaders: { }
        authConfig:
          userVerifiedRequired: false
          resourcePermissionRequired: false
        disabledStages: [ ]
        descriptionEn:
  /api/v1/open/admin/roles/system_managers/systems/{system_id}/members/:
    get:
      operationId: open_admin_roles_system_managers_members
      description: 获取某个系统的系统管理员列表
      tags:
        - open
        - open/admin
      responses:
        default:
          description: ''
      x-bk-apigateway-resource:
        isPublic: false
        allowApplyPermission: false
        matchSubpath: false
        backend:
          type: HTTP
          method: get
          path: /api/v1/open/admin/roles/system_managers/systems/{system_id}/members/
          matchSubpath: false
          timeout: 0
          upstreams: { }
          transformHeaders: { }
        authConfig:
          userVerifiedRequired: false
          resourcePermissionRequired: false
        disabledStages: [ ]
        descriptionEn:
  /api/v1/model/share/systems/{system_id}/query:
    get:
      operationId: model_share_system_query
      description: '模型共享: 查询 system 通用信息'
      tags:
        - securityAudit
      responses:
        default:
          description: ''
      x-bk-apigateway-resource:
        isPublic: false
        allowApplyPermission: false
        matchSubpath: false
        backend:
          type: HTTP
          method: get
          path: /api/v1/model/share/systems/{system_id}/query
          matchSubpath: false
          timeout: 0
          upstreams:
            loadbalance: roundrobin
            hosts:
              - host: http://{env.backend}
                weight: 100
          transformHeaders: { }
        authConfig:
          userVerifiedRequired: false
          resourcePermissionRequired: false
        disabledStages: [ ]
        descriptionEn:
<<<<<<< HEAD
  /api/v2/open/management/systems/{system_id}/groups/{id}/template/:
      post:
          operationId: mgmt_api_bind_group_templates
          description: 分级管理员绑定权限模板和用户组
          tags:
              - open
              - v2
          responses:
              default:
                  description: ''
          x-bk-apigateway-resource:
              isPublic: false
              allowApplyPermission: false
              matchSubpath: false
              backend:
                  type: HTTP
                  method: post
                  path: /api/v2/open/management/systems/{system_id}/groups/{id}/template/
                  matchSubpath: false
                  timeout: 0
                  upstreams: { }
                  transformHeaders: { }
              authConfig:
                  userVerifiedRequired: false
                  resourcePermissionRequired: false
              disabledStages: [ ]
              descriptionEn:

  /api/v2/open/management/systems/{system_id}/grade_managers/{id}/templates/:
      post:
          operationId: mgmt_api_create_templates
          description: 分级管理员创建权限模板
          tags:
              - open
              - v2
          responses:
              default:
                  description: ''
          x-bk-apigateway-resource:
              isPublic: false
              allowApplyPermission: false
              matchSubpath: false
              backend:
                  type: HTTP
                  method: post
                  path: /api/v2/open/management/systems/{system_id}/grade_managers/{id}/templates/
                  matchSubpath: false
                  timeout: 0
                  upstreams: { }
                  transformHeaders: { }
              authConfig:
                  userVerifiedRequired: false
                  resourcePermissionRequired: false
              disabledStages: [ ]
              descriptionEn:
      get:
          operationId: mgmt_api_list_templates
          description: 分级管理员获取权限模板
          tags:
              - open
              - v2
          responses:
              default:
                  description: ''
          x-bk-apigateway-resource:
              isPublic: false
              allowApplyPermission: false
              matchSubpath: false
              backend:
                  type: HTTP
                  method: get
                  path: /api/v2/open/management/systems/{system_id}/grade_managers/{id}/templates/
                  matchSubpath: false
                  timeout: 0
                  upstreams: { }
                  transformHeaders: { }
              authConfig:
                  userVerifiedRequired: false
                  resourcePermissionRequired: false
              disabledStages: [ ]
              descriptionEn:
=======
  /api/v2/open/management/systems/{system_id}/groups/{id}/members/-/batch_expired_at/:
    put:
      operationId: v2_management_update_group_members_batch_expired_at
      description: 批量更新用户组成员有效期
      tags:
        - open
        - v2
      responses:
        default:
          description: ''
      x-bk-apigateway-resource:
        isPublic: true
        allowApplyPermission: true
        matchSubpath: false
        backend:
          type: HTTP
          method: put
          path: /api/v2/open/management/systems/{system_id}/groups/{id}/members/-/batch_expired_at/
          matchSubpath: false
          timeout: 0
          upstreams: { }
          transformHeaders: { }
        authConfig:
          userVerifiedRequired: false
          resourcePermissionRequired: false
        disabledStages: [ ]
        descriptionEn:
  /api/v2/open/management/systems/{system_id}/groups/-/batch_expired_at_renew/applications/:
    post:
      operationId: v2_management_groups_batch_expired_at_renew_applications
      description: 用户组批量续期申请单
      tags:
        - open
        - v2
      responses:
        default:
          description: ''
      x-bk-apigateway-resource:
        isPublic: true
        allowApplyPermission: true
        matchSubpath: false
        backend:
          type: HTTP
          method: post
          path: /api/v2/open/management/systems/{system_id}/groups/-/batch_expired_at_renew/applications/
          matchSubpath: false
          timeout: 0
          upstreams: { }
          transformHeaders: { }
        authConfig:
          userVerifiedRequired: false
          resourcePermissionRequired: false
        disabledStages: [ ]
        descriptionEn:
  /api/v1/open/authorization/attribute/:
    post:
      operationId: authorization_attribute
      description: 操作属性授权
      tags:
        - open
      responses:
        default:
          description: ''
      x-bk-apigateway-resource:
        isPublic: false
        allowApplyPermission: true
        matchSubpath: false
        backend:
          type: HTTP
          method: post
          path: /api/v1/open/authorization/attribute/
          matchSubpath: false
          timeout: 0
          upstreams: { }
          transformHeaders: { }
        authConfig:
          userVerifiedRequired: false
          resourcePermissionRequired: false
        disabledStages: [ ]
        descriptionEn:
>>>>>>> d7b7e30e
<|MERGE_RESOLUTION|>--- conflicted
+++ resolved
@@ -3470,7 +3470,6 @@
           resourcePermissionRequired: false
         disabledStages: [ ]
         descriptionEn:
-<<<<<<< HEAD
   /api/v2/open/management/systems/{system_id}/groups/{id}/template/:
       post:
           operationId: mgmt_api_bind_group_templates
@@ -3552,7 +3551,6 @@
                   resourcePermissionRequired: false
               disabledStages: [ ]
               descriptionEn:
-=======
   /api/v2/open/management/systems/{system_id}/groups/{id}/members/-/batch_expired_at/:
     put:
       operationId: v2_management_update_group_members_batch_expired_at
@@ -3632,5 +3630,4 @@
           userVerifiedRequired: false
           resourcePermissionRequired: false
         disabledStages: [ ]
-        descriptionEn:
->>>>>>> d7b7e30e
+        descriptionEn:
--- conflicted
+++ resolved
@@ -1,9 +1,8 @@
-<<<<<<< HEAD
 # V1.8.0
 
 ### 新增功能
 * 临时权限
-=======
+
 # V1.7.17
 
 ### 缺陷修复
@@ -13,7 +12,6 @@
 
 ### 缺陷修复
 * 聚合操作批量复制批量粘贴问题修复
->>>>>>> 162ba2dd
 
 # V1.7.15
 

<template>
    <div class="iam-transfer-history-wrapper">
        <bk-table
            :data="tableList"
            size="small"
            class="transfer-history-table"
            :class="{ 'set-border': tableLoading }"
            :pagination="pagination"
            @page-change="handlePageChange"
            @page-limit-change="handleLimitChange"
            v-bkloading="{ isLoading: tableLoading, opacity: 1 }">
            <bk-table-column :label="$t(`m.permTransfer['交接时间']`)" :width="300">
                <template slot-scope="{ row }">
                    <span :title="row.created_time">{{ row.created_time }}</span>
                </template>
            </bk-table-column>
            <bk-table-column :label="$t(`m.permTransfer['目标交接人']`)" :width="300">
                <template slot-scope="{ row }">
                    <span :title="row.handover_to">{{ row.handover_to }}</span>
                </template>
            </bk-table-column>
            <bk-table-column :label="$t(`m.permTransfer['交接状态']`)">
                <template slot-scope="{ row }">
                    <span class="status-icon" :class="row.statusCls"></span>{{row.statusStr}}
                </template>
            </bk-table-column>
            <bk-table-column :label="$t(`m.common['操作']`)" width="150">
                <template slot-scope="{ row }">
                    <bk-button theme="primary" text @click="showDetail(row)">{{ $t(`m.common['详情']`) }}</bk-button>
                </template>
            </bk-table-column>
        </bk-table>

        <history-detail
            :show="isShowDetailSidesilder"
            :cur-history="curHistory"
            @animation-end="handleAnimationEnd" />
    </div>
</template>
<script>
    import { buildURLParams } from '@/common/url'

    import HistoryDetail from './history-detail.vue'

    export default {
        name: '',
        components: {
            HistoryDetail
        },
        data () {
            return {
                isFilter: false,
                tableList: [],
                pagination: {
                    current: 1,
                    count: 0,
                    limit: 10
                },
                currentBackup: 1,
                tableLoading: false,
                curHistory: null,
                isShowDetailSidesilder: false
            }
        },
        watch: {
            'pagination.current' (value) {
                this.currentBackup = value
            }
        },
        created () {
            const currentQueryCache = this.getCurrentQueryCache()
            if (currentQueryCache && Object.keys(currentQueryCache).length) {
                if (currentQueryCache.limit) {
                    this.pagination.limit = currentQueryCache.limit
                    this.pagination.current = currentQueryCache.current
                }
            }
        },
        methods: {
            async fetchPageData () {
                await this.fetchTransferHistory()
            },

            refreshCurrentQuery () {
                const { limit, current } = this.pagination
                const queryParams = {
                    limit,
                    current
                }
                window.history.replaceState({}, '', `?${buildURLParams(queryParams)}`)
                return queryParams
            },

            setCurrentQueryCache (payload) {
                window.localStorage.setItem('permTransferList', JSON.stringify(payload))
            },

            getCurrentQueryCache () {
                return JSON.parse(window.localStorage.getItem('permTransferList'))
            },

            async fetchTransferHistory (isTableLoading = false) {
                this.tableLoading = isTableLoading
                this.setCurrentQueryCache(this.refreshCurrentQuery())
                try {
                    // const res = await this.$store.dispatch('role/getRatingManagerList', {
                    const res = await this.$store.dispatch('perm/getTransferHistory', {
                        limit: this.pagination.limit,
                        offset: (this.pagination.current - 1) * this.pagination.limit
                    })
                    this.pagination.count = res.data.count

                    const list = res.data.results || []
                    list.forEach(item => {
                        // 2021-12-08 06:28:15.384996+00:00
                        const timeArr = item.created_time.split('.')
                        item.created_time = timeArr[0]
<<<<<<< HEAD
=======

>>>>>>> a23ca64b
                        const status = (item.status || '').toLowerCase()
                        if (status === 'success') {
                            item.statusStr = this.$t(`m.permTransfer['交接成功']`)
                            item.statusCls = 'success'
                        } else if (status === 'failed') {
                            item.statusStr = this.$t(`m.permTransfer['交接失败']`)
                            item.statusCls = 'failed'
                        } else if (status === 'partial_succeed') {
                            item.statusStr = this.$t(`m.permTransfer['部分失败']`)
                            item.statusCls = 'partial-succeed'
                        } else if (status === 'running') {
                            item.statusStr = this.$t(`m.permTransfer['交接中']`)
                            item.statusCls = 'running'
                        } else {
                            item.statusStr = '--'
                        }
                    })
                    this.tableList.splice(0, this.tableList.length, ...(res.data.results || []))
                } catch (e) {
                    console.error(e)
                    this.bkMessageInstance = this.$bkMessage({
                        limit: 1,
                        theme: 'error',
                        message: e.message || e.data.msg || e.statusText,
                        ellipsisLine: 2,
                        ellipsisCopy: true
                    })
                } finally {
                    this.tableLoading = false
                }
            },

            resetPagination () {
                this.pagination = Object.assign({}, {
                    current: 1,
                    count: 0,
                    limit: 10
                })
            },

            handlePageChange (page) {
                if (this.currentBackup === page) {
                    return
                }
                this.pagination.current = page
                this.fetchTransferHistory(true)
            },

            handleLimitChange (currentLimit, prevLimit) {
                this.pagination.limit = currentLimit
                this.pagination.current = 1
                this.fetchTransferHistory(true)
            },

            showDetail (row) {
                this.curHistory = Object.assign(row)
                this.isShowDetailSidesilder = true
            },

            handleAnimationEnd () {
                this.curHistory = null
                this.isShowDetailSidesilder = false
            }
        }
    }
</script>
<style lang="postcss">
    @import './history.css';
</style><|MERGE_RESOLUTION|>--- conflicted
+++ resolved
@@ -115,10 +115,7 @@
                         // 2021-12-08 06:28:15.384996+00:00
                         const timeArr = item.created_time.split('.')
                         item.created_time = timeArr[0]
-<<<<<<< HEAD
-=======
 
->>>>>>> a23ca64b
                         const status = (item.status || '').toLowerCase()
                         if (status === 'success') {
                             item.statusStr = this.$t(`m.permTransfer['交接成功']`)

--- conflicted
+++ resolved
@@ -3,8 +3,6 @@
         <Group @group-selection-change="handleGroupSelection" />
 
         <Custom />
-<<<<<<< HEAD
-=======
 
         <RatingManager />
 
@@ -48,7 +46,6 @@
             </div>
         </div>
 
->>>>>>> f4d8beb5
         <!-- <div style="background: red; height: 800px;"></div> -->
         <div class="fixed-action" style="height: 50px;" :style="{ paddingLeft: fixedActionPaddingLeft }">
             <bk-button theme="primary" @click="submit">
@@ -59,59 +56,25 @@
 </template>
 <script>
     import { bus } from '@/common/bus'
-<<<<<<< HEAD
-
-    import Group from './group.vue'
-    import Custom from './custom.vue'
-=======
     import BkUserSelector from '@blueking/user-selector'
-
     import Group from './group.vue'
     import Custom from './custom.vue'
     import RatingManager from './rating-manager.vue'
     import SystemManager from './system-manager.vue'
     import SuperManager from './super-manager.vue'
->>>>>>> f4d8beb5
-
     export default {
         name: '',
         components: {
             Group,
-<<<<<<< HEAD
-            Custom
-=======
             Custom,
             RatingManager,
             SystemManager,
             SuperManager,
             BkUserSelector
->>>>>>> f4d8beb5
         },
         data () {
             return {
                 fixedActionPaddingLeft: '284px',
-<<<<<<< HEAD
-                groupSelectData: []
-            }
-        },
-        created () {
-        },
-        mounted () {
-            bus.$on('nav-resize', flag => {
-                if (flag) {
-                    this.fixedActionPaddingLeft = '284px'
-                } else {
-                    this.fixedActionPaddingLeft = '84px'
-                }
-            })
-        },
-        methods: {
-            handleGroupSelection (list) {
-                this.groupSelectData.splice(0, this.groupSelectData.length, ...list)
-            },
-            submit () {
-                console.error(this.groupSelectData)
-=======
                 groupSelectData: [],
                 formData: { members: [], reason: '' },
                 isShowMemberError: false,
@@ -139,28 +102,22 @@
             handleRtxFocus () {
                 this.isShowMemberError = false
             },
-
             handleRtxBlur () {
                 this.isShowMemberError = this.formData.members.length < 1
             },
-
             handleNameInput (payload) {
                 this.isShowNameError = false
                 this.nameValidateText = ''
             },
-
             handleRtxChange (payload) {
                 this.isShowMemberError = false
                 this.formData.members = payload
->>>>>>> f4d8beb5
             }
         }
     }
 </script>
 <style lang="postcss">
     @import './index.css';
-<<<<<<< HEAD
-=======
     .input-header{
         position: absolute;
         padding: 0 30px;
@@ -178,7 +135,6 @@
     .input-content{
         padding: 5px 30px 20px 180px;
     }
-
     .name-empty-error {
         font-size: 12px;
         color: #ff4d4d;
@@ -188,5 +144,4 @@
             border-color: #ff4d4d !important;
         }
     }
->>>>>>> f4d8beb5
 </style>
<template>
  <div class="iam-grade-split-wrapper">
    <div :class="[
           'iam-resource-expand',
           extCls
         ]"
      @click.stop="handleExpanded">
      <div class="iam-resource-header flex-between">
        <div class="iam-resource-header-left">
          <Icon
            bk
            :type="isExpandTable ? 'down-shape' : 'right-shape'" />
          <span>{{ $t(`m.info['已添加']`) }}</span>
          <span class="number">{{ totalCount }}</span>
          <span>{{ $t(`m.common['个']`) }}{{ $t(`m.perm['操作权限']`) }}</span>
        </div>
        <div class="iam-resource-header-right">
          <bk-button
            text
            type="primary"
            size="small"
            @click.stop="handleClearAll"
          >
            {{ $t(`m.common['清空']`)}}
          </bk-button>
        </div>
      </div>
    </div>
    <template v-if="isExpandTable">
      <bk-table
        :data="tableList"
        :border="true"
        :header-border="false"
        :cell-class-name="getCellClass"
        :empty-text="$t(`m.verify['请选择操作']`)"
        @row-mouse-enter="handlerRowMouseEnter"
        @row-mouse-leave="handlerRowMouseLeave">
        <bk-table-column :resizable="false" :label="$t(`m.common['操作']`)" width="280">
          <template slot-scope="{ row }">
            <div :class="!!row.isAggregate ? 'set-padding' : ''">
              <span class="action-name" :title="row.name">{{ row.name }}</span>
            </div>
          </template>
        </bk-table-column>
        <bk-table-column
          :resizable="false"
          :label="$t(`m.common['所属系统']`)"
          :filters="systemFilter"
          :filter-method="systemFilterMethod"
          :filter-multiple="false"
          prop="system_id"
          width="240">
          <template slot-scope="{ row }">
            <span :title="row.system_name">{{ row.system_name }}</span>
          </template>
        </bk-table-column>
        <bk-table-column :resizable="false" :label="$t(`m.grading['资源实例范围']`)" min-width="240">
          <template slot-scope="{ row, $index }">
            <div class="relation-content-wrapper" v-if="!!row.isAggregate">
              <label class="resource-type-name" v-if="row.aggregateResourceType.length === 1">
                {{ row.aggregateResourceType[0].name }}</label>
              <div class="bk-button-group tab-button" v-else>
                <bk-button v-for="(item, index) in row.aggregateResourceType"
                  :key="item.id" @click="selectResourceType(row, index)"
                  :class="row.selectedIndex === index ? 'is-selected' : ''"
                  size="small">{{item.name}}
                  <span v-if="row.instancesDisplayData[item.id]
                    && row.instancesDisplayData[item.id].length">
                    ({{row.instancesDisplayData[item.id].length}})</span>
                </bk-button>
              </div>
              <render-condition
                :ref="`condition_${$index}_aggregateRef`"
                :value="row.value"
                :is-empty="row.empty"
                :can-view="false"
                :can-paste="row.canPaste"
                :is-error="row.isError"
                @on-mouseover="handlerAggregateConditionMouseover(row)"
                @on-mouseleave="handlerAggregateConditionMouseleave(row)"
                @on-copy="handlerAggregateOnCopy(row, $index)"
                @on-paste="handlerAggregateOnPaste(row)"
                @on-batch-paste="handlerAggregateOnBatchPaste(row, $index)"
                @on-click="showAggregateResourceInstance(row, $index)" />
            </div>
            <div class="relation-content-wrapper" v-else>
              <template v-if="!row.isEmpty">
                <div v-for="(_, groIndex) in row.resource_groups" :key="_.id">
                  <div class="relation-content-item"
                    v-for="(content, contentIndex) in _.related_resource_types" :key="contentIndex">
                    <div class="content-name">
                      {{ content.name }}
                      <template v-if="row.isShowRelatedText && _.id">
                        <div style="display: inline-block; color: #979ba5;">
                          ({{ $t(`m.info['已帮您自动勾选依赖操作需要的实例']`) }})
                        </div>
                      </template>
                    </div>
                    <div class="contents">
                      <!-- eslint-disable max-len -->
                      <render-condition
                        :ref="`condition_${$index}_${contentIndex}_ref`"
                        :value="content.value"
                        :is-empty="content.empty"
                        :can-view="row.canView"
                        :params="curCopyParams"
                        :can-paste="content.canPaste"
                        :is-error="content.isError"
                        @on-mouseover="handlerConditionMouseover(content)"
                        @on-mouseleave="handlerConditionMouseleave(content)"
                        @on-view="handlerOnView(row, content, contentIndex, groIndex)"
                        @on-copy="handlerOnCopy(content, $index, contentIndex, row)"
                        @on-paste="handlerOnPaste(...arguments, content)"
                        @on-batch-paste="handlerOnBatchPaste(...arguments, content, $index, contentIndex)"
                        @on-click="showResourceInstance(row, content, contentIndex, groIndex)" />
                    </div>
                  </div>
                </div>
              </template>
              <template v-else>
                {{ $t(`m.common['无需关联实例']`) }}
              </template>
            </div>
            <!-- <div class="remove-icon" @click.stop="handleRemove(row, $index)">
                            <Icon type="close-small" />
                        </div> -->
          </template>
        </bk-table-column>
        <bk-table-column :resizable="false" width="50" align="center">
          <template slot-scope="{ row, $index }">
            <div class="relation-content-wrapper">
              <div class="remove-icon" @click.stop="handleRemove(row, $index)">
                <bk-icon
                  type="minus-circle-shape"
                  size="medium"
                  style="color: #C4C6CC;"
                />
              </div>
            </div>
          </template>
        </bk-table-column>
        <template slot="empty">
          <ExceptionEmpty />
        </template>
      </bk-table>
    </template>

    <bk-sideslider
      :is-show="isShowResourceInstanceSideslider"
      :title="resourceInstanceSidesliderTitle"
      :width="720"
      quick-close
      transfer
      ext-cls="relate-instance-sideslider"
      @update:isShow="handleResourceCancel">
      <div slot="content" class="sideslider-content">
        <render-resource
          ref="renderResourceRef"
          :data="condition"
          :original-data="originalCondition"
          :flag="curFlag"
          :selection-mode="curSelectionMode"
          :disabled="curDisabled"
          :params="params"
          @on-limit-change="handlerLimitChange"
          @on-init="handlerOnInit" />
      </div>
      <div slot="footer" style="margin-left: 25px;">
        <bk-button theme="primary" :disabled="disabled" :loading="sliderLoading" @click="handlerResourceSumit">{{ $t(`m.common['保存']`) }}</bk-button>
        <bk-button style="margin-left: 10px;" :disabled="disabled" @click="handlerResourcePreview" v-if="isShowPreview">{{ $t(`m.common['预览']`) }}</bk-button>
        <bk-button style="margin-left: 10px;" :disabled="disabled" @click="handleResourceCancel">{{ $t(`m.common['取消']`) }}</bk-button>
      </div>
    </bk-sideslider>

    <preview-resource-dialog
      :show="isShowPreviewDialog"
      :title="previewDialogTitle"
      :params="previewResourceParams"
      @on-after-leave="handlerPreviewDialogClose" />

    <render-aggregate-sideslider
      :show.sync="isShowAggregateSideslider"
      :params="aggregateResourceParams"
      :value="aggregateValue"
      @on-selected="handlerSelectAggregateRes" />
  </div>
</template>

<script>
  import _ from 'lodash';
  import { mapGetters } from 'vuex';
  import Condition from '@/model/condition';
  import RenderAggregateSideslider from '@/components/choose-ip/sideslider';
  import { leaveConfirm } from '@/common/leave-confirm';
  import RenderResource from './render-resource';
  import RenderCondition from '../../perm-apply/components/render-condition';
  import PreviewResourceDialog from '../../perm-apply/components/preview-resource-dialog';
  import GradePolicy from '@/model/grade-policy';
  import { PERMANENT_TIMESTAMP } from '@/common/constants';

  export default {
    name: 'resource-instance-table',
    components: {
      RenderResource,
      RenderCondition,
      PreviewResourceDialog,
      RenderAggregateSideslider
    },
    props: {
      list: {
        type: Array,
        default: () => []
      },
      originalList: {
        type: Array,
        default: () => []
      },
      systemId: {
        type: String,
        default: ''
      },
      backupList: {
        type: Array,
        default: () => []
      },
      actions: {
        type: Array,
        default: () => []
      },
      isAllExpanded: {
        type: Boolean,
        default: false
      },
      totalCount: {
        type: Number
      }
    },
    data () {
      return {
        tableList: [],
        isShowResourceInstanceSideslider: false,
        resourceInstanceSidesliderTitle: '',
        // 查询参数
        params: {},
        disabled: false,
        curIndex: -1,
        curResIndex: -1,
        curGroupIndex: -1,
        isShowPreviewDialog: false,
        previewDialogTitle: '',
        previewResourceParams: {},
        curCopyData: ['none'],
        curCopyKey: '',

        isShowAggregateSideslider: false,

        aggregateResourceParams: {},
        aggregateIndex: -1,
        aggregateValue: [],
        // 当前复制的数据形态: normal: 普通; aggregate: 聚合后
        curCopyMode: 'normal',
        curAggregateResourceType: {},
        curCopyParams: {},
        sliderLoading: false,
        systemFilter: [],
        selectedIndex: 0,
        instanceKey: '',
        curCopyDataId: '',
        emptyResourceGroupsList: [],
        emptyResourceGroupsName: [],
        isExpandTable: false
      };
    },
    computed: {
            ...mapGetters(['user']),
            condition () {
                if (this.curIndex === -1 || this.curResIndex === -1 || this.curGroupIndex === -1) {
                    return [];
                }
                const curData = this.tableList[this.curIndex].resource_groups[this.curGroupIndex]
                    .related_resource_types[this.curResIndex];
                if (!curData) {
                    return [];
                }
                return _.cloneDeep(curData.condition);
            },
            originalCondition () {
                if (this.curIndex === -1
                    || this.curResIndex === -1
                    || this.curGroupIndex === -1
                    || this.originalList.length < 1
                    || !this.originalList[this.curIndex]
                    || this.originalList[this.curIndex].resource_groups[this.curGroupIndex]
                        .related_resource_types.length < 1) {
                    return [];
                }
                const curData = this.originalList[this.curIndex].resource_groups[this.curGroupIndex]
                    .related_resource_types[this.curResIndex];
                return _.cloneDeep(curData.condition);
            },
            curDisabled () {
                if (this.curIndex === -1 || this.curResIndex === -1 || this.curGroupIndex === -1) {
                    return false;
                }
                const curData = this.tableList[this.curIndex].resource_groups[this.curGroupIndex]
                    .related_resource_types[this.curResIndex];
                return curData.isDefaultLimit;
            },
            curFlag () {
                if (this.curIndex === -1 || this.curResIndex === -1 || this.curGroupIndex === -1) {
                    return 'add';
                }
                const curData = this.tableList[this.curIndex].resource_groups[this.curGroupIndex]
                    .related_resource_types[this.curResIndex];
                return curData.flag;
            },
            curSelectionMode () {
                if (this.curIndex === -1 || this.curResIndex === -1 || this.curGroupIndex === -1) {
                    return 'all';
                }
                const curData = this.tableList[this.curIndex].resource_groups[this.curGroupIndex]
                    .related_resource_types[this.curResIndex];
                return curData.selectionMode;
            },
            isShowPreview () {
                if (this.curIndex === -1) {
                    return false;
                }
                return this.tableList[this.curIndex].policy_id !== '';
            }
    },
    watch: {
      list: {
        handler (value) {
          this.tableList = value;
          this.isExpandTable = value.length > 0;
          this.tableList.forEach(item => {
            if (!this.systemFilter.find(subItem => subItem.value === item.system_id)) {
              this.systemFilter.push({
                text: item.system_name,
                value: item.system_id
              });
            }
          });
        },
        immediate: true
      },
      systemId: {
        handler (value) {
          if (value !== '') {
            this.curCopyKey = '';
            this.curCopyData = ['none'];
            this.curIndex = -1;
            this.curResIndex = -1;
            this.curGroupIndex = -1;
            this.aggregateResourceParams = {};
            this.aggregateIndex = -1;
            this.aggregateValue = [];
            this.curCopyMode = 'normal';
            this.curAggregateResourceType = {};
            this.curCopyParams = {};
          }
        },
        immediate: true
      }
    },
    created () {
      // 判断数组是否被另外一个数组包含
      this.isArrayInclude = (target, origin) => {
        const itemAry = [];
        target.forEach(function (p1) {
          if (origin.indexOf(p1) !== -1) {
            itemAry.push(p1);
          }
        });
        if (itemAry.length === target.length) {
          return true;
        }
        return false;
      };
    },
    methods: {
      // 过滤方法
      systemFilterMethod (value, row, column) {
        const property = column.property;
        return row[property] === value;
      },

      handleRemove (row, payload) {
        window.changeDialog = true;
        if (row.isAggregate) {
          this.$emit('on-aggregate-delete', row.system_id, row.actions, payload);
          return;
        }
        this.$emit('on-delete', row.system_id, row.id, `${row.system_id}&${row.id}`, payload);
      },

      handleExpanded () {
        this.isExpandTable = !this.isExpandTable;
      },

      handleClearAll () {
        this.tableList = [];
        this.isExpandTable = false;
        this.$emit('on-clear-all');
      },

      // handlerRowMouseEnter (index) {
      //     this.$set(this.tableList[index], 'canRemove', true)
      // },

      // handlerRowMouseLeave (index) {
      //     this.$delete(this.tableList[index], 'canRemove')
      // },

      getCellClass ({ row, column, rowIndex, columnIndex }) {
        if (columnIndex === 2) {
          return 'iam-perm-table-cell-cls';
        }
        return '';
      },

      showMessage (payload) {
        this.bkMessageInstance = this.$bkMessage({
          limit: 1,
          theme: 'success',
          message: payload
        });
      },

      handlerLimitChange () {
        const curData = this.tableList[this.curIndex].resource_groups[this.curGroupIndex]
          .related_resource_types[this.curResIndex];
        curData.isChange = true;
      },

      handlerOnInit (payload) {
        this.disabled = !payload;
      },

      showAggregateResourceInstance (data, index) {
        this.aggregateResourceParams = _.cloneDeep(data.aggregateResourceType[data.selectedIndex]);
        this.aggregateIndex = index;
        const instanceKey = data.aggregateResourceType[data.selectedIndex].id;
        this.instanceKey = instanceKey;
        if (!data.instancesDisplayData[instanceKey]) data.instancesDisplayData[instanceKey] = [];
        this.aggregateValue = _.cloneDeep(data.instancesDisplayData[instanceKey].map(item => {
          return {
            id: item.id,
            display_name: item.name
          };
        }));
        this.isShowAggregateSideslider = true;
      },

      handlerSelectAggregateRes (payload) {
        window.changeDialog = true;
        const instances = payload.map(item => {
          return {
            id: item.id,
            name: item.display_name
          };
        });
        this.tableList[this.aggregateIndex].isError = false;
        this.selectedIndex = this.tableList[this.aggregateIndex].selectedIndex;
        const instanceKey = this.tableList[this.aggregateIndex].aggregateResourceType[this.selectedIndex].id;
        const instancesDisplayData = _.cloneDeep(this.tableList[this.aggregateIndex].instancesDisplayData);
        this.tableList[this.aggregateIndex].instancesDisplayData = {
                    ...instancesDisplayData,
                    [instanceKey]: instances
        };
        this.tableList[this.aggregateIndex].instances = [];

        for (const key in this.tableList[this.aggregateIndex].instancesDisplayData) {
          // eslint-disable-next-line max-len
          this.tableList[this.aggregateIndex].instances.push(...this.tableList[this.aggregateIndex].instancesDisplayData[key]);
        }
        this.$emit('on-select', this.tableList[this.aggregateIndex]);
      },

<<<<<<< HEAD
            showResourceInstance (data, resItem, resIndex, groupIndex) {
                this.params = {
                    system_id: data.system_id,
                    action_id: data.id,
                    resource_type_system: resItem.system_id,
                    resource_type_id: resItem.type
                };
                const index = this.tableList.findIndex(item => `${item.system_id}${item.id}` === `${data.system_id}${data.id}`);
                this.curIndex = index;
                this.curResIndex = resIndex;
                this.curGroupIndex = groupIndex;
                this.resourceInstanceSidesliderTitle = this.$t(`m.info['关联侧边栏操作的资源实例']`, { value: `${this.$t(`m.common['【']`)}${data.name}${this.$t(`m.common['】']`)}` });
                window.changeAlert = 'iamSidesider';
                this.isShowResourceInstanceSideslider = true;
            },
=======
      showResourceInstance (data, resItem, resIndex, groupIndex) {
        this.params = {
          system_id: data.system_id,
          action_id: data.id,
          resource_type_system: resItem.system_id,
          resource_type_id: resItem.type
        };
        const index = this.tableList.findIndex(item => `${item.system_id}${item.id}` === `${data.system_id}${data.id}`);
        this.curIndex = index;
        this.curResIndex = resIndex;
        this.curGroupIndex = groupIndex;

        this.resourceInstanceSidesliderTitle = `${this.$t(`m.common['关联操作']`)}${this.$t(`m.common['【']`)}${data.name}${this.$t(`m.common['】']`)}${this.$t(`m.common['的资源实例']`)}`;
        window.changeAlert = 'iamSidesider';
        this.isShowResourceInstanceSideslider = true;
      },
>>>>>>> a2d66986

      async handleMainActionSubmit (payload, relatedActions) {
        const curPayload = _.cloneDeep(payload);
        this.sliderLoading = true;
        curPayload.forEach(item => {
          item.instances = item.instance || [];
          item.attributes = item.attribute || [];
          delete item.instance;
          delete item.attribute;
        });
        const curData = _.cloneDeep(this.tableList[this.curIndex]);
        // eslint-disable-next-line max-len
        curData.resource_groups[this.curGroupIndex].related_resource_types = [curData.resource_groups[this.curGroupIndex]
          .related_resource_types[this.curResIndex]];
        curData.resource_groups[this.curGroupIndex].related_resource_types[0].condition = curPayload;
        const relatedList = _.cloneDeep(this.tableList.filter(item => {
          return !item.isExpiredAtDisabled
            && !item.isAggregate
            && relatedActions.includes(item.id)
            && curData.system_id === item.system_id
            && item.resource_groups[this.curGroupIndex]
            && !item.resource_groups[this.curGroupIndex].related_resource_types.every(sub => sub.empty);
        }));
        if (relatedList.length > 0) {
          relatedList.forEach(item => {
            delete item.policy_id;
            item.resource_groups[this.curGroupIndex].related_resource_types.forEach(resItem => {
              resItem.condition.forEach(conditionItem => {
                conditionItem.instances = conditionItem.instance || [];
                conditionItem.attributes = conditionItem.attribute || [];
                delete conditionItem.instance;
                delete conditionItem.attribute;
              });
            });
            item.expired_at = PERMANENT_TIMESTAMP;
          });
        }
        try {
          const res = await this.$store.dispatch('permApply/getRelatedPolicy', {
            source_policy: curData,
            system_id: curData.system_id,
            target_policies: relatedList
          });
          this.handleRelatedAction(res.data);
        } catch (e) {
          console.error(e);
          this.bkMessageInstance = this.$bkMessage({
            limit: 1,
            theme: 'error',
            message: e.message || e.data.msg || e.statusText,
            ellipsisLine: 2,
            ellipsisCopy: true
          });
        } finally {
          this.sliderLoading = false;
        }
      },

      // 需要确认
      handleRelatedAction (payload) {
        if (payload.length < 1) {
          return;
        }
        payload.forEach(item => {
          const curIndex = this.tableList.findIndex(sub => sub.id === item.id
            && item.resource_groups[this.curGroupIndex]
            && sub.system_id === item.resource_groups[this.curGroupIndex]
              .related_resource_types[0].system_id && !sub.isExpiredAtDisabled);
          if (curIndex > -1) {
            this.tableList.splice(curIndex, 1, new GradePolicy({
                            ...item,
                            isShowRelatedText: true,
                            system_id: this.tableList[curIndex].system_id,
                            system_name: this.tableList[curIndex].system_name,
                            tag: 'add'
            }, 'detail'));
          }
        });
      },

      async handlerResourceSumit () {
        window.changeDialog = true;
        const conditionData = this.$refs.renderResourceRef.handleGetValue();
        const { isEmpty, data } = conditionData;
        if (isEmpty || data[0] === 'none') {
          this.isShowResourceInstanceSideslider = false;
          return;
        }

        const { isMainAction, related_actions } = this.tableList[this.curIndex];
        // 如果为主操作
        if (isMainAction) {
          await this.handleMainActionSubmit(data, related_actions);
        }
        window.changeAlert = false;
        this.resourceInstanceSidesliderTitle = '';
        this.isShowResourceInstanceSideslider = false;
        this.tableList[this.curIndex].resource_groups[this.curGroupIndex]
          .related_resource_types[this.curResIndex].condition = data;

        this.tableList[this.curIndex].resource_groups[this.curGroupIndex]
          .related_resource_types[this.curResIndex].isError = false;

        this.curIndex = -1;
        this.curResIndex = -1;
        this.curGroupIndex = -1;
      },

      handlerResourcePreview () {
        const { id } = this.tableList[this.curIndex].resource_groups[this.curGroupIndex];
        const { system_id, type, name } = this.tableList[this.curIndex].resource_groups[this.curGroupIndex]
          .related_resource_types[this.curResIndex];
        const condition = [];
        const conditionData = this.$refs.renderResourceRef.handleGetPreviewValue();
        conditionData.forEach(item => {
          const { id, attribute, instance } = item;
          condition.push({
            id,
            attributes: attribute ? attribute.filter(item => item.values.length > 0) : [],
            instances: instance ? instance.filter(item => item.path.length > 0) : []
          });
        });
        this.previewResourceParams = {
          policy_id: this.tableList[this.curIndex].policy_id,
          resource_group_id: id,
          related_resource_type: {
            system_id,
            type,
            name,
            condition: condition.filter(item => item.attributes.length > 0 || item.instances.length > 0)
          }
        };
        this.previewDialogTitle = `${this.$t(`m.common['操作']`)}${this.$t(`m.common['【']`)}${this.tableList[this.curIndex].name}${this.$t(`m.common['】']`)}${this.$t(`m.common['的资源实例']`)} ${this.$t(`m.common['差异对比']`)}`;
        this.isShowPreviewDialog = true;
      },

      handlerConditionMouseover (payload) {
        if (Object.keys(this.curCopyParams).length < 1 && this.curCopyMode === 'normal') {
          return;
        }
        if (this.curCopyData[0] === 'none' && this.curCopyMode === 'aggregate') {
          return;
        }
        if (this.curCopyKey === `${payload.system_id}${payload.type}`) {
          payload.canPaste = true;
        }
      },

      handlerAggregateConditionMouseover (payload) {
        if (this.curCopyData[0] === 'none') {
          return;
        }
        if (this.curCopyKey === `${payload.aggregateResourceType.system_id}${payload.aggregateResourceType.id}`) {
          payload.canPaste = true;
        }
      },

      handlerAggregateConditionMouseleave (payload) {
        payload.canPaste = false;
      },

      handlerConditionMouseleave (payload) {
        payload.canPaste = false;
      },

      handlerOnView (payload, item, itemIndex, groupIndex) {
        const { system_id, type, name } = item;
        const condition = [];
        item.condition.forEach(item => {
          const { id, attribute, instance } = item;
          condition.push({
            id,
            attributes: attribute ? attribute.filter(item => item.values.length > 0) : [],
            instances: instance ? instance.filter(item => item.path.length > 0) : []
          });
        });
        this.previewResourceParams = {
          policy_id: payload.policy_id,
          resource_group_id: payload.resource_groups[groupIndex].id,
          related_resource_type: {
            system_id,
            type,
            name,
            condition: condition.filter(item => item.attributes.length > 0 || item.instances.length > 0)
          }
        };
        this.previewDialogTitle = `${this.$t(`m.common['操作']`)}${this.$t(`m.common['【']`)}${payload.name}${this.$t(`m.common['】']`)}${this.$t(`m.common['的资源实例']`)} ${this.$t(`m.common['差异对比']`)}`;
        this.isShowPreviewDialog = true;
      },

      handlerOnCopy (payload, index, subIndex, action) {
        window.changeDialog = true;
        this.curCopyKey = `${payload.system_id}${payload.type}`;
        this.curCopyData = _.cloneDeep(payload.condition);
        this.curCopyMode = 'normal';
        this.curCopyParams = this.getBacthCopyParms(action, payload);
        this.showMessage(this.$t(`m.info['实例复制']`));
        this.$refs[`condition_${index}_${subIndex}_ref`][0] && this.$refs[`condition_${index}_${subIndex}_ref`][0].setImmediatelyShow(true);
      },

      getBacthCopyParms (payload, content) {
        const actions = [];
        this.tableList.forEach(item => {
          if (!item.isAggregate) {
            if (item.id !== payload.id) {
              actions.push({
                system_id: item.system_id,
                id: item.id
              });
            }
          }
        });
        actions.unshift({
          system_id: payload.system_id,
          id: payload.id
        });
        return {
          resource_type: {
            system_id: content.system_id,
            type: content.type,
            condition: content.condition.map(item => {
              return {
                id: item.id,
                instances: item.instance || [],
                attributes: item.attribute || []
              };
            })
          },
          actions
        };
      },

      handlerAggregateOnCopy (payload, index) {
        this.instanceKey = payload.aggregateResourceType[payload.selectedIndex].id;
        this.curCopyKey = `${payload.aggregateResourceType[payload.selectedIndex].system_id}${payload.aggregateResourceType[payload.selectedIndex].id}`;
        this.curAggregateResourceType = payload.aggregateResourceType[payload.selectedIndex];
        this.curCopyData = _.cloneDeep(payload.instancesDisplayData[this.instanceKey]);
        this.curCopyDataId = payload.$id;
        this.curCopyMode = 'aggregate';
        this.showMessage(this.$t(`m.info['实例复制']`));
        this.$refs[`condition_${index}_aggregateRef`] && this.$refs[`condition_${index}_aggregateRef`].setImmediatelyShow(true);
      },

      handlerAggregateOnPaste (payload) {
        let tempInstances = [];
        if (this.curCopyMode === 'aggregate') {
          tempInstances = this.curCopyData;
        } else {
          if (this.curCopyData[0] !== 'none') {
            const instances = this.curCopyData.map(item => item.instance);
            const instanceData = instances[0][0];
            tempInstances = instanceData.path.map(pathItem => {
              return {
                id: pathItem[0].id,
                name: pathItem[0].name
              };
            });
          }
        }
        if (tempInstances.length < 1) {
          return;
        }
        payload.instances = _.cloneDeep(tempInstances);
        payload.isError = false;
        this.showMessage(this.$t(`m.info['粘贴成功']`));
      },

      handlerOnPaste (payload, content) {
        window.changeDialog = true;
        let tempCurData = ['none'];
        if (this.curCopyMode === 'normal') {
          if (!payload.flag) {
            return;
          }
          if (payload.data.length === 0) {
            content.condition = [];
          } else {
            content.condition = payload.data.map(conditionItem => new Condition(conditionItem, '', 'add'));
          }
        } else {
          const instances = (() => {
            const arr = [];
            const { id, name, system_id } = this.curAggregateResourceType;
            this.curCopyData.forEach(v => {
              const curItem = arr.find(_ => _.type === id);
              if (curItem) {
                curItem.path.push([{
                  id: v.id,
                  name: v.name,
                  system_id,
                  type: id,
                  type_name: name
                }]);
              } else {
                arr.push({
                  name,
                  type: id,
                  path: [[{
                    id: v.id,
                    name: v.name,
                    system_id,
                    type: id,
                    type_name: name
                  }]]
                });
              }
            });
            return arr;
          })();
          if (instances.length > 0) {
            tempCurData = [new Condition({ instances }, '', 'add')];
          }
        }
        if (tempCurData[0] === 'none') {
          return;
        }
        content.condition = _.cloneDeep(tempCurData);
        content.isError = false;
        this.showMessage(this.$t(`m.info['粘贴成功']`));
      },

      handlerAggregateOnBatchPaste (payload, index) {
        let tempCurData = ['none'];
        let tempArrgegateData = [];
        if (this.curCopyMode === 'normal') {
          if (this.curCopyData[0] !== 'none') {
            tempCurData = this.curCopyData.map(item => {
              delete item.id;
              return item;
            });
            const instances = this.curCopyData.map(item => item.instance);
            const instanceData = instances[0][0];
            tempArrgegateData = instanceData.path.map(pathItem => {
              return {
                id: pathItem[0].id,
                name: pathItem[0].name
              };
            });
          }
        } else {
          tempArrgegateData = this.curCopyData;
          const instances = (() => {
            const arr = [];
            const { id, name, system_id } = this.curAggregateResourceType;
            this.curCopyData && this.curCopyData.forEach(v => {
              const curItem = arr.find(_ => _.type === id);
              if (curItem) {
                curItem.path.push([{
                  id: v.id,
                  name: v.name,
                  system_id,
                  type: id,
                  type_name: name
                }]);
              } else {
                arr.push({
                  name,
                  type: id,
                  path: [[{
                    id: v.id,
                    name: v.name,
                    system_id,
                    type: id,
                    type_name: name
                  }]]
                });
              }
            });
            return arr;
          })();
          if (instances.length > 0) {
            tempCurData = [new Condition({ instances }, '', 'add')];
          }
        }
        this.tableList.forEach(item => {
          if (!item.isAggregate) {
            item.resource_groups.forEach(groupItem => {
              groupItem.related_resource_types && groupItem.related_resource_types.forEach(subItem => {
                if (`${subItem.system_id}${subItem.type}` === this.curCopyKey) {
                  subItem.condition = _.cloneDeep(tempCurData);
                  subItem.isError = false;
                }
              });
            });
          } else {
            // if (`${item.aggregateResourceType[item.selectedIndex].system_id}${item.aggregateResourceType[item.selectedIndex].id}` === this.curCopyKey && this.curCopyDataId !== item.$id) {
            item.aggregateResourceType.forEach(aggregateResourceItem => {
              if (`${aggregateResourceItem.system_id}${aggregateResourceItem.id}` === this.curCopyKey && this.curCopyDataId !== item.$id) {
                if (Object.keys(item.instancesDisplayData).length) {
                  item.instancesDisplayData[this.instanceKey] = _.cloneDeep(tempArrgegateData);
                  item.instances = this.setInstanceData(item.instancesDisplayData);
                } else {
                  item.instances = _.cloneDeep(tempArrgegateData);
                  this.setInstancesDisplayData(item);
                }
              }
            });
            item.isError = false;
            // }
          }
        });
        payload.isError = false;
        this.curCopyData = ['none'];
        this.$refs[`condition_${index}_aggregateRef`] && this.$refs[`condition_${index}_aggregateRef`].setImmediatelyShow(false);
        this.showMessage(this.$t(`m.info['批量粘贴成功']`));
      },

      // 设置instances
      setInstanceData (data) {
        return Object.keys(data).reduce((p, v) => {
          p.push(...data[v]);
          return p;
        }, []);
      },

      // 设置InstancesDisplayData
      setInstancesDisplayData (data) {
        data.instancesDisplayData = data.instances.reduce((p, v) => {
          if (!p[this.instanceKey]) {
            p[this.instanceKey] = [];
          }
          p[this.instanceKey].push({
            id: v.id,
            name: v.name
          });
          return p;
        }, {});
      },

      // 设置正常粘贴InstancesDisplayData
      setNomalInstancesDisplayData (data, key) {
        data.instancesDisplayData[key] = data.instances.map(e => ({
          id: e.id,
          name: e.name
        }));
      },

      handlerOnBatchPaste (payload, content, index, subIndex) {
        window.changeDialog = true;
        let tempCurData = ['none'];
        let tempArrgegateData = [];
        if (this.curCopyMode === 'normal') {
          if (!payload.flag) {
            return;
          }
          // 预计算是否存在 聚合后的数据 可以粘贴
          // const flag = this.tableList.some(item => !!item.isAggregate
          //     && `${item.aggregateResourceType[item.selectedIndex].system_id}${item.aggregateResourceType[item.selectedIndex].id}` === this.curCopyKey);
          const flag = this.tableList.some(item => {
            return !!item.isAggregate
              && item.aggregateResourceType.some(e => `${e.system_id}${e.id}` === this.curCopyKey);
          });
          if (flag) {
            if (this.curCopyData.length < 1) {
              tempCurData = [];
            } else {
              if (this.curCopyData[0] !== 'none') {
                tempCurData = this.curCopyData.map(item => {
                  delete item.id;
                  return item;
                });
                tempCurData.forEach((item, index) => {
                  if (content.condition[index]) {
                    if (content.condition[index].id) {
                      item.id = content.condition[index].id;
                    } else {
                      item.id = '';
                    }
                  } else {
                    item.id = '';
                  }
                });
                const instances = this.curCopyData.map(item => item.instance);
                const instanceData = instances[0][0];
                tempArrgegateData = instanceData.path.map(pathItem => {
                  return {
                    id: pathItem[0].id,
                    name: pathItem[0].name
                  };
                });
              }
            }
          }
          if (payload.data.length === 0) {
            this.tableList.forEach(item => {
              if (!item.isAggregate) {
                item.resource_groups.forEach(groupItem => {
                  groupItem.related_resource_types.forEach(resItem => {
                    if (`${resItem.system_id}${resItem.type}` === this.curCopyKey) {
                      resItem.condition = [];
                      resItem.isError = false;
                    }
                  });
                });
              } else {
                if (`${item.aggregateResourceType[item.selectedIndex].system_id}${item.aggregateResourceType[item.selectedIndex].id}` === this.curCopyKey) {
                  item.instances = _.cloneDeep(tempArrgegateData);
                  item.isError = false;
                  this.$emit('on-select', item);
                }
              }
            });
          } else {
            this.tableList.forEach(item => {
              if (!item.isAggregate) {
                const curPasteData = payload.data.find(_ => _.id === item.id);
                if (curPasteData) {
                  item.resource_groups.forEach(groupItem => {
                    groupItem.related_resource_types.forEach(resItem => {
                      if (`${resItem.system_id}${resItem.type}` === `${curPasteData.resource_type.system_id}${curPasteData.resource_type.type}`) {
                        resItem.condition = curPasteData.resource_type.condition.map(conditionItem => new Condition(conditionItem, '', 'add'));
                        resItem.isError = false;
                      }
                    });
                  });
                }
              } else {
                // if (`${item.aggregateResourceType[item.selectedIndex].system_id}${item.aggregateResourceType[item.selectedIndex].id}` === this.curCopyKey) {
                item.aggregateResourceType.forEach(aggregateResourceItem => {
                  if (`${aggregateResourceItem.system_id}${aggregateResourceItem.id}` === this.curCopyKey) {
                    item.instances = _.cloneDeep(tempArrgegateData);
                    this.instanceKey = aggregateResourceItem.id;
                    this.setNomalInstancesDisplayData(item, this.instanceKey);
                    this.instanceKey = ''; // 重置
                    item.isError = false;
                  }
                });
                this.$emit('on-select', item);
                // }
              }
            });
          }
        } else {
          tempArrgegateData = this.curCopyData;
          const instances = (() => {
            const arr = [];
            const { id, name, system_id } = this.curAggregateResourceType;
            this.curCopyData.forEach(v => {
              const curItem = arr.find(_ => _.type === id);
              if (curItem) {
                curItem.path.push([{
                  id: v.id,
                  name: v.name,
                  system_id,
                  type: id,
                  type_name: name
                }]);
              } else {
                arr.push({
                  name,
                  type: id,
                  path: [[{
                    id: v.id,
                    name: v.name,
                    system_id,
                    type: id,
                    type_name: name
                  }]]
                });
              }
            });
            return arr;
          })();
          if (instances.length > 0) {
            tempCurData = [new Condition({ instances }, '', 'add')];
          }
          this.tableList.forEach(item => {
            if (!item.isAggregate) {
              item.resource_groups.forEach(groupItem => {
                groupItem.related_resource_types.forEach(subItem => {
                  if (`${subItem.system_id}${subItem.type}` === this.curCopyKey) {
                    subItem.condition = _.cloneDeep(tempCurData);
                    subItem.isError = false;
                  }
                });
              });
            } else {
              if (`${item.aggregateResourceType.system_id}${item.aggregateResourceType.id}` === this.curCopyKey) {
                item.instances = _.cloneDeep(tempArrgegateData);
                item.isError = false;
              }
            }
          });
        }
        content.isError = false;
        this.$refs[`condition_${index}_${subIndex}_ref`][0] && this.$refs[`condition_${index}_${subIndex}_ref`][0].setImmediatelyShow(false);
        this.curCopyData = ['none'];
        this.showMessage(this.$t(`m.info['批量粘贴成功']`));
      },

      handlerPreviewDialogClose () {
        this.previewDialogTitle = '';
        this.isShowPreviewDialog = false;
      },

      handlerResourceSliderClose () {
        this.curIndex = -1;
        this.curResIndex = -1;
        this.curGroupIndex = -1;
        this.previewResourceParams = {};
        this.params = {};
      },

      resetDataAfterClose () {
        this.curIndex = -1;
        this.curResIndex = -1;
        this.curGroupIndex = -1;
        this.previewResourceParams = {};
        this.params = {};
        this.resourceInstanceSidesliderTitle = '';
      },

      handleResourceCancel () {
        let cancelHandler = Promise.resolve();
        if (window.changeAlert) {
          cancelHandler = leaveConfirm();
        }
        cancelHandler.then(() => {
          this.isShowResourceInstanceSideslider = false;
          this.resetDataAfterClose();
        }, _ => _);
      },

      handleGetValue () {
        // flag：提交时校验标识
        let flag = false;
        if (this.tableList.length < 1) {
          flag = true;
          return {
            flag,
            actions: [],
            attach_actions: []
          };
        }
        const actionList = [];

        // 重新赋值
        // 资源授权与操作不一致的bug
        // if (this.isAllExpanded) {
        //     this.tableList = this.tableList.filter(e =>
        //         (e.resource_groups && e.resource_groups.length)
        //         || e.isAggregate);
        //     if (this.emptyResourceGroupsList.length) {
        //         this.emptyResourceGroupsList[0].name = this.emptyResourceGroupsName[0];
        //         this.tableList = [...this.tableList, ...this.emptyResourceGroupsList];
        //     }
        // }
        this.tableList.forEach(item => {
          const curSystemData = actionList.find(subItem => subItem.system_id === item.system_id);
          if (!item.isAggregate) {
            const groupResourceTypes = [];
            if (item.resource_groups.length > 0) {
              item.resource_groups.forEach(groupItem => {
                const relatedResourceTypes = [];
                if (groupItem.related_resource_types.length > 0) {
                  groupItem.related_resource_types.forEach(resItem => {
                    if (resItem.empty) {
                      resItem.isError = true;
                      flag = true;
                    }
                    const conditionList = (resItem.condition.length > 0 && !resItem.empty)
                      ? resItem.condition.map(conItem => {
                        const { id, instance, attribute } = conItem;
                        const attributeList = (attribute && attribute.length > 0)
                          // eslint-disable-next-line max-len
                          ? attribute.map(({ id, name, values }) => ({ id, name, values })) : [];
        
                        const instanceList = (instance && instance.length > 0)
                          ? instance.map(({ name, type, path }) => {
                            const tempPath = _.cloneDeep(path);
                            tempPath.forEach(pathItem => {
                              pathItem.forEach(pathSubItem => {
                                delete pathSubItem.disabled;
                              });
                            });
                            return {
                              name,
                              type,
                              path: tempPath
                            };
                          })
                          : [];
                        return {
                          id,
                          instances: instanceList,
                          attributes: attributeList
                        };
                      })
                      : [];
                    relatedResourceTypes.push({
                      type: resItem.type,
                      system_id: resItem.system_id,
                      name: resItem.name,
                      condition: conditionList
                    });
                  });
                }
                groupResourceTypes.push({
                  id: groupItem.id,
                  related_resource_types: relatedResourceTypes
                });
              });
            }
            const params = {
              system_id: item.system_id,
              actions: [
                {
                  id: item.id,
                  resource_groups: groupResourceTypes
                }
              ],
              aggregations: []
            };
            if (curSystemData) {
              curSystemData.actions.push({
                id: item.id,
                resource_groups: groupResourceTypes
              });
            } else {
              actionList.push(params);
            }
          } else {
            const { actions, aggregateResourceType, instances, instancesDisplayData } = item;
            if (instances.length < 1) {
              item.isError = true;
              flag = true;
            }
            if (instances.length > 0) {
              const aggregateResourceTypes = aggregateResourceType.reduce((p, e) => {
                if (instancesDisplayData[e.id] && instancesDisplayData[e.id].length) {
                  const obj = {};
                  obj.id = e.id;
                  obj.system_id = e.system_id;
                  obj.instances = instancesDisplayData[e.id];
                  p.push(obj);
                }
                return p;
              }, []);
              const aggregateParams = {
                system_id: item.system_id,
                aggregations: [{
                  actions,
                  aggregate_resource_types: aggregateResourceTypes
                }],
                actions: []
              };
              if (curSystemData) {
                curSystemData.aggregations.push({
                  actions,
                  aggregate_resource_types: aggregateResourceTypes
                });
              } else {
                actionList.push(aggregateParams);
              }
            }
          }
        });

        // const isExistBackList = this.tableList.filter(
        //     item => item.isAggregate && item.instances.length < 1 && item.selectValueDisplay !== ''
        // )
        // if (isExistBackList.length > 0) {
        //     const actions = isExistBackList.map(
        //         item => item.actions.map(subItem => `${subItem.system_id}&${subItem.id}`)
        //     ).flat()
        //     const backupList = this.backupList.filter(
        //         item => actions.includes(`${item.system_id}&${item.id}`)
        //     )
        //     backupList.forEach(item => {
        //         const curSystemData = actionList.find(subItem => subItem.system_id === item.system_id)
        //         if (!item.isAggregate) {
        //             const relatedResourceTypes = []
        //             if (item.related_resource_types.length > 0) {
        //                 item.related_resource_types.forEach(resItem => {
        //                     if (resItem.empty) {
        //                         resItem.isError = true
        //                         flag = true
        //                     }
        //                     const conditionList = (resItem.condition.length > 0 && !resItem.empty)
        //                         ? resItem.condition.map(conItem => {
        //                             const { id, instance, attribute } = conItem
        //                             const attributeList = (attribute && attribute.length > 0)
        //                                 ? attribute.map(({ id, name, values }) => ({ id, name, values }))
        //                                 : []

        //                             const instanceList = (instance && instance.length > 0)
        //                                 ? instance.map(({ name, type, path }) => {
        //                                     const tempPath = _.cloneDeep(path)
        //                                     tempPath.forEach(pathItem => {
        //                                         pathItem.forEach(pathSubItem => {
        //                                             delete pathSubItem.disabled
        //                                         })
        //                                     })
        //                                     return {
        //                                         name,
        //                                         type,
        //                                         path: tempPath
        //                                     }
        //                                 })
        //                                 : []
        //                             return {
        //                                 id,
        //                                 instances: instanceList,
        //                                 attributes: attributeList
        //                             }
        //                         })
        //                         : []
        //                     relatedResourceTypes.push({
        //                         type: resItem.type,
        //                         system_id: resItem.system_id,
        //                         name: resItem.name,
        //                         condition: conditionList
        //                     })
        //                 })
        //             }
        //             const params = {
        //                 system_id: item.system_id,
        //                 actions: [
        //                     {
        //                         id: item.id,
        //                         related_resource_types: relatedResourceTypes
        //                     }
        //                 ],
        //                 aggregations: []
        //             }
        //             if (curSystemData) {
        //                 curSystemData.actions.push({
        //                     id: item.id,
        //                     related_resource_types: relatedResourceTypes
        //                 })
        //             } else {
        //                 actionList.push(params)
        //             }
        //         }
        //     })
        // }

        return {
          flag,
          actions: actionList
        };
      },
      selectResourceType (data, index) {
        data.selectedIndex = index;
        this.selectedIndex = index;
      }
    }
  };
</script>

<style lang="postcss">
    .iam-grade-split-wrapper {
        min-height: 101px;
        .bk-table {
            width: 100%;
            margin-top: 8px;
            border-right: none;
            border-bottom: none;
            font-size: 12px;
            .bk-table-header-wrapper {
                th:first-child .cell {
                    padding-left: 20px;
                }
            }
            .bk-table-body {
                tr {
                    &:hover {
                        background-color: transparent;
                        & > td {
                            background-color: transparent;
                            .remove-icon {
                                display: inline-block;
                            }
                        }
                    }
                }
                td:first-child .cell,
                th:first-child .cell {
                    /* padding-left: 15px; */
                    padding-left: 10px;
                }
            }
            .relation-content-wrapper,
            .conditions-wrapper {
                position: relative;
                height: 100%;
                padding: 17px 0;
                color: #63656e;
                .resource-type-name {
                    display: block;
                    margin-bottom: 9px;
                }
                .iam-condition-item {
                    width: 90%;
                }
            }

            .remove-icon {
                display: none;
                position: absolute;
                top: 5px;
                right: 10px;
                cursor: pointer;
                &:hover {
                    color: #3a84ff;
                }
                i {
                    font-size: 20px;
                }
            }

            .relation-content-item {
                margin-top: 17px;
                &:first-child {
                    margin-top: 0;
                }
                .content-name {
                    margin-bottom: 9px;
                }
            }

            .set-padding {
                padding: 10px 0;
            }

            .action-name {
                margin-left: 6px;
                display: inline-block;
                max-width: 200px;
                overflow: hidden;
                text-overflow: ellipsis;
                word-break: keep-all;
                vertical-align: bottom;
            }

            .conditions-item {
                margin-top: 7px;
                &:first-child {
                    margin-top: 0;
                }
            }
        }

    }
    .relate-instance-sideslider {
        .sideslider-content {
            height: calc(100vh - 114px);
        }
        .bk-sideslider-footer {
            background-color: #f5f6fa!important;
            border-color: #dcdee5!important;
        }
    }

    .tab-button{
        margin: 10px 0;
    }
</style>

<style lang="postcss" scoped>
@import '@/css/mixins/space-resource-instance-table.css';
</style><|MERGE_RESOLUTION|>--- conflicted
+++ resolved
@@ -272,62 +272,62 @@
       };
     },
     computed: {
-            ...mapGetters(['user']),
-            condition () {
-                if (this.curIndex === -1 || this.curResIndex === -1 || this.curGroupIndex === -1) {
-                    return [];
-                }
-                const curData = this.tableList[this.curIndex].resource_groups[this.curGroupIndex]
-                    .related_resource_types[this.curResIndex];
-                if (!curData) {
-                    return [];
-                }
-                return _.cloneDeep(curData.condition);
-            },
-            originalCondition () {
-                if (this.curIndex === -1
-                    || this.curResIndex === -1
-                    || this.curGroupIndex === -1
-                    || this.originalList.length < 1
-                    || !this.originalList[this.curIndex]
-                    || this.originalList[this.curIndex].resource_groups[this.curGroupIndex]
-                        .related_resource_types.length < 1) {
-                    return [];
-                }
-                const curData = this.originalList[this.curIndex].resource_groups[this.curGroupIndex]
-                    .related_resource_types[this.curResIndex];
-                return _.cloneDeep(curData.condition);
-            },
-            curDisabled () {
-                if (this.curIndex === -1 || this.curResIndex === -1 || this.curGroupIndex === -1) {
-                    return false;
-                }
-                const curData = this.tableList[this.curIndex].resource_groups[this.curGroupIndex]
-                    .related_resource_types[this.curResIndex];
-                return curData.isDefaultLimit;
-            },
-            curFlag () {
-                if (this.curIndex === -1 || this.curResIndex === -1 || this.curGroupIndex === -1) {
-                    return 'add';
-                }
-                const curData = this.tableList[this.curIndex].resource_groups[this.curGroupIndex]
-                    .related_resource_types[this.curResIndex];
-                return curData.flag;
-            },
-            curSelectionMode () {
-                if (this.curIndex === -1 || this.curResIndex === -1 || this.curGroupIndex === -1) {
-                    return 'all';
-                }
-                const curData = this.tableList[this.curIndex].resource_groups[this.curGroupIndex]
-                    .related_resource_types[this.curResIndex];
-                return curData.selectionMode;
-            },
-            isShowPreview () {
-                if (this.curIndex === -1) {
-                    return false;
-                }
-                return this.tableList[this.curIndex].policy_id !== '';
-            }
+      ...mapGetters(['user']),
+      condition () {
+          if (this.curIndex === -1 || this.curResIndex === -1 || this.curGroupIndex === -1) {
+              return [];
+          }
+          const curData = this.tableList[this.curIndex].resource_groups[this.curGroupIndex]
+              .related_resource_types[this.curResIndex];
+          if (!curData) {
+              return [];
+          }
+          return _.cloneDeep(curData.condition);
+      },
+      originalCondition () {
+          if (this.curIndex === -1
+              || this.curResIndex === -1
+              || this.curGroupIndex === -1
+              || this.originalList.length < 1
+              || !this.originalList[this.curIndex]
+              || this.originalList[this.curIndex].resource_groups[this.curGroupIndex]
+                  .related_resource_types.length < 1) {
+              return [];
+          }
+          const curData = this.originalList[this.curIndex].resource_groups[this.curGroupIndex]
+              .related_resource_types[this.curResIndex];
+          return _.cloneDeep(curData.condition);
+      },
+      curDisabled () {
+          if (this.curIndex === -1 || this.curResIndex === -1 || this.curGroupIndex === -1) {
+              return false;
+          }
+          const curData = this.tableList[this.curIndex].resource_groups[this.curGroupIndex]
+              .related_resource_types[this.curResIndex];
+          return curData.isDefaultLimit;
+      },
+      curFlag () {
+          if (this.curIndex === -1 || this.curResIndex === -1 || this.curGroupIndex === -1) {
+              return 'add';
+          }
+          const curData = this.tableList[this.curIndex].resource_groups[this.curGroupIndex]
+              .related_resource_types[this.curResIndex];
+          return curData.flag;
+      },
+      curSelectionMode () {
+          if (this.curIndex === -1 || this.curResIndex === -1 || this.curGroupIndex === -1) {
+              return 'all';
+          }
+          const curData = this.tableList[this.curIndex].resource_groups[this.curGroupIndex]
+              .related_resource_types[this.curResIndex];
+          return curData.selectionMode;
+      },
+      isShowPreview () {
+          if (this.curIndex === -1) {
+              return false;
+          }
+          return this.tableList[this.curIndex].policy_id !== '';
+      }
     },
     watch: {
       list: {
@@ -478,23 +478,6 @@
         this.$emit('on-select', this.tableList[this.aggregateIndex]);
       },
 
-<<<<<<< HEAD
-            showResourceInstance (data, resItem, resIndex, groupIndex) {
-                this.params = {
-                    system_id: data.system_id,
-                    action_id: data.id,
-                    resource_type_system: resItem.system_id,
-                    resource_type_id: resItem.type
-                };
-                const index = this.tableList.findIndex(item => `${item.system_id}${item.id}` === `${data.system_id}${data.id}`);
-                this.curIndex = index;
-                this.curResIndex = resIndex;
-                this.curGroupIndex = groupIndex;
-                this.resourceInstanceSidesliderTitle = this.$t(`m.info['关联侧边栏操作的资源实例']`, { value: `${this.$t(`m.common['【']`)}${data.name}${this.$t(`m.common['】']`)}` });
-                window.changeAlert = 'iamSidesider';
-                this.isShowResourceInstanceSideslider = true;
-            },
-=======
       showResourceInstance (data, resItem, resIndex, groupIndex) {
         this.params = {
           system_id: data.system_id,
@@ -506,12 +489,10 @@
         this.curIndex = index;
         this.curResIndex = resIndex;
         this.curGroupIndex = groupIndex;
-
-        this.resourceInstanceSidesliderTitle = `${this.$t(`m.common['关联操作']`)}${this.$t(`m.common['【']`)}${data.name}${this.$t(`m.common['】']`)}${this.$t(`m.common['的资源实例']`)}`;
+        this.resourceInstanceSidesliderTitle = this.$t(`m.info['关联侧边栏操作的资源实例']`, { value: `${this.$t(`m.common['【']`)}${data.name}${this.$t(`m.common['】']`)}` });
         window.changeAlert = 'iamSidesider';
         this.isShowResourceInstanceSideslider = true;
       },
->>>>>>> a2d66986
 
       async handleMainActionSubmit (payload, relatedActions) {
         const curPayload = _.cloneDeep(payload);

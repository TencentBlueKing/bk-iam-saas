--- conflicted
+++ resolved
@@ -30,13 +30,6 @@
             <bk-table-column :resizable="false" :label="$t(`m.grading['资源实例范围']`)" min-width="240">
                 <template slot-scope="{ row, $index }">
                     <div class="relation-content-wrapper" v-if="!!row.isAggregate">
-<<<<<<< HEAD
-                        <div class="bk-button-group tab-button">
-                            <bk-button v-for="(item, index) in row.aggregateResourceType"
-                                :key="item.id" @click="selectResourceType(index)"
-                                :class="selectedIndex === index ? 'is-selected' : ''"
-                                size="small">{{item.name}}</bk-button>
-=======
                         <label class="resource-type-name" v-if="row.aggregateResourceType.length === 1">
                             {{ row.aggregateResourceType[0].name }}</label>
                         <div class="bk-button-group tab-button" v-else>
@@ -48,7 +41,6 @@
                                     && row.instancesDisplayData[item.id].length">
                                     ({{row.instancesDisplayData[item.id].length}})</span>
                             </bk-button>
->>>>>>> 162ba2dd
                         </div>
                         <render-condition
                             :ref="`condition_${$index}_aggregateRef`"
@@ -220,14 +212,9 @@
                 curCopyParams: {},
                 sliderLoading: false,
                 systemFilter: [],
-<<<<<<< HEAD
-                selectedIndex: 0
-
-=======
                 selectedIndex: 0,
                 instanceKey: '',
                 curCopyDataId: ''
->>>>>>> 162ba2dd
             };
         },
         computed: {
@@ -394,17 +381,10 @@
             },
 
             showAggregateResourceInstance (data, index) {
-<<<<<<< HEAD
-                this.aggregateResourceParams = _.cloneDeep(data.aggregateResourceType[this.selectedIndex]);
-                this.aggregateIndex = index;
-                const instanceKey = data.aggregateResourceType[this.selectedIndex].id;
-                console.log('instanceKey', data, instanceKey);
-=======
                 this.aggregateResourceParams = _.cloneDeep(data.aggregateResourceType[data.selectedIndex]);
                 this.aggregateIndex = index;
                 const instanceKey = data.aggregateResourceType[data.selectedIndex].id;
                 this.instanceKey = instanceKey;
->>>>>>> 162ba2dd
                 if (!data.instancesDisplayData[instanceKey]) data.instancesDisplayData[instanceKey] = [];
                 this.aggregateValue = _.cloneDeep(data.instancesDisplayData[instanceKey].map(item => {
                     return {
@@ -424,10 +404,7 @@
                     };
                 });
                 this.tableList[this.aggregateIndex].isError = false;
-<<<<<<< HEAD
-=======
                 this.selectedIndex = this.tableList[this.aggregateIndex].selectedIndex;
->>>>>>> 162ba2dd
                 const instanceKey = this.tableList[this.aggregateIndex].aggregateResourceType[this.selectedIndex].id;
                 const instancesDisplayData = _.cloneDeep(this.tableList[this.aggregateIndex].instancesDisplayData);
                 this.tableList[this.aggregateIndex].instancesDisplayData = {
@@ -440,10 +417,6 @@
                     // eslint-disable-next-line max-len
                     this.tableList[this.aggregateIndex].instances.push(...this.tableList[this.aggregateIndex].instancesDisplayData[key]);
                 }
-<<<<<<< HEAD
-                console.log('this.tableList[this.aggregateIndex]', this.tableList[this.aggregateIndex]);
-=======
->>>>>>> 162ba2dd
                 this.$emit('on-select', this.tableList[this.aggregateIndex]);
             },
 
@@ -1180,13 +1153,6 @@
                         }
                         if (instances.length > 0) {
                             const aggregateResourceTypes = aggregateResourceType.reduce((p, e) => {
-<<<<<<< HEAD
-                                const obj = {};
-                                obj.id = e.id;
-                                obj.system_id = e.system_id;
-                                obj.instances = instancesDisplayData[e.id];
-                                p.push(obj);
-=======
                                 if (instancesDisplayData[e.id] && instancesDisplayData[e.id].length) {
                                     const obj = {};
                                     obj.id = e.id;
@@ -1194,7 +1160,6 @@
                                     obj.instances = instancesDisplayData[e.id];
                                     p.push(obj);
                                 }
->>>>>>> 162ba2dd
                                 return p;
                             }, []);
                             const aggregateParams = {
@@ -1305,12 +1270,8 @@
                     actions: actionList
                 };
             },
-<<<<<<< HEAD
-            selectResourceType (index) {
-=======
             selectResourceType (data, index) {
                 data.selectedIndex = index;
->>>>>>> 162ba2dd
                 this.selectedIndex = index;
             }
         }

--- conflicted
+++ resolved
@@ -427,12 +427,8 @@
                         && !item.isAggregate
                         && relatedActions.includes(item.id)
                         && curData.system_id === item.system_id
-<<<<<<< HEAD
-                        && !item.resource_groups[this.curGroupIndex].related_resource_types.every(sub => sub.empty)
-=======
                         && item.related_resource_types
                         && !item.related_resource_types.every(sub => sub.empty)
->>>>>>> efe86a09
                 }))
                 if (relatedList.length > 0) {
                     relatedList.forEach(item => {
@@ -476,13 +472,8 @@
                 }
                 payload.forEach(item => {
                     const curIndex = this.tableList.findIndex(sub => sub.id === item.id
-<<<<<<< HEAD
                         && sub.system_id === item.resource_groups[this.curGroupIndex]
                             .related_resource_types[0].system_id && !sub.isExpiredAtDisabled)
-=======
-                        && item.related_resource_types[0]
-                        && sub.system_id === item.related_resource_types[0].system_id && !sub.isExpiredAtDisabled)
->>>>>>> efe86a09
                     if (curIndex > -1) {
                         this.tableList.splice(curIndex, 1, new GradePolicy({
                             ...item,

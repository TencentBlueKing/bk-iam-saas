<template>
    <div :class="
        [
            'iam-template-item',
            extCls,
            { 'is-not-expanded': !isExpanded },
            { 'external-iam-template-item': externalSystemsLayout.userGroup.groupDetail.hideGroupPermExpandTitle }
        ]"
    >
        <div
            :class="[
                'header',
                { 'external-header-lang': externalSystemsLayout.userGroup.groupDetail.hideGroupPermExpandTitle
                    && !['zh-cn'].includes(language) }
            ]"
            @click="handleExpanded"
            @mousemove="isShowEditFill"
            @mouseleave="cancelShowEditFill">
            <section>
                <Icon
                    v-if="!externalSystemsLayout.userGroup.groupDetail.hideGroupPermExpandTitle"
                    class="expanded-icon"
                    :type="isExpanded ? 'down-angle' : 'right-angle'"
                />
                <span v-if="!externalSystemsLayout.userGroup.groupDetail.hideGroupPermExpandTitle">
                    {{ title }}
                    <template v-if="count > 0">
                        ({{ count }})
                    </template>
                </span>
<<<<<<< HEAD
                <template v-if="(isExpanded || ShowEditFill) && !isUser && !externalEdit">
                    <section class="edit-action" @click.stop="handleEdit">
=======
                <template v-if="(isExpanded || ShowEditFill) && !isUser">
                    <section
                        class="edit-action"
                        @click.stop="handleEdit"
                        v-if="!externalEdit"
                    >
>>>>>>> 4baded0b
                        <Icon type="edit-fill" v-if="isStaff || isPermTemplateDetail || isDetail ? false : true" />
                    </section>
                </template>
                <bk-popconfirm
                    trigger="click"
                    :title="$t(`m.info['确定删除']`)"
                    @confirm="handleDelete"
                    v-if="isStaff || isPermTemplateDetail || isUser || isDetail ? false : true">
                    <template v-if="isExpanded || ShowEditFill && !isUser">
<<<<<<< HEAD
                        <section class="delete-action" @click.stop="toDeletePolicyCount" v-if="!externalDelete">
=======
                        <template v-if="!externalDelete">
                            <section class="delete-action" @click.stop="toDeletePolicyCount">
                                <Icon type="delete-line" v-if="isStaff || isPermTemplateDetail ? false : true" />
                            </section>
                        </template>
                        <!-- <section class="delete-action" @click.stop="toDeletePolicyCount">
>>>>>>> 4baded0b
                            <Icon type="delete-line" v-if="isStaff || isPermTemplateDetail ? false : true" />
                        </section> -->
                    </template>
                </bk-popconfirm>
            </section>
        </div>
        <div class="content" v-if="isExpanded">
            <div class="slot-content">
                <slot />
            </div>
        </div>
        <section style="margin:20px 0 0 30px;" v-if="isExpanded && isEditMode" @click.stop>
            <bk-button theme="primary" size="small" :loading="loading" @click="handleSave" @click.native.stop>
                {{ $t(`m.common['保存']`) }}
            </bk-button>
            <bk-button size="small" style="margin-left: 6px;" @click="handleCancel" @click.native.stop>
                {{ $t(`m.common['取消']`) }}
            </bk-button>
        </section>
        <bk-dialog
            ext-cls="comfirmDialog"
            v-model="isShowDeleteDialog"
            :close-icon="showIcon"
            :footer-position="footerPosition"
            @confirm="handleDelete">
            <h3 style="text-align:center">{{ $t(`m.common['确认删除']`) }}</h3>
        </bk-dialog>
    </div>
</template>
<script>
    import store from '@/store';
    import { mapGetters } from 'vuex';
    export default {
        name: '',
        props: {
            expanded: {
                type: Boolean,
                default: false
            },
            title: {
                type: String,
                default: ''
            },
            extCls: {
                type: String,
                default: ''
            },
            count: {
                type: Number,
                default: 0
            },
            isEdit: {
                type: Boolean,
                default: false
            },
            loading: {
                type: Boolean,
                default: false
            },
            // mode: edit，detail
            mode: {
                type: String,
                default: 'edit'
            },
            externalEdit: {
                type: Boolean,
                default: false
            },
            externalDelete: {
                type: Boolean,
                default: false
            }
        },
        data () {
            return {
                isExpanded: this.expanded,
                isEditMode: false,
                ShowEditFill: false,
                role: '',
                isShowDeleteDialog: false,
                showIcon: false,
                footerPosition: 'center',
                language: window.CUR_LANGUAGE,
                initDistance: 40
            };
        },
        computed: {
            ...mapGetters(['externalSystemsLayout']),
            isDetail () {
                return this.mode === 'detail';
            },
            isPermTemplateDetail () {
                return this.$route.name === 'permTemplateDetail';
            },
            isStaff () {
                return store.state.user.role.type === 'staff';
            },
            isUser () {
                return this.$route.name === 'user';
            }
        },
        watch: {
            expanded (value) {
                this.isExpanded = !!value;
            },
            isEdit: {
                handler (value) {
                    this.isEditMode = value;
                },
                immediate: true
            }
        },
        mounted () {
            this.fetchDynamicStyle();
        },
        methods: {
            fetchDynamicStyle () {
                if (this.externalSystemsLayout.userGroup.groupDetail.hideGroupPermExpandTitle) {
                    const len = String(this.count).length;
                    const langLen = !['zh-cn'].includes(this.language) ? 80 : this.initDistance;
                    const distance = len > 2 ? (len - 1) * this.initDistance : langLen;
                    const root = document.querySelector(':root');
                    root.style.setProperty('--translate-icon', `translate(${distance}px, -40px)`);
                }
            },
            handleExpanded () {
                this.isExpanded = !this.isExpanded;
                this.$emit('update:expanded', true);
                this.$emit('on-expanded', this.isExpanded);
                this.$emit('toIsExpanded', false);
            },

            handleEdit () {
                this.isExpanded = true;
                this.$emit('on-expanded', this.isExpanded);
                this.$emit('on-edit');
                this.$emit('toIsExpanded', this.isExpanded);
            },

            handleSave () {
                this.$emit('on-save');
            },

            handleCancel () {
                this.isEditMode = false;
                this.$emit('on-cancel');
            },

            toDeletePolicyCount () {
                this.isExpanded = true;
                this.isShowDeleteDialog = true;
                this.$emit('on-expanded', this.isExpanded);
            },

            handleDelete () {
                this.$emit('on-delete');
            },

            isShowEditFill () {
                this.ShowEditFill = true;
            },

            cancelShowEditFill () {
                this.ShowEditFill = false;
            }
        }
    };
</script>
<style lang="postcss" scoped>
    :root {
        --translate-icon: translate(40px, -40px);
    }
    .iam-template-item {
        &.is-not-expanded:hover {
            background: #f0f1f5;
            .header {
                cursor: pointer;
            }
        }
        .header {
            position: relative;
            display: flex;
            justify-content: space-between;
            padding: 0 10px;
            height: 40px;
            line-height: 40px;
            font-size: 12px;
            color: #63656e;
            border-radius: 2px;
            cursor: pointer;
            .expanded-icon {
                line-height: 40px;
                font-size: 14px;
            }
        }
        .edit-action,
        .delete-action {
            display: inline-block;
            width: 40px;
            text-align: center;
            &:hover {
                i {
                    color: #3a84ff;
                }
            }
        }
        .content {
            position: relative;
            .slot-content {
                padding: 0 30px 0 30px;
            }
        }

        &.external-iam-template-item {
            .header {
                height: 0;
                .edit-action,
                .delete-action {
                    display: inline-block;
                    width: 40px;
                    text-align: center;
                    transform: var(--translate-icon);
                    &:hover {
                        i {
                            color: #3a84ff;
                        }
                    }
                }
                &.external-header-lang {
                    .edit-action,
                    .delete-action {
                        transform: var(--translate-icon);
                    }
                }
            }
            .slot-content {
                padding: 0;
            }
        }
    }
</style><|MERGE_RESOLUTION|>--- conflicted
+++ resolved
@@ -28,17 +28,12 @@
                         ({{ count }})
                     </template>
                 </span>
-<<<<<<< HEAD
-                <template v-if="(isExpanded || ShowEditFill) && !isUser && !externalEdit">
-                    <section class="edit-action" @click.stop="handleEdit">
-=======
                 <template v-if="(isExpanded || ShowEditFill) && !isUser">
                     <section
                         class="edit-action"
                         @click.stop="handleEdit"
                         v-if="!externalEdit"
                     >
->>>>>>> 4baded0b
                         <Icon type="edit-fill" v-if="isStaff || isPermTemplateDetail || isDetail ? false : true" />
                     </section>
                 </template>
@@ -48,16 +43,12 @@
                     @confirm="handleDelete"
                     v-if="isStaff || isPermTemplateDetail || isUser || isDetail ? false : true">
                     <template v-if="isExpanded || ShowEditFill && !isUser">
-<<<<<<< HEAD
-                        <section class="delete-action" @click.stop="toDeletePolicyCount" v-if="!externalDelete">
-=======
                         <template v-if="!externalDelete">
                             <section class="delete-action" @click.stop="toDeletePolicyCount">
                                 <Icon type="delete-line" v-if="isStaff || isPermTemplateDetail ? false : true" />
                             </section>
                         </template>
                         <!-- <section class="delete-action" @click.stop="toDeletePolicyCount">
->>>>>>> 4baded0b
                             <Icon type="delete-line" v-if="isStaff || isPermTemplateDetail ? false : true" />
                         </section> -->
                     </template>

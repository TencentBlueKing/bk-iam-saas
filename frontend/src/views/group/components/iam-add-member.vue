<template>
  <bk-dialog
    v-model="isShowDialog"
    width="700"
    title=""
    :mask-close="false"
    draggable
    header-position="left"
    ext-cls="iam-add-member-dialog"
    @after-leave="handleAfterLeave">
    <!-- eslint-disable max-len -->
    <div slot="header" class="title">
      <template v-if="showExpiredAt">
        <div v-if="isBatch">{{ $t(`m.common['批量添加成员']`) }}</div>
        <div v-else>
          <div v-if="isPrev">
            {{ $t(`m.common['添加成员至']`) }}
            {{$t(`m.common['【']`)}}<span class="member-title" :title="name">{{ name }}</span>{{$t(`m.common['】']`)}}
          </div>
          <div v-else :title="$t(`m.common['设置新用户加入用户组的有效期']`, { value: `${$t(`m.common['【']`)}${name}${$t(`m.common['】']`)}` })">
            <!-- {{ $t(`m.common['设置新用户加入']`) }}<span class="expired-at-title" :title="name">{{$t(`m.common['【']`)}}{{ name }}</span>{{$t(`m.common['】']`)}}{{ $t(`m.common['用户组的有效期']`) }} -->
            {{ $t(`m.common['设置新用户加入用户组的有效期']`, { value: `${$t(`m.common['【']`)}${name}${$t(`m.common['】']`)}` }) }}
          </div>
        </div>
      </template>
      <template v-else>
        <template v-if="title !== ''">
          {{ title }}
        </template>
        <template v-else>
          {{ $t(`m.common['选择用户或组织']`) }}
        </template>
      </template>
    </div>
    <div class="add-member-content-wrapper" v-bkloading="{ isLoading, opacity: 1 }" :style="style">
      <div v-show="!isLoading">
        <template v-if="isPrev">
          <div class="left">
            <div class="tab-wrapper">
              <section
                v-for="(item, index) in panels"
                :key="item.name"
                :class="['tab-item', { 'has-margin-left': index !== 0 }]"
                data-test-id="group_addGroupMemberDialog_tab_switch"
                @click.stop="handleTabChange(item)">
                {{ item.label }}
                <span class="active-line" v-if="tabActive === item.name"></span>
              </section>
            </div>
            <!-- <div
                          :class="[
                              'search-input',
                              { 'active': isSearchFocus },
                              { 'disabled': externalSource ? false : (isRatingManager || isAll) && !isAllFlag }
                          ]"
                          v-if="isOrganization"
                      > -->
            <!-- 所有平台都开放搜索，通过选中做校验 -->
            <div
              :class="[
                'search-input',
                { 'active': isSearchFocus },
                { 'disabled': isAll && !isAllFlag }
              ]"
              v-if="isOrganization"
            >
              <bk-dropdown-menu
                align="left"
                ref="dropdown"
                trigger="click">
                <template slot="dropdown-trigger">
                  <Icon class="search-icon" :type="searchConditionValue === 'fuzzy' ? 'fuzzy-search-allow' : 'exact-search-allow'" />
                </template>
                <ul class="bk-dropdown-list" slot="dropdown-content">
                  <li
                    v-for="item in searchConditionList"
                    :key="item.id"
                    @click.stop="handleConditionSelcted(item)">
                    <a href="javascript:;" :class="{ 'active': item.id === searchConditionValue }">
                      <Icon class="search-config-icon" style="font-size: 16px;" :type="item.id === 'fuzzy' ? 'fuzzy-search-allow' : 'exact-search-allow'" />
                      {{ item.name }}
                    </a>
                  </li>
                </ul>
              </bk-dropdown-menu>
              <bk-input
                v-model="keyword"
                :placeholder="$t(`m.common['搜索提示1']`)"
                maxlength="64"
                clearable
                :disabled="isAll && !isAllFlag"
                ext-cls="iam-add-member-search-input-cls"
                @focus="handleSearchInput"
                @blur="handleSearchBlur"
                @keyup.enter.native="handleSearch"
                @keyup.up.native="handleKeyup"
                @keyup.down.native="handleKeydown">
              </bk-input>
            </div>
            <div class="member-tree-wrapper"
              v-bkloading="{ isLoading: treeLoading, opacity: 1 }"
              v-if="isOrganization">
              <template v-if="isShowMemberTree">
                <div class="tree">
                  <infinite-tree
                    ref="memberTreeRef"
                    data-test-id="group_addGroupMemberDialog_tree_member"
                    :all-data="treeList"
                    style="height: 309px;"
                    :is-rating-manager="curIsRatingManager"
                    :key="infiniteTreeKey"
                    :is-disabled="isAll"
                    :empty-data="emptyData"
                    :has-selected-departments="hasSelectedDepartments"
                    @async-load-nodes="handleRemoteLoadNode"
                    @expand-node="handleExpanded"
                    @on-select="handleOnSelected"
                    @on-clear="handleEmptyClear"
                    @on-refresh="handleEmptyRefresh">
                  </infinite-tree>
                </div>
              </template>
              <template v-if="isShowSearchResult">
                <div class="search-content">
                  <template v-if="isHasSeachResult">
                    <dialog-infinite-list
                      ref="searchedResultsRef"
                      data-test-id="group_addGroupMemberDialog_list_searchResult"
                      :all-data="searchedResult"
                      :focus-index.sync="focusItemIndex"
                      :is-disabled="isAll"
                      style="height: 309px;"
                      @on-checked="handleSearchResultSelected">
                    </dialog-infinite-list>
                  </template>
                  <template v-if="isSeachResultTooMuch">
                    <div class="too-much-wrapper">
                      <Icon type="warning" class="much-tips-icon" />
                      <p class="text">{{ $t(`m.info['搜索结果']`) }}</p>
                    </div>
                  </template>
                  <template v-if="isSearchResultEmpty">
                    <div class="search-empty-wrapper">
                      <ExceptionEmpty
                        :type="emptyData.type"
                        :empty-text="emptyData.text"
                        :tip-text="emptyData.tip"
                        :tip-type="emptyData.tipType"
                        @on-clear="handleEmptyClear"
                        @on-refresh="handleEmptyRefresh"
                      />
                      <!-- <iam-svg />
                                          <p class="empty-tips">{{ $t(`m.common['搜索无结果']`) }}</p> -->
                    </div>
                  </template>
                </div>
              </template>
            </div>
            <div
              v-if="!isOrganization"
              class="manual-wrapper"
            >
              <bk-input
                ref="manualInputRef"
                type="textarea"
                v-model="manualValue"
                data-test-id="group_addGroupMemberDialog_input_manualUser"
                :placeholder="$t(`m.common['手动输入提示']`)"
                :rows="14"
                :disabled="isAll"
                @input="handleManualInput"
              />
              <p class="manual-error-text" v-if="isManualInputOverLimit">{{ $t(`m.common['手动输入提示1']`) }}</p>
              <p class="manual-error-text pr10" v-if="manualInputError">
                {{ $t(`m.common['手动输入提示2']`) }}
                <template v-if="isHierarchicalAdmin.type === 'rating_manager'">
                  {{ $t(`m.common['，']`) }}{{ $t(`m.common['请尝试']`) }}<span class="highlight" @click="handleSkip">{{ $t(`m.common['修改授权人员范围']`) }}</span>
                </template>
              </p>
              <bk-button
                theme="primary"
                :style="{ width: '100%', marginTop: '35px' }"
                :loading="manualAddLoading"
                :disabled="isManualDisabled || isAll"
                data-test-id="group_addGroupMemberDialog_btn_addManualUser"
                @click="handleAddManualUser">
                {{ $t(`m.common['添加到已选列表']`) }}
              </bk-button>
            </div>
          </div>
          <div class="right">
            <div class="header">
              <div class="has-selected">
                <template v-if="curLanguageIsCn">
                  {{ $t(`m.common['已选择']`) }}
                  <template v-if="isShowSelectedText">
                    <span class="organization-count">{{ hasSelectedDepartments.length }}</span>
                    {{ $t(`m.common['个']`) }} {{ $t(`m.common['组织']`) }}{{ $t(`m.common['，']`) }}
                    <span class="user-count">{{ hasSelectedUsers.length }}</span>{{ $t(`m.common['个']`) }} {{ $t(`m.common['用户']`) }}
                  </template>
                  <template v-else>
                    <span class="user-count">0</span>
                  </template>
                </template>
                <template v-else>
                  <template v-if="isShowSelectedText">
                    <span class="organization-count">{{ hasSelectedDepartments.length }}</span>Org{{ $t(`m.common['，']`) }}
                    <span class="user-count">{{ hasSelectedUsers.length }}</span>User
                  </template>
                  <template v-else>
                    <span class="user-count">0</span>
                  </template>
                  {{ $t(`m.common['已选择']`) }}
                </template>
              </div>
              <bk-button theme="primary" text :disabled="!isShowSelectedText || isAll" @click="handleDeleteAll">{{ $t(`m.common['清空']`) }}</bk-button>
            </div>
            <div class="content">
              <div class="organization-content" v-if="isDepartSelectedEmpty">
                <div class="organization-item" v-for="item in hasSelectedDepartments" :key="item.id">
                  <Icon type="file-close" class="folder-icon" />
                  <span class="organization-name" :title="nameType(item)">{{ item.name }}</span>
                  <span class="user-count" v-if="item.showCount && enableOrganizationCount">{{ '(' + item.count + `)` }}</span>
                  <Icon bk type="close-circle-shape" class="delete-depart-icon" @click="handleDelete(item, 'organization')" />
                </div>
              </div>
              <div class="user-content" v-if="isUserSelectedEmpty">
                <div class="user-item" v-for="item in hasSelectedUsers" :key="item.id">
                  <Icon type="personal-user" class="user-icon" />
                  <span class="user-name" :title="nameType(item)">{{ item.username }}<template v-if="item.name !== ''">({{ item.name }})</template>
                  </span>
                  <Icon bk type="close-circle-shape" class="delete-icon" @click="handleDelete(item, 'user')" />
                </div>
              </div>
              <div class="selected-empty-wrapper" v-if="isSelectedEmpty">
                <ExceptionEmpty />
              </div>
            </div>
          </div>
        </template>
        <template v-else>
          <div style="margin-top: 25px;">
            <iam-deadline :value="expiredAt" type="dialog" @on-change="handleDeadlineChange" />
          </div>
        </template>
      </div>
    </div>
    <div slot="footer">
      <div v-if="showLimit" class="limit-wrapper">
        <bk-checkbox
          :true-value="true"
          :false-value="false"
          v-model="isAll">
          {{ $t(`m.common['全员']`) }}
        </bk-checkbox>
      </div>
      <template v-if="showExpiredAt">
        <template v-if="isPrev">
          <bk-button theme="primary" :disabled="isDisabled" @click="handleNextStep">{{ $t(`m.common['下一步']`) }}</bk-button>
        </template>
        <template v-else>
          <bk-button @click="handlePrevStep">{{ $t(`m.common['上一步']`) }}</bk-button>
          <bk-button style="margin-left: 10px;" theme="primary" :disabled="isNextSureDisabled" :loading="loading" @click="handleSave" data-test-id="group_btn_addMemberConfirm">{{ $t(`m.common['确定']`) }}</bk-button>
        </template>
      </template>
      <template v-else>
        <bk-button theme="primary" :disabled="isDisabled && !isAll" @click="handleSave" data-test-id="group_btn_addMemberConfirm">{{ $t(`m.common['确定']`) }}</bk-button>
      </template>
      <bk-button style="margin-left: 10px;" :disabled="loading" @click="handleCancel">{{ $t(`m.common['取消']`) }}</bk-button>
    </div>
  </bk-dialog>
</template>

<script>
  import _ from 'lodash';
  import InfiniteTree from '@/components/infinite-tree';
  import dialogInfiniteList from '@/components/dialog-infinite-list';
  import IamDeadline from '@/components/iam-deadline/horizontal';
  import { guid, formatCodeData } from '@/common/util';
  // import { bus } from '@/common/bus';

  // 去除()以及之间的字符
  const getUsername = (str) => {
    const array = str.split('');
    const index = array.findIndex(item => item === '(');
    if (index !== -1) {
      return array.splice(0, index).join('');
    }
    return str;
  };

  export default {
    name: '',
    inject: ['getGroupAttributes'],
    components: {
      InfiniteTree,
      dialogInfiniteList,
      IamDeadline
    },
    props: {
      show: {
        type: Boolean,
        default: false
      },
      users: {
        type: Array,
        default: () => []
      },
      departments: {
        type: Array,
        default: () => []
      },
      // 已选择的是否需要禁用
      disabled: {
        type: Boolean,
        default: false
      },
      loading: {
        type: Boolean,
        default: false
      },
      showExpiredAt: {
        type: Boolean,
        default: false
      },
      name: {
        type: String,
        default: ''
      },
      id: {
        type: [String, Number],
        default: ''
      },
      title: {
        type: String,
        default: ''
      },
      isRatingManager: {
        type: Boolean,
        default: false
      },
      showLimit: {
        type: Boolean,
        default: false
      },
      allChecked: {
        type: Boolean,
        default: false
      },
      isBatch: {
        type: Boolean,
        default: false
      }
    },
    data () {
      return {
        isShowDialog: false,
        keyword: '',
        treeLoading: false,
        isBeingSearch: false,
        hasSelectedUsers: [],
        searchedUsers: [],
        searchedDepartment: [],
        hasSelectedDepartments: [],
        treeList: [],
        infiniteTreeKey: -1,
        searchedResult: [],
        // 搜索时 键盘上下键 hover 的 index
        focusItemIndex: -1,
        isPrev: true,
        expiredAt: 15552000,
        requestQueue: ['categories', 'memberList'],
        defaultDepartments: [],
        defaultUsers: [],
        isShowTooMuch: false,

        searchConditionList: [
          {
            id: 'fuzzy',
            name: this.$t(`m.common['模糊搜索']`)
          },
          {
            id: 'exact',
            name: this.$t(`m.common['精确搜索']`)
          }
        ],
        searchConditionValue: 'fuzzy',
        isSearchFocus: false,

        panels: [
          { name: 'organization', label: this.$t(`m.common['组织架构']`) },
          { name: 'manual', label: this.$t(`m.common['手动输入']`) }
        ],
        tabActive: 'organization',
        manualValue: '',
        manualAddLoading: false,
        manualInputError: false,
        manualValueBackup: [],
        manualOrgList: [],
        filterUserList: [],
        filterDepartList: [],
        isAll: false,
        isAllFlag: false,
        externalSource: '',
        enableOrganizationCount: window.ENABLE_ORGANIZATION_COUNT.toLowerCase() === 'true',
        emptyData: {
          type: '',
          text: '',
          tip: '',
          tipType: ''
        }
      };
    },
    computed: {
      isLoading () {
        return this.requestQueue.length > 0;
      },
      isDisabled () {
        return this.isLoading || (this.hasSelectedUsers.length < 1 && this.hasSelectedDepartments.length < 1);
      },
      isNextSureDisabled () {
        return this.expiredAt === 0;
      },
      isHasSeachResult () {
        return (this.searchedDepartment.length > 0 || this.searchedUsers.length > 0) && !this.treeLoading;
      },
      isSeachResultTooMuch () {
        return !this.treeLoading && this.isShowTooMuch;
      },
      isSearchResultEmpty () {
        return this.searchedDepartment.length < 1
          && this.searchedUsers.length < 1 && !this.treeLoading && !this.isShowTooMuch;
      },
      isShowSelectedText () {
        return this.hasSelectedDepartments.length > 0 || this.hasSelectedUsers.length > 0;
      },
      isShowSearchResult () {
        return this.isBeingSearch && !this.treeLoading;
      },
      isShowMemberTree () {
        return !this.isBeingSearch && !this.treeLoading;
      },
      isDepartSelectedEmpty () {
        return this.hasSelectedDepartments.length > 0;
      },
      isUserSelectedEmpty () {
        return this.hasSelectedUsers.length > 0;
      },
      isSelectedEmpty () {
        return this.hasSelectedDepartments.length < 1 && this.hasSelectedUsers.length < 1;
      },
      style () {
        if (this.showExpiredAt) {
          if (this.isPrev) {
            return {
              height: this.curLanguageIsCn ? '383px' : '400px'
            };
          }
          return {
            height: '80px'
          };
        }
        return {
          height: '383px'
        };
      },
      isOrganization () {
        return this.tabActive === 'organization';
      },
      isManualInputOverLimit () {
        if (this.manualValue === '') {
          return false;
        }
        const MAX_LEN = 100;
        return this.manualValue.split(';').filter(item => item !== '').length > MAX_LEN;
      },
      isManualDisabled () {
        return this.manualValue === '' || this.isManualInputOverLimit;
      },
      manualValueActual () {
        return this.manualValue.replace(/\n|\s+/g, ';');
      },
      curIsRatingManager () {
        if (this.isAllFlag) {
          return false;
        }
        return this.isRatingManager;
      },
      isHierarchicalAdmin () {
        const { navCurRoleId, curRoleId, roleList } = this.$store.getters;
        const roleId = navCurRoleId || curRoleId;
        return roleList.find(item => item.id === roleId) || {};
      },
      nameType () {
        return (payload) => {
          const { name, type, username, full_name: fullName } = payload;
          const typeMap = {
            user: () => {
              if (fullName) {
                const result = fullName.indexOf(';') > -1 ? fullName.replace(/[,;；]/g, '\n') : fullName;
                return result;
              } else {
                return name ? `${username}(${name})` : username;
              }
            },
            depart: () => {
              return fullName || payload.fullName || name;
            }
          };
          return typeMap[type] ? typeMap[type]() : typeMap['user']();
        };
      }
    },
    watch: {
      show: {
        handler (value) {
          this.isShowDialog = !!value;
          if (this.isShowDialog) {
            this.infiniteTreeKey = new Date().getTime();
            this.hasSelectedUsers.splice(0, this.hasSelectedUsers.length, ...this.users);
            this.hasSelectedDepartments.splice(0, this.hasSelectedDepartments.length, ...this.departments);
            this.fetchInitData();
          }
        },
        immediate: true
      },
      keyword (newVal, oldVal) {
        this.focusItemIndex = -1;
        if (!newVal && oldVal) {
          if (this.isBeingSearch) {
            this.infiniteTreeKey = new Date().getTime();
            if (this.isAllFlag) {
              this.fetchCategories(true, false);
            } else {
              if (this.isRatingManager) {
                this.fetchRoleSubjectScope(true, false);
              } else {
                this.fetchCategories(true, false);
              }
            }
            this.isBeingSearch = false;
          }
        }
      },
      allChecked: {
        handler (value) {
          this.isAll = !!value;
        },
        immediate: true
      }
    },
    created () {
      const { name, query } = this.$route;
      if (name === 'gradingAdminCreate') {
        this.handleSave();
      }
      if (query.source && query.source === 'externalApp') {
        this.externalSource = query.source;
      }
    },
    methods: {
      fetchInitData () {
        if (this.showExpiredAt) {
          if (this.isBatch) {
            this.fetchCategoriesList();
          } else {
            this.fetchMemberList();
          }
        } else {
          this.requestQueue = ['categories'];
          if (this.isRatingManager) {
            this.fetchRoleSubjectScope(false, true);
          } else {
            this.fetchCategories(false, true);
          }
        }
      },

      handleSearchInput () {
        this.isSearchFocus = true;
      },

      handleSearchBlur () {
        this.isSearchFocus = false;
      },

      handleEmptyRefresh () {
        this.fetchInitData();
        this.requestQueue = [];
      },

      handleEmptyClear () {
        this.keyword = '';
        this.emptyData.tipType = '';
        this.fetchInitData();
        this.requestQueue = [];
      },

      handleTabChange ({ name }) {
        this.tabActive = name;
        // 已选择的需要从输入框中去掉
        if (this.tabActive === 'manual'
          && this.hasSelectedUsers.length > 0
          && this.manualValue !== '') {
          this.fetchRegOrgData();
          const templateArr = [];
          const usernameList = this.hasSelectedUsers.map(item => item.username);
          const manualValueBackup = this.filterUserList.filter(item => item !== '');
          manualValueBackup.forEach(item => {
            const name = getUsername(item);
            if (!usernameList.includes(name)) {
              templateArr.push(item);
            }
          });
          this.manualValue = templateArr.join(';');
        }
      },

      handleManualInput (value) {
        this.manualOrgList = [];
        if (value) {
          const inputValue = _.cloneDeep(value.split()[0]);
          if (inputValue.indexOf('&full_name=') > -1 && inputValue.indexOf('&count=') > -1) {
            const splitValue = value.split(/\n/).map(item => {
              if (value.indexOf('&full_name=') > -1 && item.indexOf('&count=') > -1) {
                this.manualOrgList.push(item);
                item = item.substring(item.indexOf('{'), item.indexOf('&'));
              }
              return item;
            });
            if (this.$refs.manualInputRef) {
              this.manualValue = splitValue.join('\n');
              this.$refs.manualInputRef.curValue = splitValue.join('\n');
            }
          }
        }
        this.manualInputError = false;
      },

      fetchRegOrgData () {
        const manualList = this.manualValueActual.split(';').filter(item => item !== '');
        this.filterDepartList = manualList.filter(item => {
          if (item.indexOf('{') > -1 && item.indexOf('}') > -1) {
            const str = item.slice(item.indexOf('{') + 1, item.indexOf('}'));
            if (/^[+-]?\d*(\.\d*)?(e[+-]?\d+)?$/.test(str)) {
              return item;
            }
          }
        });
        this.filterUserList = manualList.filter(item => !this.filterDepartList.includes(item));
      },

      async handleAddManualUser () {
        this.fetchRegOrgData();
        this.manualAddLoading = true;
        try {
          const url = this.isRatingManager ? 'role/queryRolesUsers' : 'organization/verifyManualUser';
          const res = await this.$store.dispatch(url, {
            usernames: this.filterUserList.map(item => {
              return getUsername(item);
            })
          });
          const temps = res.data.filter(
            item => {
              this.$set(item, 'full_name', item.departments && item.departments.length ? item.departments.join(';') : '');
              return !this.hasSelectedUsers.map(subItem => subItem.username).includes(item.username);
            }
          );
          this.hasSelectedUsers.push(...temps);
          if (res.data.length) {
            const usernameList = res.data.map(item => item.username);
            // 分号拼接
            // const templateArr = [];
            // this.manualValueBackup = this.manualValueActual.split(';').filter(item => item !== '');
            // this.manualValueBackup.forEach(item => {
            //     const name = getUsername(item);
            //     if (!usernameList.includes(name)) {
            //         templateArr.push(item);
            //     }
            // });
            // this.manualValue = templateArr.join(';');

            // 保存原有格式
            let formatStr = this.manualValue;
            usernameList.forEach(item => {
              formatStr = formatStr.replace(this.evil('/' + item + '(;\\n|\\s\\n|;|\\s|\\n|)/g'), '');
            });
            this.manualValue = formatStr;
            this.formatOrgAndUser();
          } else {
            this.formatOrgAndUser();
          }
        } catch (e) {
          console.error(e);
          const { response } = e;
          // 处理如果是前端校验为空导致的报错，使用前端自定义提示
          if (response && [400].includes(response.status)) {
            this.messageError(this.$t(`m.verify['用户名输入格式错误']`), 2000);
          } else {
            this.bkMessageInstance = this.$bkMessage({
              limit: 1,
              theme: 'error',
              message: e.message || e.data.msg || e.statusText
            });
          }
        } finally {
          this.manualAddLoading = false;
        }
      },

      // 处理只复制部门或者部门和用户一起复制情况
      formatOrgAndUser () {
        if (this.manualValue) {
          // 校验查验失败的数据是不是属于部门
          const departData = _.cloneDeep(this.manualValue.split(/;|\n|\s| /));
          const departGroups = this.filterDepartList.filter(item => departData.includes(item));
<<<<<<< HEAD
          if (departGroups.length) {
=======
          if (departGroups.length && this.getGroupAttributes) {
            if (this.getGroupAttributes().source_from_role) {
              this.messageError(this.$t(`m.common['管理员组不能添加部门']`), 2000);
              this.manualInputError = true;
              return;
            }
>>>>>>> 37e93895
            // 重新组装粘贴的部门数据
            const list = this.manualOrgList.map(item => {
              return {
                id: Number(item.slice(item.indexOf('{') + 1, item.indexOf('}'))),
                name: item.slice(item.indexOf('}') + 1, item.indexOf('&')),
                count: item.slice(item.indexOf('&count=') + 7, item.length - 1),
                full_name: item.slice(item.indexOf('&full_name=') + 11, item.indexOf('&count=')),
                type: 'depart',
                showCount: true
              };
            });
            const departTemp = list.filter(item => {
              return !this.hasSelectedDepartments.map(subItem => subItem.id.toString()).includes(item.id.toString());
            });
            this.hasSelectedDepartments.push(...departTemp);
            this.manualValue = '';
            this.manualInputError = departGroups.length !== this.filterDepartList.length;
          } else {
            this.manualInputError = true;
          }
        }
      },

      handleKeyup () {
        // 当搜索的结果数据小于10条时才支持键盘上下键选中
        if (!this.isBeingSearch || this.searchedResult.length > 10) {
          return;
        }
        const len = this.$refs.searchedResultsRef.renderData.length;
        this.focusItemIndex--;
        this.focusItemIndex = this.focusItemIndex < 0 ? -1 : this.focusItemIndex;
        if (this.focusItemIndex === -1) {
          this.focusItemIndex = len - 1;
        }
      },

      handleKeydown () {
        // 当搜索的结果数据小于10条时才支持键盘上下键选中
        if (!this.isBeingSearch || this.searchedResult.length > 10) {
          return;
        }
        const len = this.$refs.searchedResultsRef.renderData.length;
        this.focusItemIndex++;
        this.focusItemIndex = this.focusItemIndex > len - 1
          ? len
          : this.focusItemIndex;
        if (this.focusItemIndex === len) {
          this.focusItemIndex = 0;
        }
      },

      handleDeadlineChange (payload) {
        this.expiredAt = payload;
      },

      async fetchMemberList () {
        try {
          const params = {
            id: this.id,
            limit: 1000,
            offset: 0
          };
          const res = await this.$store.dispatch('userGroup/getUserGroupMemberList', params);

          this.defaultDepartments = res.data.results.filter(item => item.type === 'department');
          this.defaultUsers = res.data.results.filter(item => item.type === 'user');
          if (this.isRatingManager) {
            this.fetchRoleSubjectScope(false, true);
          } else {
            this.fetchCategories(false, true);
          }
        } catch (e) {
          console.error(e);
          this.bkMessageInstance = this.$bkMessage({
            limit: 1,
            theme: 'error',
            message: e.message || e.data.msg || e.statusText,
            ellipsisLine: 2,
            ellipsisCopy: true
          });
        } finally {
          this.requestQueue.shift();
        }
      },

      fetchCategoriesList () {
        try {
          if (this.isRatingManager) {
            this.fetchRoleSubjectScope(false, true);
          } else {
            this.fetchCategories(false, true);
          }
        } catch (e) {
          console.error(e);
          this.bkMessageInstance = this.$bkMessage({
            limit: 1,
            theme: 'error',
            message: e.message || e.data.msg || e.statusText,
            ellipsisLine: 2,
            ellipsisCopy: true
          });
        } finally {
          this.requestQueue.shift();
        }
      },

      async fetchRoleSubjectScope (isTreeLoading = false, isDialogLoading = false) {
        this.treeLoading = isTreeLoading;
        try {
          const { code, data } = await this.$store.dispatch('role/getRoleSubjectScope');
          const departments = [...data];
          this.isAllFlag = departments.some(item => item.type === '*' && item.id === '*');
          if (this.isAllFlag) {
            this.fetchCategories(false, true);
            return;
          }
          this.emptyData = formatCodeData(code, this.emptyData, departments.length === 0);
          departments.forEach(child => {
            child.visiable = true;
            child.level = 0;
            child.loading = false;
            child.showRadio = true;
            child.selected = false;
            child.expanded = false;
            child.disabled = false;
            child.type = child.type === 'user' ? 'user' : 'depart';
            // child.count = child.recursive_member_count
            child.count = child.member_count;
            child.showCount = child.type !== 'user';
            child.async = child.child_count > 0 || child.member_count > 0;
            child.isNewMember = false;
            child.parentNodeId = '';
            // if (child.type === 'user') {
            //     child.username = child.id;
            // }

            // if (this.hasSelectedDepartments.length > 0) {
            //     child.is_selected = this.hasSelectedDepartments.map(item => item.id).includes(child.id);
            // } else {
            //     child.is_selected = false;
            // }

            // if (this.hasSelectedUsers.length > 0) {
            //     child.is_selected = this.hasSelectedUsers.map(item => item.id).includes(child.id);
            // } else {
            //     child.is_selected = false;
            // }

            // if (this.defaultDepartments.length > 0
            //     && this.defaultDepartments.map(item => item.id).includes(child.id.toString())
            // ) {
            //     child.is_selected = true;
            //     child.disabled = true;
            // }

            // if (this.defaultUsers.length && this.defaultUsers.map(item => item.id).includes(child.id)) {
            //     child.is_selected = true;
            //     child.disabled = true;
            // }

            if (child.type === 'user') {
              child.username = child.id;
              if (this.hasSelectedUsers.length > 0) {
                child.is_selected = this.hasSelectedUsers.map(item => item.id).includes(child.id);
              } else {
                child.is_selected = false;
              }

              if (this.defaultUsers.length && this.defaultUsers.map(item => item.id).includes(child.id)) {
                child.is_selected = true;
                child.disabled = true;
              }
            }
                        
            if (child.type === 'depart') {
              if (this.hasSelectedDepartments.length > 0) {
                child.is_selected = this.hasSelectedDepartments.map(item => item.id).includes(child.id);
              } else {
                child.is_selected = false;
              }
    
              if (this.defaultDepartments.length > 0
                && this.defaultDepartments.map(item => item.id).includes(child.id.toString())
              ) {
                child.is_selected = true;
                child.disabled = true;
              }
            }
          });
          this.treeList = _.cloneDeep(departments);
        } catch (e) {
          console.error(e);
          const { code, data, message, statusText } = e;
          this.emptyData = formatCodeData(code, this.emptyData);
          this.bkMessageInstance = this.$bkMessage({
            limit: 1,
            theme: 'error',
            message: message || data.msg || statusText,
            ellipsisLine: 2,
            ellipsisCopy: true
          });
        } finally {
          this.treeLoading = false;
          if (isDialogLoading) {
            this.requestQueue.shift();
          }
        }
      },

      async fetchCategories (isTreeLoading = false, isDialogLoading = false) {
        this.treeLoading = isTreeLoading;
        try {
          const { code, data } = await this.$store.dispatch('organization/getCategories');
          this.emptyData = formatCodeData(code, this.emptyData, data.length === 0);
          const categories = [...data];
          categories.forEach((item, index) => {
            item.visiable = true;
            item.level = 0;
            item.showRadio = false;
            item.selected = false;
            item.expanded = false;
            item.count = 0;
            item.disabled = !item.departments || item.departments.length < 1;
            item.type = 'depart';
            item.showCount = false;
            item.async = item.departments && item.departments.length > 0;
            item.isNewMember = false;
            item.loading = false;
            item.is_selected = false;
            item.parentNodeId = '';
            item.id = `${item.id}&${item.level}`;
            if (item.departments && item.departments.length > 0) {
              item.departments.forEach((child, childIndex) => {
                child.visiable = false;
                child.level = 1;
                child.loading = false;
                child.showRadio = true;
                child.selected = false;
                child.expanded = false;
                child.disabled = false;
                child.type = 'depart';
                child.count = child.recursive_member_count;
                child.showCount = true;
                child.async = child.child_count > 0 || child.member_count > 0;
                child.isNewMember = false;
                child.parentNodeId = item.id;
                child.full_name = `${item.name}：${child.name}`;

                if (this.hasSelectedDepartments.length) {
                  child.is_selected = this.hasSelectedDepartments.map(
                    item => item.id
                  ).includes(child.id);
                } else {
                  child.is_selected = false;
                }

                if (this.defaultDepartments.length > 0
                  && this.defaultDepartments.map(item => item.id).includes(child.id.toString())
                ) {
                  child.is_selected = true;
                  child.disabled = true;
                }
              });
              item.children = _.cloneDeep(item.departments);
            }
          });
          this.treeList = _.cloneDeep(categories);
        } catch (e) {
          console.error(e);
          const { code, data, message, statusText } = e;
          this.emptyData = formatCodeData(code, this.emptyData);
          this.bkMessageInstance = this.$bkMessage({
            theme: 'error',
            message: message || data.msg || statusText
          });
        } finally {
          this.treeLoading = false;
          if (isDialogLoading) {
            this.requestQueue.shift();
          }
        }
      },

      async handleOnSelected (newVal, node) {
        if (newVal) {
          if (node.type === 'user') {
            this.hasSelectedUsers.push(node);
          } else {
            this.hasSelectedDepartments.push(node);
          }
        } else {
          if (node.type === 'user') {
            this.hasSelectedUsers = [
              ...this.hasSelectedUsers.filter(item => item.username !== node.username)
            ];
          } else {
            this.hasSelectedDepartments = [
              ...this.hasSelectedDepartments.filter(item => item.id !== node.id)
            ];
          }
        }
      },

      handleDeleteAll () {
        if (this.searchedUsers.length) {
          this.searchedUsers.forEach(search => {
            search.is_selected = false;
          });
        }
        if (this.searchedDepartment.length) {
          this.searchedDepartment.forEach(organ => {
            organ.is_selected = false;
          });
        }
        this.hasSelectedUsers.splice(0, this.hasSelectedUsers.length, ...[]);
        this.hasSelectedDepartments.splice(0, this.hasSelectedDepartments.length, ...[]);
        this.$refs.memberTreeRef && this.$refs.memberTreeRef.clearAllIsSelectedStatus();
      },

      handleConditionSelcted (payload) {
        this.$refs.dropdown.hide();
        this.searchConditionValue = payload.id;
        this.handleSearch();
      },

      async handleSearch () {
        if (this.keyword === '') {
          return;
        }

        // if (this.searchedResult.length === 1) {
        //     if (this.searchedDepartment.length === 1) {
        //         this.hasSelectedDepartments.push(this.searchedDepartment[0])
        //     } else {
        //         this.hasSelectedUsers.push(this.searchedUsers[0])
        //     }
        //     this.keyword = ''
        //     this.searchedResult.splice(0, this.searchedResult.length, ...[])
        //     this.searchedDepartment.splice(0, this.searchedDepartment.length, ...[])
        //     this.searchedUsers.splice(0, this.searchedUsers.length, ...[])
        //     return
        // }

        if (this.focusItemIndex !== -1) {
          this.$refs.searchedResultsRef.setCheckStatusByIndex();
          return;
        }

        this.treeList.splice(0, this.treeList.length, ...[]);
        this.isBeingSearch = true;
        this.treeLoading = true;

        this.searchedResult.splice(0, this.searchedResult.length, ...[]);
        this.searchedDepartment.splice(0, this.searchedDepartment.length, ...[]);
        this.searchedUsers.splice(0, this.searchedUsers.length, ...[]);

        const defaultDepartIds = [...this.defaultDepartments.map(item => item.id)];
        const defaultUserIds = [...this.defaultUsers.map(item => item.id)];
        const departIds = [...this.hasSelectedDepartments.map(item => item.id)];
        const userIds = [...this.hasSelectedUsers.map(item => item.username)];
        const params = {
          keyword: this.keyword,
          is_exact: this.searchConditionValue === 'exact'
        };
        try {
          const { code, data } = await this.$store.dispatch('organization/getSearchOrganizations', params);
          const { users, departments } = data;
          if (data.is_too_much) {
            this.isShowTooMuch = true;
            return;
          }
          this.isShowTooMuch = false;
          if (departments.length > 0) {
            data.departments.forEach(depart => {
              depart.showRadio = true;
              depart.type = 'depart';
              if (departIds.length && departIds.includes(depart.id)) {
                this.$set(depart, 'is_selected', true);
              } else {
                this.$set(depart, 'is_selected', false);
              }
              if (defaultDepartIds.length && defaultDepartIds.includes(depart.id.toString())) {
                this.$set(depart, 'is_selected', true);
                this.$set(depart, 'disabled', true);
              }
              depart.count = depart.recursive_member_count;
              depart.showCount = true;
            });
            this.searchedDepartment.splice(0, this.searchedDepartment.length, ...data.departments);
          }
          if (users.length > 0) {
            data.users.forEach(user => {
              user.id = guid();
              user.showRadio = true;
              user.type = 'user';
              this.$set(user, 'full_name', user.departments && user.departments.length ? user.departments.join(';') : '');
              if (userIds.length && userIds.includes(user.username)) {
                this.$set(user, 'is_selected', true);
              } else {
                this.$set(user, 'is_selected', false);
              }
              if (defaultUserIds.length && defaultUserIds.includes(user.username)) {
                this.$set(user, 'is_selected', true);
                this.$set(user, 'disabled', true);
              }
            });
            this.searchedUsers.splice(0, this.searchedUsers.length, ...data.users);
          }
          this.searchedResult.splice(
            0,
            this.searchedResult.length,
            ...this.searchedDepartment.concat(this.searchedUsers)
          );
          const isEmpty = users.length === 0 && departments.length === 0;
          this.emptyData.tipType = 'search';
          this.emptyData = formatCodeData(code, this.emptyData, isEmpty);
        } catch (e) {
          console.error(e);
          const { code, data, message, statusText } = e;
          this.emptyData = formatCodeData(code, this.emptyData);
          this.bkMessageInstance = this.$bkMessage({
            theme: 'error',
            message: message || data.msg || statusText
          });
        } finally {
          this.treeLoading = false;
        }
      },

      handleExpanded (payload) {
        if (this.isRatingManager && !this.isAllFlag) {
          return;
        }
        const flag = this.treeList.some(item => item.parentNodeId === payload.id);
        if (payload.level === 0 && !flag) {
          const curIndex = this.treeList.findIndex(item => item.id === payload.id);
          if (curIndex !== -1) {
            const children = _.cloneDeep(this.treeList[curIndex].children);
            if (children && children.length > 0) {
              children.forEach(item => {
                item.visiable = true;
              });
              this.treeList.splice(curIndex + 1, 0, ...children);
            }
          }
        }
      },

      async handleRemoteLoadNode (payload) {
        if (payload.level === 0 && !this.isRatingManager) {
          return;
        }
        payload.loading = true;
        try {
          const res = await this.$store.dispatch('organization/getOrganizations', { departmentId: payload.id });
          // const { child_count, children, id, member_count, members, name, recursive_member_count } = res.data
          const { children, members } = res.data;
          if (children.length < 1 && members.length < 1) {
            payload.expanded = false;
            return;
          }

          const curIndex = this.treeList.findIndex(item => item.id === payload.id);

          if (curIndex === -1) {
            return;
          }
          const treeList = [];
          treeList.splice(0, 0, ...this.treeList);
          if (children.length > 0) {
            children.forEach((child, childIndex) => {
              child.visiable = payload.expanded;
              child.level = payload.level + 1;
              child.loading = false;
              child.showRadio = true;
              child.selected = false;
              child.expanded = false;
              child.disabled = this.disabled;
              child.type = 'depart';
              child.count = child.recursive_member_count;
              child.showCount = true;
              child.async = child.child_count > 0 || child.member_count > 0;
              child.isNewMember = false;
              child.parentNodeId = payload.id;
              child.full_name = `${payload.full_name}/${child.name}`;

              if (this.hasSelectedDepartments.length > 0) {
                child.is_selected = this.hasSelectedDepartments.map(item => item.id).includes(child.id);
              } else {
                child.is_selected = false;
              }

              if (this.defaultDepartments.length > 0
                && this.defaultDepartments.map(item => item.id).includes(child.id.toString())
              ) {
                child.is_selected = true;
                child.disabled = true;
              }
            });
          }

          if (members.length > 0) {
            members.forEach((child, childIndex) => {
              child.visiable = payload.expanded;
              child.level = payload.level + 1;
              child.loading = false;
              child.showRadio = true;
              child.selected = false;
              child.expanded = false;
              child.disabled = this.disabled;
              child.type = 'user';
              child.count = 0;
              child.showCount = false;
              child.async = false;
              child.isNewMember = false;
              child.parentNodeId = payload.id;
              // child.full_name = `${payload.full_name}/${child.name}`;
              child.full_name = payload.full_name;

              // parentNodeId + username 组合成id
              child.id = `${child.parentNodeId}${child.username}`;
              if (this.hasSelectedUsers.length > 0) {
                child.is_selected = this.hasSelectedUsers.map(item => item.id).includes(child.id)
                  || this.hasSelectedUsers.map(item => `${child.parentNodeId}${item.username}`).includes(child.id);
              } else {
                child.is_selected = false;
              }
              const existSelectedNode = this.treeList.find(
                item => item.is_selected && item.username === child.username
              );
              if (existSelectedNode) {
                child.is_selected = true;
                child.disabled = true;
              }

              if (this.defaultUsers.length
                && this.defaultUsers.map(item => item.id).includes(child.username)) {
                child.is_selected = true;
                child.disabled = true;
              }
            });
          }

          const loadChildren = children.concat([...members]);

          treeList.splice(curIndex + 1, 0, ...loadChildren);

          this.treeList.splice(0, this.treeList.length, ...treeList);

          if (!payload.children) {
            payload.children = [];
          }

          payload.children.splice(0, payload.children.length, ...loadChildren);
        } catch (e) {
          console.error(e);
          this.bkMessageInstance = this.$bkMessage({
            theme: 'error',
            message: e.message || e.data.msg || e.statusText
          });
        } finally {
          setTimeout(() => {
            payload.loading = false;
          }, 300);
        }
      },

      handleDelete (item, type) {
        if (this.isAll) {
          return;
        }
        if (this.isBeingSearch) {
          if (this.searchedUsers.length) {
            this.searchedUsers.forEach(search => {
              if (search.username === item.username) {
                search.is_selected = false;
              }
            });
          }
          if (this.searchedDepartment.length) {
            this.searchedDepartment.forEach(organ => {
              if (organ.id === item.id) {
                organ.is_selected = false;
              }
            });
          }
        } else {
          this.tabActive === 'organization' && this.$refs.memberTreeRef.setSingleSelectedStatus(item.id, false);
        }
        if (type === 'user') {
          this.hasSelectedUsers = [...this.hasSelectedUsers.filter(user => user.username !== item.username)];
        } else {
          // eslint-disable-next-line max-len
          this.hasSelectedDepartments = [...this.hasSelectedDepartments.filter(organ => organ.id !== item.id)];
        }
      },

      async handleSearchResultSelected (newVal, oldVal, localVal, item) {
        if (item.type === 'user') {
          this.handleSearchUserSelected(newVal, item);
        } else {
          if (newVal) {
            this.hasSelectedDepartments.push(item);
          } else {
            this.hasSelectedDepartments = this.hasSelectedDepartments.filter(organ => organ.id !== item.id);
          }
        }
      },

      handleSearchUserSelected (newVal, item) {
        if (newVal) {
          this.hasSelectedUsers.push(item);
        } else {
          this.hasSelectedUsers = this.hasSelectedUsers.filter(user => user.username !== item.username);
        }
      },

      handleAfterLeave () {
        this.isPrev = true;
        this.expiredAt = 15552000;
        this.keyword = '';
        this.treeLoading = false;
        this.isBeingSearch = false;
        this.hasSelectedUsers.splice(0, this.hasSelectedUsers.length, ...[]);
        this.hasSelectedDepartments.splice(0, this.hasSelectedDepartments.length, ...[]);
        this.searchedDepartment.splice(0, this.searchedDepartment.length, ...[]);
        this.searchedUsers.splice(0, this.searchedUsers.length, ...[]);
        this.searchedResult.splice(0, this.searchedResult.length, ...[]);
        this.treeList.splice(0, this.treeList.length, ...[]);
        this.requestQueue = ['categories', 'memberList'];
        this.focusItemIndex = -1;
        this.$refs.memberTreeRef && this.$refs.memberTreeRef.clearAllIsSelectedStatus();
        this.searchConditionValue = 'fuzzy';
        this.tabActive = 'organization';
        this.manualValue = '';
        this.manualAddLoading = false;
        this.manualInputError = false;
        this.manualValueBackup = [];
        this.$emit('update:show', false);
        this.$emit('on-after-leave');
      },

      handleCancel () {
        this.$emit('on-cancel');
      },

      handleNextStep () {
        this.isPrev = false;
      },

      handlePrevStep () {
        this.expiredAt = 15552000;
        this.isPrev = true;
      },

      handleSave () {
        const params = {
          users: this.hasSelectedUsers,
          departments: this.hasSelectedDepartments,
          expiredAt: this.expiredAt,
          isAll: this.isAll
        };
        if (this.showExpiredAt) {
          if (this.expiredAt !== 4102444800) {
            params.policy_expired_at = this.expiredAt;
          } else {
            params.policy_expired_at = this.expiredAt;
          }
        }
        this.$emit('on-sumbit', params);
      },

      evil (fn) {
        const Fn = Function;
        return new Fn('return ' + fn)();
      },
            
      async handleSkip () {
        // bus.$emit('nav-change', { id: this.$store.getters.navCurRoleId }, 0);
        // await this.$store.dispatch('role/updateCurrentRole', { id: 0 });
        // const routeData = this.$router.resolve({ path: `${this.$store.getters.navCurRoleId}/rating-manager-edit`, params: { id: this.$store.getters.navCurRoleId } });
        const routeData = this.$router.resolve({
          name: 'authorBoundaryEditFirstLevel',
          params: { id: this.$store.getters.curRoleId }
        });
        window.open(routeData.href, '_blank');
        // this.$router.push({
        //     name: 'gradingAdminEdit',
        //     params: {
        //         id: this.$store.getters.navCurRoleId
        //     }
        // });
      }
    }
  };
</script>
<style lang='postcss'>
    .iam-add-member-dialog {
        .title {
            line-height: 26px;
            color: #313238;
            .member-title {
                display: inline-block;
                max-width: 470px;
                overflow: hidden;
                text-overflow: ellipsis;
                white-space: nowrap;
                vertical-align: top;
            }
            .expired-at-title {
                display: inline-block;
                max-width: 290px;
                overflow: hidden;
                text-overflow: ellipsis;
                white-space: nowrap;
                vertical-align: top;
            }
        }
        .limit-wrapper {
            float: left;
            margin-top: 5px;
        }
        .add-member-content-wrapper {
            height: 383px;
            .left {
                display: inline-block;
                width: 320px;
                height: 383px;
                border-right: 1px solid #dcdee5;
                float: left;
                .tab-wrapper {
                    position: relative;
                    top: -15px;
                    display: flex;
                    justify-content: flex-start;
                    height: 32px;
                    line-height: 32px;
                    border-bottom: 1px solid #d8d8d8;
                    .tab-item {
                        position: relative;
                        cursor: pointer;
                        &.has-margin-left {
                            margin-left: 20px;
                        }
                        .active-line {
                            position: absolute;
                            bottom: -1px;
                            left: 0;
                            width: 100%;
                            height: 2px;
                            background: #3a84ff;
                        }
                    }
                }
                .member-tree-wrapper {
                    min-height: 309px;
                }
                .tree {
                    max-height: 309px;
                    overflow: auto;
                    &::-webkit-scrollbar {
                        width: 4px;
                        background-color: lighten(transparent, 80%);
                    }
                    &::-webkit-scrollbar-thumb {
                        height: 5px;
                        border-radius: 2px;
                        background-color: #e6e9ea;
                    }
                }
                .search-input {
                    margin-bottom: 5px;
                    width: 310px;
                    height: 32px;
                    line-height: normal;
                    color: #63656e;
                    background-color: #fff;
                    border-radius: 2px;
                    font-size: 12px;
                    border: 1px solid #c4c6cc;
                    padding: 0 10px;
                    text-align: left;
                    vertical-align: middle;
                    outline: none;
                    resize: none;
                    transition: border .2s linear;
                    &.disabled {
                        background-color: #fafbfd;
                    }
                    &.active {
                        border-color: #3a84ff;
                    }
                    .search-config-icon {
                        font-size: 14px;
                    }
                    .bk-dropdown-menu {
                        position: relative;
                        top: 7px;
                        &:hover {
                            .search-icon {
                                color: #3a84ff;
                            }
                        }
                        .search-icon {
                            font-size: 16px;
                        }
                    }
                    .bk-dropdown-trigger {
                        cursor: pointer;
                    }
                    .bk-dropdown-list {
                        li {
                            a {
                                font-size: 14px;
                                &.active {
                                    background-color: #eaf3ff;
                                    color: #3a84ff;
                                }
                            }
                        }
                    }
                }
                .search-content {
                    .too-much-wrapper {
                        position: absolute;
                        left: 50%;
                        top: 50%;
                        text-align: center;
                        transform: translate(-50%, -50%);
                        .much-tips-icon {
                            font-size: 21px;
                            color: #63656e;
                        }
                        .text {
                            margin-top: 6px;
                            font-size: 12px;
                            color: #dcdee5;
                        }
                    }
                    .search-empty-wrapper {
                        width: 100%;
                        position: absolute;
                        left: 50%;
                        top: 50%;
                        text-align: center;
                        transform: translate(-50%, -50%);
                        img {
                            width: 120px;
                        }
                        .empty-tips {
                            position: relative;
                            top: -20px;
                            font-size: 12px;
                            color: #dcdee5;
                        }
                    }
                }
                .manual-wrapper {
                    padding-right: 10px;
                    .manual-error-text {
                        position: absolute;
                        width: 320px;
                        line-height: 1;
                        margin-top: 4px;
                        font-size: 12px;
                        color: #ff4d4d;
                        line-height: 14px;
                    }
                }
            }
            .right {
                display: inline-block;
                padding-left: 10px;
                width: 327px;
                height: 383px;
                .header {
                    display: flex;
                    justify-content: space-between;
                    position: relative;
                    top: 6px;
                    .organization-count {
                        margin-right: 3px;
                        color: #2dcb56;
                    }
                    .user-count {
                        margin-right: 3px;
                        color: #2dcb56
                    }
                }
                .content {
                    position: relative;
                    margin-top: 15px;
                    padding-left: 10px;
                    height: 345px;
                    overflow: auto;
                    &::-webkit-scrollbar {
                        width: 4px;
                        background-color: lighten(transparent, 80%);
                    }
                    &::-webkit-scrollbar-thumb {
                        height: 5px;
                        border-radius: 2px;
                        background-color: #e6e9ea;
                    }
                    .organization-content {
                        .organization-item {
                            padding: 5px 0;
                            .organization-name {
                                display: inline-block;
                                max-width: 200px;
                                overflow: hidden;
                                text-overflow: ellipsis;
                                white-space: nowrap;
                                vertical-align: top;
                            }
                            .delete-depart-icon {
                                display: block;
                                margin: 4px 6px 0 0;
                                color: #c4c6cc;
                                cursor: pointer;
                                float: right;
                                &:hover {
                                    color: #3a84ff;
                                }
                            }
                            .user-count {
                                color: #c4c6cc;
                            }
                        }
                        .folder-icon {
                            font-size: 17px;
                            color: #a3c5fd;
                        }
                    }
                    .user-content {
                        .user-item {
                            padding: 5px 0;
                            .user-name {
                                display: inline-block;
                                max-width: 200px;
                                overflow: hidden;
                                text-overflow: ellipsis;
                                white-space: nowrap;
                                vertical-align: top;
                            }
                            .delete-icon {
                                display: block;
                                margin: 4px 6px 0 0;
                                color: #c4c6cc;
                                cursor: pointer;
                                float: right;
                                &:hover {
                                    color: #3a84ff;
                                }
                            }
                        }
                        .user-icon {
                            font-size: 16px;
                            color: #a3c5fd;
                        }
                    }
                    .selected-empty-wrapper {
                        position: absolute;
                        left: 50%;
                        top: 50%;
                        transform: translate(-50%, -50%);
                        img {
                            width: 120px;
                        }
                    }
                }
            }
        }

        .highlight {
            color: #3a84ff;
            cursor: pointer;
            user-select: none;
        }
    }
</style><|MERGE_RESOLUTION|>--- conflicted
+++ resolved
@@ -714,16 +714,12 @@
           // 校验查验失败的数据是不是属于部门
           const departData = _.cloneDeep(this.manualValue.split(/;|\n|\s| /));
           const departGroups = this.filterDepartList.filter(item => departData.includes(item));
-<<<<<<< HEAD
-          if (departGroups.length) {
-=======
           if (departGroups.length && this.getGroupAttributes) {
             if (this.getGroupAttributes().source_from_role) {
               this.messageError(this.$t(`m.common['管理员组不能添加部门']`), 2000);
               this.manualInputError = true;
               return;
             }
->>>>>>> 37e93895
             // 重新组装粘贴的部门数据
             const list = this.manualOrgList.map(item => {
               return {

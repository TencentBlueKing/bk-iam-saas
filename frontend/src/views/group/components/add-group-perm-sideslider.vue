--- conflicted
+++ resolved
@@ -16,11 +16,7 @@
                             {{ $t(`m.common['条']`) }}
                         </div>
                         <div slot="right">
-<<<<<<< HEAD
-                            <div class="add-button" v-if="!externalTemplate">
-=======
                             <div class="add-button" v-if="!externalTemplate && !isSubset">
->>>>>>> 4baded0b
                                 <bk-button
                                     size="small"
                                     text
@@ -177,13 +173,10 @@
             externalTemplate: {
                 type: Boolean,
                 default: false
-<<<<<<< HEAD
-=======
             },
             permSideWidth: {
                 type: Number,
                 default: 890
->>>>>>> 4baded0b
             }
         },
         data () {

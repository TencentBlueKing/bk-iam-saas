--- conflicted
+++ resolved
@@ -123,11 +123,7 @@
             };
         },
         computed: {
-<<<<<<< HEAD
-            ...mapGetters(['externalSystemsLayout']),
-=======
             ...mapGetters(['externalSystemsLayout', 'externalSystemId']),
->>>>>>> 4baded0b
             isAggregateDisabled () {
                 const aggregationIds = this.tableList.reduce((counter, item) => {
                     return item.aggregationId !== '' ? counter.concat(item.aggregationId) : counter;

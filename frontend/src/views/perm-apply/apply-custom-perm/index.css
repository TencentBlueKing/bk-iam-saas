.biz-perm-apply {
    position: relative;
    font-size: 14px;
    padding-bottom: 50px;
    .actions-wrapper {
        .bk-checkbox-text {
            font-size: 12px;
            .text {
                font-size: 12px;
                display: inline-block;
                max-width: 135px;
                overflow: hidden;
                text-overflow: ellipsis;
                white-space: nowrap;
                vertical-align: middle;
                outline: none;
            }
        }
        .action-item {
            /* padding: 16px 0; */
            &.set-border {
                border-bottom: 1px solid #dcdee5;
            }
<<<<<<< HEAD
            &.action-item-expand {
                &.set-border {
                    border-bottom: 0;
                }
            }
            &-title {
=======
            &.action-item-none {
                display: none;
            }
            p {
>>>>>>> 24346271
                position: relative;
                display: flex;
                justify-content: space-between;
                font-size: 12px;
                padding: 16px;
                padding-left: 0;
                cursor: pointer;
                &-expand {
                    padding-left: 16px;
                    background-color: #EAEBF0;
                    /* padding-bottom: 0; */
                    border-bottom: 0 !important;
                }
            }
            &-name {
                font-size: 14px;
                margin-left: 5px;
            }
            .action-group-name {
                color: #313238;
                font-weight: bold;
                &.set-cursor {
                    cursor: pointer;
                }
                i {
                    position: relative;
                    /* top: 2px; */
                    top: 0;
                    color: #63656E;
                    font-size: 13px;
                }

                .count {
                    margin-left: 10px;
                    font-weight: 700;
                    color: #63656E;
                }
            }
            .check-all {
                position: relative;
                /* top: 4px; */
                top: 0;
                color: #3a84ff;
                cursor: pointer;
                &.is-disabled {
                    color: #c4c6cc;
                    cursor: not-allowed;
                }
            }
            .action-content {
                /* margin: 14px 0 0 20px; */
                /* margin: 14px 0 0 0; */
                margin: 0 !important;
                min-height: 46px;
                background: #f5f6fa;
                border-radius: 2px;
                font-size: 12px;
                .self-action-content {
                    position: relative;
                    padding: 16px 16px 16px 40px;
                    &.set-border-bottom {
                        border-bottom: 1px solid #fff;
                    }
                    .iam-action-cls {
                        margin-top: 0;
                    }
                }
                .sub-group-action-content {
                    /* padding: 16px; */
                    .sub-action-item {
                        display: flex;
                        justify-content: space-between;
                        position: relative;
                        padding: 6px 16px 16px 40px;
                        &:not(&:last-child) {
                            border-bottom: 1px solid #fff;
                        }
                        /* &.set-margin {
                            margin-top: 10px;
                        } */
                        .sub-action-wrapper {
                            display: flex;
                            justify-content: flex-start;
                            width: 100%;
                            .name {
                                display: inline-block;
                                flex: 0 0 160px;
                                margin-top: 10px;
                                margin-right: 8px;
                                /* flex: 0 0 130px; */
                                /* line-height: 36px; */
                                font-size: 12px;
                                color: #313238;
                                font-weight: 700;
                                overflow: hidden;
                                text-overflow: ellipsis;
                                white-space: nowrap;
                            }
                        }
                    }
                    .sub-action-item-none {
                        display: none;
                    }
                }
                .iam-action-cls {
                    width: 175px;
                    margin-right: 5px;
                    margin-top: 10px;
                    /* line-height: 36px; */
                    /* &:nth-last-of-type(-n+6) {
                        margin-bottom: 0;
                    } */
                }
                .iam-action-all-cls {
                    position: absolute;
                    top: 16px;
                    right: 16px;
                    /* line-height: 36px; */
                    /deep/ .bk-checkbox-text {
                       font-size: 12px;
                    }
                }
                .iam-sub-action-all-cls {
                    font-size: 12px;
                    display: inline-block;
                    position: absolute;
                    /* right: 0; */
                    right: 16px;
                    /* line-height: 36px; */
                    /deep/ .bk-checkbox-text {
                        font-size: 12px;
                    }
                }
            }
        }
    }

    .reason-wrapper {
        margin: 16px 0 20px 0 !important;
        .perm-apply-reason-error {
            .bk-textarea-wrapper {
                border-color: #ff5656;
            }
        }
    }

    .expanded-action-wrapper {
        position: absolute;
        right: 42px;
        top: 8px;
        .expanded-text {
            position: relative;
            top: 1px;
            font-size: 12px;
        }
    }
    
    .apply-way-wrapper {
        position: relative;
        padding-bottom: 5px !important;
        .expanded-wrapper {
            transform: translateX(-50%);
            position: absolute;
            bottom: -10px;
            left: 50%;
            width: 200px;
            height: 10px;
            border-radius: 0 0 6px 6px;
            background: #dcdee5;
            text-align: center;
            cursor: pointer;
            .expand-icon {
                display: block;
                margin-top: -3px;
                font-size: 16px;
            }
        }
    }

    .belong-system-selector {
        display: inline-block;
        width: 480px;
    }

    .toggle-apply-way {
        width: 120px;
    }

    .inner-content {
        position: relative;
    }

    .action-empty-error {
        font-size: 12px;
        color: #ff4d4d;
    }

    .reason-empty-wrapper {
        margin-top: 5px;
        font-size: 12px;
        color: #ff4d4d;
    }

    .custom-tmpl-list-content-wrapper {
        padding: 10px 0;
        &.is-loading {
            height: 140px;
        }
    }

    .mt16 {
        margin-top: 16px;
    }
}
.applpForPermission,
.noPermissionPage  {
    .horizontal-item {
        margin-bottom:0px
    }
    .horizontal-item .label {
        display:none
    }
    .horizontal-item .content {
        max-width: calc(100%)
    }
    .bk-form-radio .bk-radio-text {
        font-size: 14px;
        font-family: MicrosoftYaHei, MicrosoftYaHei-Bold;
        font-weight: 700;
        text-align: left;
        color: #63656e;
    }
    .requestIndependentText {
        font-size: 14px;
        font-family: MicrosoftYaHei, MicrosoftYaHei-Bold;
        font-weight: 700;
        text-align: left;
        color: #63656e;
        padding-left:22px
    }

    .requestRecommendText {
        font-size: 14px;
        font-family: MicrosoftYaHei, MicrosoftYaHei-Bold;
        font-weight: 700;
        text-align: left;
        color: #63656e;
        padding-left:22px;
        padding-top:12px
    }
    .userGroup,
    .independent,
    .requestIndependent{
        display:flex;
        justify-content:space-between;
        margin-top: 10px
    }
    .info {
        font-size: 12px;
        font-family: PingFangSC, PingFangSC-Regular;
        font-weight: 400;
        text-align: right;
        color: #63656e;
        padding-right:30px
    }
    .user-group-table {
        padding:0px 30px 0px 22px;
        .user-group-table {
            padding:0;
            margin-top: 10px;
            border-right: none;
            border-bottom: none;
        &.set-border {
            border-right: 1px solid #dfe0e5;
         }
         .user-group-name {
            color: #3a84ff;
            cursor: pointer;
            &:hover {
                color: #699df4;
            }
        }
        .can-view {
            color: #3a84ff;
            cursor: pointer;
            &:hover {
                color: #699df4;
            }
        }
       }
    }
    .applicationPeriod {
        .horizontal-item {
            display:block;
            box-shadow: none;
            padding:30px 30px 0px 22px;
        .content {
            margin-top:20px
        }
        }
        .horizontal-item .label{
            display:block;
        }
        .expired-at-error {
            margin-top: 5px;
            font-size: 12px;
            color: #ff4d4d;
        }
    }
    .reason{
        .horizontal-item {
            box-shadow: none;
            padding:0px 30px 0px 22px
        }
        .horizontal-item {
            display:block
        }
        .content {
            margin-top:15px
        }
        .horizontal-item .label{
            display:block;
        }
        .reason-wrapper {
            margin: 16px 0 20px 0 !important;
            .perm-apply-reason-error {
                .bk-textarea-wrapper {
                    border-color: #ff5656;
                }
            }
        }
    }
    .buttonBox {
        margin-left:22px
    }
    .tableData {
        padding:0px 30px 0px 22px;
    }

    .form-tab{
        display: flex;
        .tab-item {
            width: 240px;
            height: 81px;
            background: #FAFBFD;
            box-shadow: 0 1px 2px 0 rgba(0,0,0,0.10);
            border-radius: 2px 2px 0 0;
            padding: 14px 0 0 16px;
            text-align: left;
            cursor: pointer;
            margin-right: 8px;
            .tab-title{
                display: flex;
                font-weight: Bold;
                font-size: 14px;
                color: #63656E;
                padding-bottom: 12px;
                .recommend {
                    display: inline-block;
                    font-size: 12px;
                    color: #3A84FF;
                    /* width: 44px; */
                    padding: 0 5px;
                    height: 22px;
                    line-height: 22px;
                    background: #EDF4FF;
                    border-radius: 2px;
                    text-align: center;
                    font-weight: 400;
                }
                .tab-item-title {
                    width: 170px;
                    display: inline-block;
                    white-space: nowrap;
                    overflow: hidden;
                    text-overflow: ellipsis;
                }
            }
            .tab-desc{
                font-size: 12px;
                color: #979BA5;
            }
        }
        .active{
            border-top: 2px solid #3A84FF;
            background: #FFFFFF;
        }
    }

}
.blueBorder {
    border: 1px solid #3a84ff;
}
.groupPermissionQequest,
.IndependentApplication {
    margin-bottom:24px
}
.error-icon {
    font-size: 14px;
    color: #ffb400;
}
.expired-text{
    font-size: 12px;
    color: #63656e;
}

.is-member-empty-cls {
    .user-selector-container {
        border-color: #ff4d4d;
    }
}
.perm-recipient-error,
.user-group-error,
.expired-at-error,
.reason-empty-wrapper {
    margin-top: 5px;
    font-size: 12px;
    color: #ff4d4d;
}<|MERGE_RESOLUTION|>--- conflicted
+++ resolved
@@ -17,23 +17,25 @@
             }
         }
         .action-item {
-            /* padding: 16px 0; */
+            padding: 10px 0;
             &.set-border {
                 border-bottom: 1px solid #dcdee5;
             }
-<<<<<<< HEAD
             &.action-item-expand {
                 &.set-border {
                     border-bottom: 0;
                 }
             }
-            &-title {
-=======
             &.action-item-none {
                 display: none;
             }
             p {
->>>>>>> 24346271
+                position: relative;
+                display: flex;
+                justify-content: space-between;
+                font-size: 12px;
+            }
+            &-title {
                 position: relative;
                 display: flex;
                 justify-content: space-between;
@@ -44,13 +46,26 @@
                 &-expand {
                     padding-left: 16px;
                     background-color: #EAEBF0;
-                    /* padding-bottom: 0; */
                     border-bottom: 0 !important;
                 }
             }
             &-name {
-                font-size: 14px;
-                margin-left: 5px;
+                color: #313238;
+                font-weight: bold;
+                &.set-cursor {
+                    cursor: pointer;
+                }
+                i {
+                    position: relative;
+                    top: 2px;
+                    font-size: 24px;
+                }
+
+                .count {
+                    margin-left: 10px;
+                    font-weight: normal;
+                    color: #979ba5;
+                }
             }
             .action-group-name {
                 color: #313238;
@@ -74,12 +89,11 @@
             }
             .check-all {
                 position: relative;
-                /* top: 4px; */
-                top: 0;
+                top: 4px;
                 color: #3a84ff;
                 cursor: pointer;
                 &.is-disabled {
-                    color: #c4c6cc;
+                    color: #dcdee5;
                     cursor: not-allowed;
                 }
             }
@@ -90,19 +104,15 @@
                 min-height: 46px;
                 background: #f5f6fa;
                 border-radius: 2px;
-                font-size: 12px;
                 .self-action-content {
                     position: relative;
                     padding: 16px 16px 16px 40px;
                     &.set-border-bottom {
                         border-bottom: 1px solid #fff;
                     }
-                    .iam-action-cls {
-                        margin-top: 0;
-                    }
                 }
                 .sub-group-action-content {
-                    /* padding: 16px; */
+                    /* padding: 20px; */
                     .sub-action-item {
                         display: flex;
                         justify-content: space-between;
@@ -111,9 +121,6 @@
                         &:not(&:last-child) {
                             border-bottom: 1px solid #fff;
                         }
-                        /* &.set-margin {
-                            margin-top: 10px;
-                        } */
                         .sub-action-wrapper {
                             display: flex;
                             justify-content: flex-start;
@@ -123,8 +130,6 @@
                                 flex: 0 0 160px;
                                 margin-top: 10px;
                                 margin-right: 8px;
-                                /* flex: 0 0 130px; */
-                                /* line-height: 36px; */
                                 font-size: 12px;
                                 color: #313238;
                                 font-weight: 700;
@@ -142,16 +147,11 @@
                     width: 175px;
                     margin-right: 5px;
                     margin-top: 10px;
-                    /* line-height: 36px; */
-                    /* &:nth-last-of-type(-n+6) {
-                        margin-bottom: 0;
-                    } */
                 }
                 .iam-action-all-cls {
                     position: absolute;
                     top: 16px;
                     right: 16px;
-                    /* line-height: 36px; */
                     /deep/ .bk-checkbox-text {
                        font-size: 12px;
                     }
@@ -160,9 +160,7 @@
                     font-size: 12px;
                     display: inline-block;
                     position: absolute;
-                    /* right: 0; */
                     right: 16px;
-                    /* line-height: 36px; */
                     /deep/ .bk-checkbox-text {
                         font-size: 12px;
                     }
@@ -238,7 +236,7 @@
     }
 
     .custom-tmpl-list-content-wrapper {
-        padding: 10px 0;
+        padding-bottom: 10px;
         &.is-loading {
             height: 140px;
         }
@@ -391,7 +389,7 @@
                 font-size: 14px;
                 color: #63656E;
                 padding-bottom: 12px;
-                .recommend {
+                .recommend{
                     display: inline-block;
                     font-size: 12px;
                     color: #3A84FF;

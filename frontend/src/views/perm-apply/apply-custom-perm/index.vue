--- conflicted
+++ resolved
@@ -1507,31 +1507,12 @@
                             const instances = (function () {
                                 const arr = [];
                                 const aggregateResourceType = curAggregation.aggregateResourceType;
-<<<<<<< HEAD
-                                const { id, name, system_id } = aggregateResourceType[0];
-                                curAggregation.instances.forEach(v => {
-                                    const curItem = arr.find(_ => _.type === id);
-                                    if (curItem) {
-                                        curItem.path.push([{
-                                            id: v.id,
-                                            name: v.name,
-                                            system_id,
-                                            type: id,
-                                            type_name: name
-                                        }]);
-                                    } else {
-                                        arr.push({
-                                            name,
-                                            type: id,
-                                            path: [[{
-=======
                                 aggregateResourceType.forEach(aggregateResourceItem => {
                                     const { id, name, system_id } = aggregateResourceItem;
                                     curAggregation.instances.forEach(v => {
                                         const curItem = arr.find(_ => _.type === id);
                                         if (curItem) {
                                             curItem.path.push([{
->>>>>>> 162ba2dd
                                                 id: v.id,
                                                 name: v.name,
                                                 system_id,

<template>
    <div>
        <!-- 申请自定义权限正常跳转 -->
        <smart-action class="biz-perm-apply" v-if="!isNoPermApplay && !isNoPermissionsSet">
            <render-horizontal-block :required="true" ext-cls="apply-way-wrapper" :label="$t(`m.permApply['选择操作']`)">
                <render-search>
                    <bk-select
                        v-model="systemValue"
                        style="width: 480px;"
                        :popover-min-width="480"
                        searchable
                        :clearable="false"
                        @selected="handleSysSelected">
                        <bk-option v-for="option in systemList"
                            :key="option.id"
                            :id="option.id"
                            :name="option.displayName">
                            <span>{{ option.name }}</span>
                            <span style="color: #c4c6cc;">({{ option.id }})</span>
                        </bk-option>
                    </bk-select>
                    <div slot="right">
                        <bk-input
                            clearable
                            v-model="actionSearchValue"
                            :placeholder="$t(`m.info['操作搜索提示']`)"
                            style="width: 320px;"
                            @enter="handleActionSearch">
                        </bk-input>
                    </div>
                </render-search>
                <form class="bk-form bk-form-vertical inner-content">
                    <div class="bk-form-item">
                        <!-- eslint-disable max-len -->
                        <div :class="['custom-tmpl-list-content-wrapper', { 'is-loading': customLoading }]" v-bkloading="{ isLoading: customLoading, opacity: 1 }">
                            <render-action-tag
                                ref="commonActionRef"
                                :system-id="systemValue"
                                v-if="commonActions.length > 0 && !customLoading"
                                mode="detail"
                                :data="commonActions"
                                @on-change="handleActionTagChange" />
                            <template v-if="originalCustomTmplList.length > 0 && !customLoading">
                                <div class="action-empty-error" v-if="isShowActionError">{{ $t(`m.verify['请选择操作']`) }}</div>
                                <div class="actions-wrapper">
                                    <div
                                        v-for="(item, index) in originalCustomTmplList"
                                        :key="index"
                                        :class="['action-item', { 'set-border': originalCustomTmplList.length > 1 }]">
                                        <p style="cursor: pointer;" @click.stop="handleExpanded(item)" v-if="!(originalCustomTmplList.length === 1 && !isShowGroupAction(item))">
                                            <section :class="['action-group-name', { 'set-cursor': originalCustomTmplList.length > 1 }]">
                                                <Icon :type="item.expanded ? 'down-angle' : 'right-angle'" v-if="originalCustomTmplList.length > 1" />
                                                <span>{{ item.name }}</span>
                                                <span class="count">{{$t(`m.common['已选']`)}} {{ item.count }} / {{ item.allCount }} {{ $t(`m.common['个']`) }}</span>
                                            </section>
                                            <span :class="['check-all', { 'is-disabled': item.actionsAllDisabled }]" @click.stop="handleCheckAll(item)">
                                                {{ item.actionsAllChecked ? $t(`m.common['取消全选']`) : $t(`m.common['选择全部']`) }}
                                            </span>
                                        </p>
                                        <div class="action-content" v-if="item.expanded">
                                            <div
                                                :class="['self-action-content', { 'set-border-bottom': isShowGroupAction(item) }]"
                                                v-if="item.actions && item.actions.length > 0">
                                                <bk-checkbox
                                                    v-for="(act, actIndex) in item.actions"
                                                    :key="actIndex"
                                                    :true-value="true"
                                                    :false-value="false"
                                                    v-model="act.checked"
                                                    :disabled="act.disabled"
                                                    ext-cls="iam-action-cls"
                                                    @change="handleActionChecked(...arguments, act, item)">
                                                    <bk-popover placement="top" :delay="[300, 0]" ext-cls="iam-tooltips-cls">
                                                        <template v-if="act.disabled">
                                                            <span class="text" @click.stop="handleDisabledClick(act)">{{ act.name }}</span>
                                                        </template>
                                                        <template v-else>
                                                            <span class="text">{{ act.name }}</span>
                                                        </template>
                                                        <div slot="content" class="iam-perm-apply-action-popover-content">
                                                            <div>
                                                                <span class="name">{{ act.name }}</span>
                                                                <span :class="handleClassComputed(act)">({{ act.checked ? act.disabled ? $t(`m.common['已获得']`) : $t(`m.common['已选择']`) : $t(`m.common['未选择']`) }})</span>
                                                            </div>
                                                            <div class="description">{{ $t(`m.common['描述']`) + '：' + (act.description || '--') }}</div>
                                                            <div class="relate-action" v-if="act.related_actions.length > 0">
                                                                {{ getRelatedActionTips(act.related_actions) }}
                                                            </div>
                                                        </div>
                                                    </bk-popover>
                                                </bk-checkbox>
                                                <bk-checkbox
                                                    :true-value="true"
                                                    :false-value="false"
                                                    v-model="item.allChecked"
                                                    :disabled="item.actions.every(v => v.disabled)"
                                                    ext-cls="iam-action-all-cls"
                                                    @change="handleAllChange(...arguments, item)">
                                                    {{ $t(`m.common['全选']`) }}
                                                </bk-checkbox>
                                            </div>
                                            <div class="sub-group-action-content" v-if="isShowGroupAction(item)">
                                                <section
                                                    v-for="(subAct, subIndex) in item.sub_groups"
                                                    :key="subIndex"
                                                    :class="['sub-action-item', { 'set-margin': subIndex !== 0 }]">
                                                    <div class="sub-action-wrapper">
                                                        <span class="name" :title="subAct.name">{{ subAct.name }}</span>
                                                        <section>
                                                            <bk-checkbox
                                                                v-for="(act, actIndex) in subAct.actions"
                                                                :key="actIndex"
                                                                :true-value="true"
                                                                :false-value="false"
                                                                v-model="act.checked"
                                                                :disabled="act.disabled"
                                                                ext-cls="iam-action-cls"
                                                                @change="handleSubActionChecked(...arguments, act, subAct, item)">
                                                                <bk-popover placement="top" :delay="[300, 0]" ext-cls="iam-tooltips-cls">
                                                                    <template v-if="act.disabled">
                                                                        <span class="text" @click.stop="handleDisabledClick(act)">{{ act.name }}</span>
                                                                    </template>
                                                                    <template v-else>
                                                                        <span class="text">{{ act.name }}</span>
                                                                    </template>
                                                                    <div slot="content" class="iam-perm-apply-action-popover-content">
                                                                        <div>
                                                                            <span class="name">{{ act.name }}</span>
                                                                            <span :class="handleClassComputed(act)">({{ act.checked ? act.disabled ? $t(`m.common['已获得']`) : $t(`m.common['已选择']`) : $t(`m.common['未选择']`) }})</span>
                                                                        </div>
                                                                        <div class="description">{{ $t(`m.common['描述']`) + '：' + (act.description || '--') }}</div>
                                                                        <div class="relate-action" v-if="act.related_actions.length > 0">
                                                                            {{ getRelatedActionTips(act.related_actions) }}
                                                                        </div>
                                                                    </div>
                                                                </bk-popover>
                                                            </bk-checkbox>
                                                        </section>
                                                    </div>
                                                    <bk-checkbox
                                                        :true-value="true"
                                                        :false-value="false"
                                                        v-model="subAct.allChecked"
                                                        :disabled="subAct.actions.every(v => v.disabled)"
                                                        ext-cls="iam-sub-action-all-cls"
                                                        @change="handleSubAllChange(...arguments, subAct, item)">
                                                        {{ $t(`m.common['全选']`) }}
                                                    </bk-checkbox>
                                                </section>
                                            </div>
                                        </div>
                                    </div>
                                </div>
                            </template>
                            <template v-if="originalCustomTmplList.length < 1 && !customLoading">
                                <div class="empty-wrapper">
                                    <Icon type="warning" />
                                    {{ isActionsFilter ? $t(`m.common['搜索无结果']`) : $t(`m.permApply['暂无可申请的操作']`) }}
                                </div>
                            </template>
                        </div>
                    </div>
                </form>
            </render-horizontal-block>
            <render-horizontal-block ext-cls="mt16" :label="$t(`m.permApply['关联资源实例']`)">
                <section ref="instanceTableRef">
                    <resource-instance-table
                        :list="tableData"
                        :original-list="tableDataBackup"
                        :system-id="systemValue"
                        ref="resInstanceTableRef"
                        @on-select="handleResourceSelect"
                        @on-realted-change="handleRelatedChange" />
                    <div slot="append" class="expanded-action-wrapper">
                        <bk-switcher
                            v-model="isAllExpanded"
                            theme="primary"
                            size="small"
                            :disabled="isAggregateDisabled"
                            @change="handleAggregateActionChange">
                        </bk-switcher>
                        <span class="expanded-text">{{ isAllExpanded ? $t(`m.grading['逐项编辑']`) : $t(`m.grading['批量编辑']`) }}</span>
                    </div>
                </section>
            </render-horizontal-block>
            <render-horizontal-block ext-cls="reason-wrapper" :label="$t(`m.common['理由']`)" :required="true">
                <section ref="resInstanceReasonRef">
                    <bk-input
                        type="textarea"
                        v-model="reason"
                        :maxlength="255"
                        :ext-cls="isShowReasonError ? 'perm-apply-reason-error' : ''"
                        @input="handleReasonInput"
                        @blur="handleReasonBlur">
                    </bk-input>
                    <p class="reason-empty-wrapper" v-if="isShowReasonError">{{ $t(`m.verify['请输入理由']`) }}</p>
                </section>
            </render-horizontal-block>
            <div slot="action">
                <bk-button
                    theme="primary"
                    :loading="buttonLoading"
                    @click="handleApplySubmit">
                    {{ $t(`m.common['提交']`) }}
                </bk-button>
                <bk-button
                    style="margin-left: 10px;"
                    @click="handleCancel">
                    {{ $t(`m.common['取消']`) }}
                </bk-button>
            </div>
        </smart-action>
        <!-- 用户组权限申请默认页面 -->
        <smart-action class="applpForPermission" v-if="isNoPermissionsSet && isShowHasUserGroup">
            <bk-radio-group v-model="checkRadio" @change="handlerChange">
                <div class="groupPermissionQequest" :class="{ 'blueBorder': isShowUserGroup }">
                    <render-horizontal-block>
                        <div class="userGroup">
                            <div class="userGroupRadio">
                                <bk-radio :value="'userGroup'">{{$t(`m.permApply['根据你的需求，自动匹配到以下的用户组（包含更多可申请权限）']`)}}</bk-radio>
                            </div>
                            <div class="info">
                                {{ $t(`m.info['如果需要更多用户组权限']`) }},
                                {{ $t(`m.info['可前往']`) }}
                                <bk-button
                                    text
                                    theme="primary"
                                    style="font-size: 12px;"
                                    @click="handleToUserGroup">
                                    {{ $t(`m.info['申请用户组权限']`) }}
                                </bk-button>
                            </div>
                        </div>
                        <div v-if="isShowUserGroup">
                            <bk-transition name="collapse">
                                <div>
                                    <div class="user-group-table">
                                        <bk-table
                                            ref="groupTableRef"
                                            ext-cls="user-group-table"
                                            :class="{ 'set-border': tableLoading }"
                                            v-bkloading="{ isLoading: tableLoading, opacity: 1 }"
                                            :data="tableList"
                                            @select="handlerOneChange"
                                            @select-all="handlerAllChange"
                                            :cell-attributes="handleCellAttributes">
                                            <bk-table-column type="selection" align="center" :selectable="setDefaultSelect"></bk-table-column>
                                            <bk-table-column :label="$t(`m.userGroup['用户组名']`)">
                                                <template slot-scope="{ row }">
                                                    <span class="user-group-name" :title="row.name" @click="handleView(row)">{{ row.name }}</span>
                                                    <template v-if="!setDefaultSelect(row)">
                                                        <Icon type="error-fill" class="error-icon" />
                                                        <span class="expired-text">{{$t(`m.permApply['你已获得该组权限，但是已过期']`)}}</span>
                                                        <bk-button
                                                            text
                                                            theme="primary"
                                                            style="font-size: 12px;"
                                                            @click="handleBatchRenewal">
                                                            {{ $t(`m.permApply['去续期']`) }}
                                                        </bk-button>
                                                    </template>
                                                </template>
                                            </bk-table-column>
                                            <bk-table-column :label="$t(`m.userGroup['描述']`)">
                                                <template slot-scope="{ row }">
                                                    <span :title="row.description !== '' ? row.description : ''">{{ row.description || '--' }}</span>
                                                </template>
                                            </bk-table-column>
                                            <bk-table-column :label="$t(`m.userGroup['所属分级管理员']`)">
                                                <template slot-scope="{ row }">
                                                    <span :class="row.role && row.role.name ? 'can-view' : ''"
                                                        :title="row.role && row.role.name ? row.role.name : ''"
                                                        @click.stop="handleViewDetail(row)">{{ row.role ? row.role.name : '--' }}</span>
                                                </template>
                                            </bk-table-column>
                                        </bk-table>
                                        <p class="user-group-error" v-if="isShowGroupError">{{ $t(`m.permApply['请选择用户组']`) }}</p>
                                    </div>
                                    <div class="applicationPeriod">
                                        <render-horizontal-block ext-cls="expired-at-wrapper" :label="$t(`m.common['申请期限']`)" :required="true">
                                            <section ref="expiredAtRef">
                                                <iam-deadline :value="expiredAt" @on-change="handleDeadlineChange" />
                                                <p class="expired-at-error" v-if="isShowExpiredError">{{ $t(`m.permApply['请选择申请期限']`) }}</p>
                                            </section>
                                        </render-horizontal-block>
                                    </div>
                                    <div class="reason">
                                        <render-horizontal-block ext-cls="reason-wrapper" :label="$t(`m.common['理由']`)" :required="true">
                                            <section ref="resInstanceReasonRef">
                                                <bk-input
                                                    type="textarea"
                                                    v-model="reason"
                                                    :maxlength="255"
                                                    :ext-cls="isShowReasonError ? 'perm-apply-reason-error' : ''"
                                                    @input="handleReasonInput"
                                                    @blur="handleReasonBlur">
                                                </bk-input>
                                                <p class="reason-empty-wrapper" v-if="isShowReasonError">{{ $t(`m.verify['请输入理由']`) }}</p>
                                            </section>
                                        </render-horizontal-block>
                                    </div>
                                    <div class="buttonBox">
                                        <bk-button
                                            theme="primary"
                                            :loading="buttonLoading"
                                            @click="handleSubmit">
                                            {{ $t(`m.common['提交']`) }}
                                        </bk-button>
                                        <bk-button
                                            style="margin-left: 10px;"
                                            @click="handleCancel">
                                            {{ $t(`m.common['取消']`) }}
                                        </bk-button>
                                    </div>
                                </div>
                            </bk-transition>
                        </div>
                    </render-horizontal-block>
                </div>
                <!-- 独立申请权限 -->
                <div class="IndependentApplication" :class="{ 'blueBorder': isShowIndependent }">
                    <render-horizontal-block>
                        <div class="independent">
                            <bk-radio :value="'independent'">{{$t(`m.permApply['你也可以继续申请独立权限']`)}}</bk-radio>
                            <div class="info">
                                {{ $t(`m.info['如果需要更多自定义权限']`) }}，
                                {{ $t(`m.info['可前往']`) }}
                                <bk-button
                                    text
                                    theme="primary"
                                    style="font-size: 12px;"
                                    @click="handleToCustompermissions">
                                    {{ $t(`m.info['申请自定义权限']`) }}
                                </bk-button>
                            </div>
                        </div>
                        <div v-if="isShowIndependent">
                            <bk-transition name="bk-fade-in-ease">
                                <div>
                                    <div class="tableData">
                                        <resource-instance-table
                                            :list="newTableList"
                                            :original-list="tableDataBackup"
                                            :system-id="systemValue"
                                            ref="resInstanceTableRef"
                                            @on-select="handleResourceSelect"
                                            @on-realted-change="handleRelatedChange" />
                                    </div>
                                    <div class="reason">
                                        <render-horizontal-block ext-cls="reason-wrapper" :label="$t(`m.common['理由']`)" :required="true">
                                            <section ref="resInstanceReasonRef">
                                                <bk-input
                                                    type="textarea"
                                                    v-model="reason"
                                                    :maxlength="255"
                                                    :ext-cls="isShowReasonError ? 'perm-apply-reason-error' : ''"
                                                    @input="handleReasonInput"
                                                    @blur="handleReasonBlur">
                                                </bk-input>
                                                <p class="reason-empty-wrapper" v-if="isShowReasonError">{{ $t(`m.verify['请输入理由']`) }}</p>
                                            </section>
                                        </render-horizontal-block>
                                    </div>
                                    <div class="buttonBox">
                                        <bk-button
                                            theme="primary"
                                            :loading="buttonLoading"
                                            @click="handleApplySubmit">
                                            {{ $t(`m.common['提交']`) }}
                                        </bk-button>
                                        <bk-button
                                            style="margin-left: 10px;"
                                            @click="handleCancel">
                                            {{ $t(`m.common['取消']`) }}
                                        </bk-button>
                                    </div>
                                </div>
                            </bk-transition>
                        </div>
                    </render-horizontal-block>
                </div>
            </bk-radio-group>
        </smart-action>
        <!-- 无权限组时页面 -->
        <smart-action class="noPermissionPage blueBorder" v-if="isNoPermissionsSet && !isShowHasUserGroup ">
            <render-horizontal-block>
                <div class="tableData">
                    <bk-alert type="info">
                        <div slot="title">
                            {{ $t(`m.info['没有匹配到合适的用户组']`) }}，
                            {{ $t(`m.info['如需要可继续前往']`) }}
                            <bk-button
                                text
                                theme="primary"
                                style="font-size: 12px;"
                                @click="handleToUserGroup">
                                {{ $t(`m.info['申请用户组权限']`) }}
                            </bk-button>
                        </div>
                    </bk-alert>
                </div>
                <div class="requestIndependent">
                    <div class="requestIndependentText">{{$t(`m.permApply['你可以申请独立权限']`)}}</div>
                    <div class="info">
                        {{ $t(`m.info['如果需要更多自定义权限']`) }}，
                        {{ $t(`m.info['可前往']`) }}
                        <bk-button
                            text
                            theme="primary"
                            style="font-size: 12px;"
                            @click="handleToCustompermissions">
                            {{ $t(`m.info['申请自定义权限']`) }}
                        </bk-button>
                    </div>
                </div>
                <div class="tableData">
                    <resource-instance-table
                        :cache-id="routerQuery.cache_id"
                        :list="newTableList"
                        :original-list="tableDataBackup"
                        :system-id="systemValue"
                        ref="resInstanceTableRef"
                        @on-select="handleResourceSelect"
                        @on-realted-change="handleRelatedChange" />
                </div>
                <div class="reason">
                    <render-horizontal-block ext-cls="reason-wrapper" :label="$t(`m.common['理由']`)" :required="true">
                        <section ref="resInstanceReasonRef">
                            <bk-input
                                type="textarea"
                                v-model="reason"
                                :maxlength="255"
                                :ext-cls="isShowReasonError ? 'perm-apply-reason-error' : ''"
                                @input="handleReasonInput"
                                @blur="handleReasonBlur">
                            </bk-input>
                            <p class="reason-empty-wrapper" v-if="isShowReasonError">{{ $t(`m.verify['请输入理由']`) }}</p>
                        </section>
                    </render-horizontal-block>
                </div>
                <div class="buttonBox">
                    <bk-button
                        theme="primary"
                        :loading="buttonLoading"
                        @click="handleApplySubmit">
                        {{ $t(`m.common['提交']`) }}
                    </bk-button>
                    <bk-button
                        style="margin-left: 10px;"
                        @click="handleCancel">
                        {{ $t(`m.common['取消']`) }}
                    </bk-button>
                </div>
            </render-horizontal-block>
        </smart-action>
        <render-perm-sideslider
            :show="isShowPermSidesilder"
            :name="curGroupName"
            :group-id="curGroupId"
            :show-member="false"
            @animation-end="handleAnimationEnd" />
        <bk-sideslider
            :is-show.sync="isShowGradeSlider"
            :width="640"
            :title="gradeSliderTitle"
            :quick-close="true"
            @animation-end="gradeSliderTitle === ''">
            <div class="grade-memebers-content"
                slot="content"
                v-bkloading="{ isLoading: sliderLoading, opacity: 1 }">
                <template v-if="!sliderLoading">
                    <div v-for="(item, index) in gradeMembers"
                        :key="index"
                        class="member-item">
                        <span class="member-name">
                            {{ item }}
                        </span>
                    </div>
                    <p class="info">{{ $t(`m.info['分级管理员成员提示']`) }}</p>
                </template>
            </div>
        </bk-sideslider>
    </div>
</template>

<script>
    import _ from 'lodash'
    import { mapGetters } from 'vuex'
    import { guid } from '@/common/util'
    import RenderActionTag from '@/components/common-action'
    import ResourceInstanceTable from '../components/resource-instance-table'
    import Policy from '@/model/policy'
    import AggregationPolicy from '@/model/aggregation-policy'
    import Condition from '@/model/condition'
    import IamDeadline from '@/components/iam-deadline/horizontal'
    import { PERMANENT_TIMESTAMP } from '@/common/constants'
    import RenderPermSideslider from '../../perm/components/render-group-perm-sideslider'
    export default {
        name: '',
        components: {
            RenderActionTag,
            ResourceInstanceTable,
            IamDeadline,
            RenderPermSideslider
        },
        data () {
            return {
                systemValue: '',
                systemList: [],
                buttonLoading: false,
                originalCustomTmplList: [],
                originalCustomTmplListBackup: [],
                containerNode: null,
                tableData: [],
                tableDataBackup: [],
                reason: '',
                isShowActionError: false,
                isShowReasonError: false,
                routerQuery: {},
                linearActionList: [],

                requestQueue: ['action', 'policy', 'aggregate', 'commonAction'],
                isAllExpanded: false,
                aggregationMap: [],
                aggregations: [],
                aggregationsBackup: [],
                aggregationsTableData: [],
                commonActions: [],
                actionSearchValue: '',
                // 用户组列表数据
                tableList: [],
                isShowPermSidesilder: false,
                isShowGradeSlider: false,
                gradeSliderTitle: '',
                curGroupName: '',
                curGroupId: '',
                isShowUserGroup: true,
                isShowIndependent: false,
                isShowExpiredError: false,
                isShowGroupError: false,
                sliderLoading: false,
                isShowHasUserGroup: false,
                currentSelectList: [],
                curUserGroup: [],
                expiredAt: 15552000,
                expiredAtUse: 15552000,
                // 默认按钮选中
                checkRadio: 'userGroup',
                tableLoading: false,
                gradeMembers: [],

                // route.query 里的 tid 参数改变名字为 cache_id
                sysAndtid: false,
                routerValue: {},
                newTableList: []

            }
        },
        computed: {
            ...mapGetters(['user']),
            // 是否无权限申请
            isNoPermApplay () {
                return this.routerQuery.system_id
            },
            // 无权限组时
            isNoPermissionsSet () {
                return this.routerQuery.cache_id
            },
            isShowGroupAction () {
                return (item) => {
                    const isExistSubGroup = (item.sub_groups || []).some(v => v.sub_groups && v.sub_groups.length > 0)
                    return item.sub_groups && item.sub_groups.length > 0 && !isExistSubGroup
                }
            },
            customLoading () {
                return this.requestQueue.length > 0
            },
            isAggregateDisabled () {
                return this.tableData.length < 1
                    || this.aggregations.length < 1 || (this.tableData.length === 1 && !this.tableData[0].isAggregate)
            },
            curSelectActions () {
                const allActionIds = []
                this.originalCustomTmplList.forEach(payload => {
                    if (!payload.actionsAllDisabled) {
                        payload.actions.forEach(item => {
                            if (item.checked) {
                                allActionIds.push(item.id)
                            }
                        })
                        ;(payload.sub_groups || []).forEach(subItem => {
                            (subItem.actions || []).forEach(act => {
                                if (act.checked) {
                                    allActionIds.push(act.id)
                                }
                            })
                        })
                    }
                })

                return allActionIds
            }
        },
        watch: {
            '$route': {
                handler (value) {
                    if (value.query.system_id && value.query.cache_id) {
                        const { system_id, cache_id } = value.query
                        this.routerQuery = Object.assign({}, {
                            system_id,
                            cache_id
                        })
                        this.sysAndtid = true
                    } else {
                        this.routerQuery = Object.assign({}, {
                            system_id: '',
                            cache_id: ''
                        })
                    }
                },
                immediate: true
            },
            reason (value) {
                this.isShowReasonError = false
            },
            curSelectActions (value) {
                this.aggregationsTableData = this.aggregationsTableData.filter(item => value.includes(item.id))
            },
            tableData: {
                handler (value) {
                    if (value.filter(item => item.isAggregate).length < 1) {
                        this.isAllExpanded = false
                    }
                },
                deep: true
            },
            actionSearchValue (newVal, oldValue) {
                if (newVal === '' && oldValue !== '' && this.isActionsFilter) {
                    this.isActionsFilter = false
                    this.originalCustomTmplList = _.cloneDeep(this.originalCustomTmplListBackup)
                    this.handleActionLinearData(true)
                }
            }
        },
        created () {
            this.navStick = true
            // 判断数组是否被另外一个数组包含
            this.isArrayInclude = (target, origin) => {
                const itemAry = []
                target.forEach(function (p1) {
                    if (origin.indexOf(p1) !== -1) {
                        itemAry.push(p1)
                    }
                })
                if (itemAry.length === target.length) {
                    return true
                }
                return false
            }
            this.isActionsFilter = false
        },
        methods: {
            // 用户组数据
            async fetchUserGroupList () {
                this.tableLoading = true
                const params = {
                    cache_id: this.routerQuery.cache_id
                }
                try {
                    const res = await this.$store.dispatch('userGroup/getUserGroupList', params)
                    if (res.data.count > 0) {
                        this.isShowHasUserGroup = true
                    }
                    this.tableList.splice(0, this.tableList.length, ...(res.data.results || []))
                    this.$nextTick(() => {
                        this.tableList.forEach(item => {
                            if (this.curUserGroup.includes(item.id.toString())) {
                                this.$refs.groupTableRef && this.$refs.groupTableRef.toggleRowSelection(item, true)
                            }
                        })
                    })
                } catch (e) {
                    console.error(e)
                    this.bkMessageInstance = this.$bkMessage({
                        limit: 1,
                        theme: 'error',
                        message: e.message || e.data.msg || e.statusText,
                        ellipsisLine: 2,
                        ellipsisCopy: true
                    })
                } finally {
                    this.tableLoading = false
                }
            },
            handleView (payload) {
                this.curGroupName = payload.name
                this.curGroupId = payload.id
                this.isShowPermSidesilder = true
            },
            handleAnimationEnd () {
                this.curGroupName = ''
                this.curGroupId = ''
                this.isShowPermSidesilder = false
            },
            handleViewDetail (payload) {
                if (payload.role && payload.role.name) {
                    this.isShowGradeSlider = true
                    this.gradeSliderTitle = `【${payload.role.name}】${this.$t(`m.grading['分级管理员']`)} ${this.$t(`m.common['成员']`)}`
                    this.fetchRoles(payload.role.id)
                }
            },
            // 无权限跳转推荐用户组逻辑
            handlerChange () {
                if (this.checkRadio === 'userGroup') {
                    this.isShowUserGroup = true
                    this.isShowIndependent = false
                } else {
                    this.isShowIndependent = true
                    this.isShowUserGroup = false
                }
            },
            handleToUserGroup () {
                this.$router.push({
                    name: 'applyJoinUserGroup'
                })
            },
            handleToCustompermissions () {
                this.$router.push({
                    name: 'applyCustomPerm'
                })
            },
            handlerOneChange (selection, row) {
                this.currentSelectList = selection.filter(item => !this.curUserGroup.includes(item.id.toString()))
                this.isShowGroupError = false
            },
            handlerAllChange (selection) {
                this.currentSelectList = selection.filter(item => !this.curUserGroup.includes(item.id.toString()))
                this.isShowGroupError = false
            },
            handleCellAttributes ({ rowIndex, cellIndex, row, column }) {
                if (cellIndex === 0) {
                    if (this.curUserGroup.includes(row.id.toString())) {
                        return {
                            title: this.$t(`m.info['你已加入该组']`)
                        }
                    }
                    return {}
                }
                return {}
            },
            setDefaultSelect (payload) {
                return !this.curUserGroup.includes(payload.id.toString())
            },
            async fetchCurUserGroup () {
                try {
                    const res = await this.$store.dispatch('perm/getPersonalGroups')
                    this.curUserGroup = res.data.filter(item => item.department_id === 0).map(item => item.id)
                } catch (e) {
                    this.$emit('toggle-loading', false)
                    console.error(e)
                    this.bkMessageInstance = this.$bkMessage({
                        limit: 1,
                        theme: 'error',
                        message: e.message || e.data.msg || e.statusText,
                        ellipsisLine: 2,
                        ellipsisCopy: true
                    })
                }
            },
            async fetchRoles (id) {
                this.sliderLoading = true
                try {
                    const res = await this.$store.dispatch('role/getGradeMembers', { id })
                    this.gradeMembers = [...res.data]
                } catch (e) {
                    console.error(e)
                    this.bkMessageInstance = this.$bkMessage({
                        limit: 1,
                        theme: 'error',
                        message: e.message || e.data.msg || e.statusText,
                        ellipsisLine: 2,
                        ellipsisCopy: true
                    })
                } finally {
                    this.sliderLoading = false
                }
            },
            /**
             * 获取页面数据
             */
            async fetchPageData () {
                await this.fetchSystems()
                await this.fetchPolicies(this.systemValue)
                await this.fetchAggregationAction(this.systemValue)
                await this.fetchCommonActions(this.systemValue)
                if (this.sysAndtid) {
                    // 获取用户组数据
                    await this.fetchUserGroupList()
                    // 获取个人用户的用户组列表
                    await this.fetchCurUserGroup()
                }
            },

            getRelatedActionTips (payload) {
                const relatedActions = this.linearActionList.filter(item => payload.includes(item.id))
                return `${this.$t(`m.common['依赖操作']`)}: ${relatedActions.map(item => item.name).join('，')}`
            },

            handleRelatedActions (payload, flag) {
                this.originalCustomTmplList.forEach((item, index) => {
                    item.actions.forEach(act => {
                        if (!act.disabled) {
                            if (payload.related_actions.includes(act.id) && flag && !act.checked) {
                                act.checked = true
                                this.setTableDataByRelated(act, true, item)
                            }
                            if (act.related_actions.includes(payload.id) && !flag && act.checked) {
                                act.checked = false
                                this.setTableDataByRelated(act, false, item)
                            }
                        }
                    })
                    ;(item.sub_groups || []).forEach(sub => {
                        sub.actions.forEach(act => {
                            if (!act.disabled) {
                                if (payload.related_actions.includes(act.id) && flag) {
                                    act.checked = true
                                    this.setTableDataByRelated(act, true, item)
                                }
                                if (act.related_actions.includes(payload.id) && !flag) {
                                    act.checked = false
                                    this.setTableDataByRelated(act, false, item)
                                }
                            }
                        })
                        const isSubAllChecked = sub.actions.every(v => v.checked)
                        sub.allChecked = isSubAllChecked
                    })
                    const isAllChecked = item.actions.every(v => v.checked)
                    item.allChecked = isAllChecked
                    if (item.sub_groups && item.sub_groups.length > 0) {
                        item.actionsAllChecked = isAllChecked && item.sub_groups.every(v => v.allChecked)
                    } else {
                        item.actionsAllChecked = isAllChecked
                    }
                })
            },

            setTableDataByRelated (payload, flag, item) {
                // 操作表格数据前需判断其是否已经存在
                const isExist = this.tableData.some(item => {
                    return item.id === payload.id
                        || (item.isAggregate && item.actions.map(_ => _.id).includes(payload.id))
                })
                if (flag) {
                    if (!isExist) {
                        ++item.count
                        payload.resource_groups = payload.related_resource_types.length ? [{ id: '', related_resource_types: payload.related_resource_types }] : []
                        this.tableData.unshift(new Policy({ ...payload, tag: 'add' }, 'custom'))
                    }
                } else {
                    if (isExist) {
                        const index = this.tableData.findIndex(item => item.id === payload.id)
                        if (index > -1) {
                            this.tableData.splice(index, 1)
                            --item.count
                        } else {
                            this.tableData.forEach(item => {
                                if (item.isAggregate) {
                                    if (item.actions.map(_ => _.id).includes(payload.id)) {
                                        item.actions = item.actions.filter(act => act.id !== payload.id)
                                        --item.count
                                    }
                                }
                            })
                            this.tableData = this.tableData.filter(
                                item => !item.isAggregate || (item.isAggregate && item.actions.length > 0)
                            )
                        }
                    }
                }
            },

            handleActionSearch (value) {
                const keyword = value.trim()
                if (keyword === '') {
                    return
                }
                this.isActionsFilter = true
                let tempList = []
                this.originalCustomTmplListBackup.forEach(item => {
                    let tempAction = []
                    const tempSubGroups = []
                    if (item.actions && item.actions.length > 0) {
                        tempAction = item.actions.filter(act => act.name.indexOf(keyword) > -1)
                    }
                    if (item.sub_groups && item.sub_groups.length > 0) {
                        item.sub_groups.forEach(sub => {
                            const temps = sub.actions.filter(act => act.name.indexOf(keyword) > -1)
                            tempSubGroups.push({
                                actions: temps,
                                name: sub.name
                            })
                        })
                    }
                    tempList.push({
                        name: item.name,
                        actions: tempAction,
                        sub_groups: tempSubGroups.filter(item => item.actions.length > 0)
                    })
                })
                tempList = tempList.filter(item => item.actions.length > 0 || item.sub_groups.length > 0)
                this.originalCustomTmplList = _.cloneDeep(tempList)
                this.handleActionLinearData(true)
            },

            /**
             * 获取系统对应的常用操作
             *
             * @param {String} systemId 系统id
             */
            async fetchCommonActions (systemId) {
                try {
                    const res = await this.$store.dispatch('permApply/getUserCommonAction', { systemId })
                    this.commonActions.splice(0, this.commonActions.length, ...(res.data || []))
                    this.commonActions.forEach(item => {
                        item.$id = guid()
                    })
                    if (this.commonActions.length > 0) {
                        if (this.originalCustomTmplList.length > 1) {
                            this.originalCustomTmplList.forEach(item => {
                                item.expanded = false
                            })
                        }
                    }
                } catch (e) {
                    console.error(e)
                    this.bkMessageInstance = this.$bkMessage({
                        limit: 1,
                        theme: 'error',
                        message: e.message || e.data.msg || e.statusText,
                        ellipsisLine: 2,
                        ellipsisCopy: true
                    })
                } finally {
                    if (this.requestQueue.length > 0) {
                        this.requestQueue.shift()
                    }
                }
            },
            handleActionTagChange (flag, payload) {
                if (payload.length < 1 || this.originalCustomTmplList.length < 1) {
                    return
                }
                this.handleActionMatchChecked(flag, payload)
                // 默认权限不能改变，所以不能参与匹配
                const temps = []
                payload.forEach(item => {
                    const data = this.linearActionList.find(act => act.id === item)
                    if (!data.disabled) {
                        temps.push(item)
                    }
                })
                if (flag) {
                    const differenceSetIds = temps.filter(v => !this.tableData.map(sub => sub.id).includes(v))
                    differenceSetIds.forEach(v => {
                        const data = this.linearActionList.find(act => act.id === v)
                        this.tableData.unshift(new Policy({ ...data, tag: 'add' }, 'custom'))
                    })
                } else {
                    this.tableData = this.tableData.filter(v => !temps.includes(v.id))
                    this.tableData.forEach(item => {
                        if (item.isAggregate) {
                            item.actions = item.actions.filter(v => !temps.includes(v.id))
                        }
                    })
                    this.tableData = this.tableData.filter(item => !(item.isAggregate && item.actions.length < 1))
                }
            },

            handleActionMatchChecked (flag, payload) {
                this.originalCustomTmplList.forEach(item => {
                    let allCheckedLen = 0
                    let count = 0
                    let delCount = 0
                    item.actions.forEach(item => {
                        if (!item.disabled) {
                            if (payload.includes(item.id)) {
                                if (!item.checked && flag) {
                                    ++count
                                }
                                if (item.checked && !flag) {
                                    ++delCount
                                }
                                item.checked = flag
                            }
                        }
                        if (item.disabled || item.checked) {
                            allCheckedLen++
                        }
                    })
                    item.allChecked = allCheckedLen === item.actions.length

                    ;(item.sub_groups || []).forEach(subItem => {
                        let allSubCheckedLen = 0
                        ;(subItem.actions || []).forEach(act => {
                            if (!act.disabled) {
                                if (payload.includes(act.id)) {
                                    if (!act.checked && flag) {
                                        ++count
                                    }
                                    if (act.checked && !flag) {
                                        ++delCount
                                    }
                                    act.checked = flag
                                }
                            }
                            if (act.disabled || act.checked) {
                                allSubCheckedLen++
                            }
                        })
                        subItem.allChecked = allSubCheckedLen === subItem.actions.length
                    })

                    item.actionsAllChecked = item.actions.every(act => act.checked) && (item.sub_groups || []).every(
                        v => {
                            return v.actions.every(act => act.checked)
                        })

                    if (flag) {
                        item.count = item.count + count
                    } else {
                        item.count = item.count - delCount
                    }
                })
            },
            async fetchAggregationAction (payload) {
                try {
                    const res = await this.$store.dispatch('aggregate/getAggregateAction', { system_ids: payload })
                    if (res.data.aggregations.length < 1) {
                        return
                    }
                    // 过滤掉不存在当前系统下的操作
                    const actionIds = []
                    this.originalCustomTmplList.forEach(item => {
                        actionIds.push(...item.actions.map(_ => _.id))
                        if (item.sub_groups && item.sub_groups.length > 0) {
                            item.sub_groups.forEach(subItem => {
                                actionIds.push(...subItem.actions.map(_ => _.id))
                            })
                        }
                    })
                    const aggregations = []
                    ;(res.data.aggregations || []).forEach(item => {
                        const { actions, aggregate_resource_type } = item
                        const curActions = actions.filter(_ => actionIds.includes(_.id))
                        if (curActions.length > 0) {
                            aggregations.push({
                                actions: curActions,
                                aggregate_resource_type
                            })
                        }
                    })
                    this.aggregationsBackup = _.cloneDeep(aggregations)
                    this.aggregations = aggregations

                    console.log('this.originalCustomTmplList', this.originalCustomTmplList)
                } catch (e) {
                    console.error(e)
                    this.bkMessageInstance = this.$bkMessage({
                        limit: 1,
                        theme: 'error',
                        message: e.message || e.data.msg || e.statusText,
                        ellipsisLine: 2,
                        ellipsisCopy: true
                    })
                } finally {
                    if (this.requestQueue.length > 0) {
                        this.requestQueue.shift()
                    }
                }
            },
            handleExpanded (payload) {
                if (this.originalCustomTmplList.length < 2) {
                    return
                }
                payload.expanded = !payload.expanded
            },

            handleCheckAll (payload) {
                if (payload.actionsAllDisabled) {
                    return
                }
                const tempActionIds = []
                const allActionIds = []
                const tempActions = []
                this.isShowActionError = false
                payload.actionsAllChecked = !payload.actionsAllChecked
                if (!payload.actions.every(v => v.disabled)) {
                    payload.allChecked = payload.actionsAllChecked
                }
                payload.actions.forEach(item => {
                    if (!item.disabled) {
                        item.checked = payload.actionsAllChecked
                        tempActionIds.push(item.id)
                        tempActions.push(item)
                    }
                    allActionIds.push(item.id)
                })
                ;(payload.sub_groups || []).forEach(subItem => {
                    subItem.actionsAllChecked = payload.actionsAllChecked
                    subItem.allChecked = payload.actionsAllChecked
                    ;(subItem.actions || []).forEach(act => {
                        if (!act.disabled) {
                            act.checked = payload.actionsAllChecked
                            tempActionIds.push(act.id)
                            tempActions.push(act)
                        }
                        allActionIds.push(act.id)
                    })
                })

                if (!payload.actionsAllChecked) {
                    const tempData = []
                    this.tableData.forEach(item => {
                        if (!item.isAggregate && !tempActionIds.includes(item.id)) {
                            tempData.push(item)
                        }
                        if (item.isAggregate && !this.isArrayInclude(item.actions.map(v => v.id), tempActionIds)) {
                            tempData.push(item)
                        }
                    })
                    this.tableData.splice(0, this.tableData.length, ...tempData)
                    this.tableData.forEach(item => {
                        if (item.isAggregate) {
                            item.actions = item.actions.filter(v => !tempActionIds.includes(v.id))
                        }
                    })
                    this.tableData = this.tableData.filter(item => !(item.isAggregate && item.actions.length < 0))
                } else {
                    const differenceSetIds = allActionIds.filter(v => !this.tableData.map(sub => sub.id).includes(v))
                    differenceSetIds.forEach(v => {
                        const data = this.linearActionList.find(act => act.id === v)
                        this.tableData.unshift(new Policy({ ...data, tag: 'add' }, 'custom'))
                    })
                }

                tempActions.forEach(item => {
                    this.handleRelatedActions(item, payload.actionsAllChecked)
                })
                payload.count = payload.actionsAllChecked ? payload.allCount : 0
            },

            handleSubAllChange (newVal, oldVal, val, payload, item) {
                const tempActionIds = []
                let count = 0
                this.isShowActionError = false
                payload.actions.forEach(item => {
                    if (!item.disabled) {
                        if (!item.checked && newVal) {
                            ++count
                        }
                        item.checked = newVal
                        tempActionIds.push(item.id)
                        this.handleRelatedActions(item, newVal)
                    }
                })

                if (!newVal) {
                    item.actionsAllChecked = false
                    const tempData = []
                    this.tableData.forEach(item => {
                        if (!item.isAggregate && !tempActionIds.includes(item.id)) {
                            tempData.push(item)
                        }
                        if (item.isAggregate && !this.isArrayInclude(item.actions.map(v => v.id), tempActionIds)) {
                            tempData.push(item)
                        }
                    })
                    this.tableData.splice(0, this.tableData.length, ...tempData)
                    this.tableData.forEach(item => {
                        if (item.isAggregate) {
                            item.actions = item.actions.filter(v => !tempActionIds.includes(v.id))
                        }
                    })
                    this.tableData = this.tableData.filter(item => !(item.isAggregate && item.actions.length < 0))

                    item.count = item.count - payload.actions.length
                    return
                }

                item.actionsAllChecked = item.actions.every(act => act.checked) && item.sub_groups.every(v => {
                    return v.actions.every(act => act.checked)
                })

                const differenceSetIds = payload.actions.map(v => v.id).filter(
                    v => !this.tableData.map(sub => sub.id).includes(v)
                )
                differenceSetIds.forEach(v => {
                    const data = this.linearActionList.find(act => act.id === v)
                    this.tableData.unshift(new Policy({ ...data, tag: 'add' }, 'custom'))
                })

                item.count = item.count + count
            },

            handleAllChange (newVal, oldVal, val, payload) {
                const tempActionIds = []
                let count = 0
                this.isShowActionError = false
                payload.actions.forEach(item => {
                    if (!item.disabled) {
                        if (!item.checked && newVal) {
                            ++count
                        }
                        item.checked = newVal
                        tempActionIds.push(item.id)
                    }
                })

                if (!newVal) {
                    payload.actionsAllChecked = false
                    const tempData = []
                    this.tableData.forEach(item => {
                        if (!item.isAggregate && !tempActionIds.includes(item.id)) {
                            tempData.push(item)
                        }
                        if (item.isAggregate && !this.isArrayInclude(item.actions.map(v => v.id), tempActionIds)) {
                            tempData.push(item)
                        }
                    })
                    this.tableData.splice(0, this.tableData.length, ...tempData)
                    this.tableData.forEach(item => {
                        if (item.isAggregate) {
                            item.actions = item.actions.filter(v => !tempActionIds.includes(v.id))
                        }
                    })
                    this.tableData = this.tableData.filter(item => !(item.isAggregate && item.actions.length < 0))

                    payload.count = payload.count - payload.actions.length
                    return
                }

                if (payload.sub_groups && payload.sub_groups.length > 0) {
                    payload.actionsAllChecked = payload.sub_groups.every(v => {
                        return v.actions.every(item => item.checked)
                    })
                } else {
                    payload.actionsAllChecked = true
                }

                const differenceSetIds = payload.actions.map(v => v.id).filter(
                    v => !this.tableData.map(sub => sub.id).includes(v)
                )
                differenceSetIds.forEach(item => {
                    const data = this.linearActionList.find(act => act.id === item)
                    this.tableData.unshift(new Policy({ ...data, tag: 'add' }, 'custom'))
                })

                payload.count = payload.count + count
            },

            /**
             * 获取选中的操作具有的分组
             */
            getFilterAggregateAction () {
                let aggregationAction = []
                const curSelectActions = (() => {
                    const tempAction = []
                    console.log('this.tableData', this.tableData)
                    this.tableData.forEach(item => {
                        if (item.isAggregate) {
                            tempAction.push(...item.actions.map(_ => _.id))
                        } else {
                            tempAction.push(item.id)
                        }
                    })
                    return tempAction
                })()
                console.log('curSelectActions', curSelectActions)
                console.log('this.aggregationsBackup', this.aggregationsBackup)
                this.aggregationsBackup.forEach((item, index) => {
                    const tempObj = _.cloneDeep(item)
                    const tempAction = tempObj.actions.map(_ => _.id)
                    const intersection = [...new Set(tempAction.filter(v => curSelectActions.includes(v)))]
                    if (intersection.length > 0) {
                        tempObj.actions = tempObj.actions.filter(v => intersection.includes(v.id))
                        aggregationAction.push(tempObj)
                    }
                })
                aggregationAction = aggregationAction.filter(item => item.actions.length > 1)
                this.aggregations = _.cloneDeep(aggregationAction)
                console.log('this.aggregations', this.aggregations)
            },

            handleAggregateActionChange (payload) {
                this.getFilterAggregateAction()
                this.handleAggregateAction(payload)
            },

            handleRelatedChange (payload) {
                this.aggregationsTableData = _.cloneDeep(payload)
            },

            handleResourceSelect (payload) {
                const curAction = payload.actions.map(item => item.id)
                const instances = (function () {
                    const { id, name, system_id } = payload.aggregateResourceType
                    const arr = []
                    payload.instances.forEach(v => {
                        const curItem = arr.find(_ => _.type === id)
                        if (curItem) {
                            curItem.path.push([{
                                id: v.id,
                                name: v.name,
                                system_id,
                                type: id,
                                type_name: name
                            }])
                        } else {
                            arr.push({
                                name,
                                type: id,
                                path: [[{
                                    id: v.id,
                                    name: v.name,
                                    system_id,
                                    type: id,
                                    type_name: name
                                }]]
                            })
                        }
                    })
                    return arr
                })()
                let selectPath = instances[0].path
                if (instances.length > 0) {
                    this.aggregationsTableData.forEach(item => {
                        if (curAction.includes(item.id)) {
                            if (item.tag === 'unchanged') {
                                item.resource_groups[0].related_resource_types.forEach(subItem => {
                                    subItem.condition.forEach(conditionItem => {
                                        conditionItem.instance.forEach(instanceItem => {
                                            if (instanceItem.type === instances[0].type) {
                                                selectPath = selectPath.filter(v => {
                                                    const target = v.map(_ => `${_.type}${_.id}`).sort()
                                                    return instanceItem.path.map(pathItem => pathItem.map(v => `${v.type}${v.id}`).sort()).filter(pathSub => _.isEqual(target, pathSub)).length < 1
                                                })
                                                if (selectPath.length > 0) {
                                                    instanceItem.path.push(...selectPath)
                                                    instanceItem.paths.push(...selectPath)
                                                }
                                            }
                                        })
                                    })
                                })
                            } else {
                                item.resource_groups[0].related_resource_types.forEach(subItem => {
                                    subItem.condition = [new Condition({ instances }, '', 'add')]
                                })
                            }
                        }
                    })
                }
            },

            handleAggregateAction (payload) {
                const aggregationAction = this.aggregations
                const actionIds = []
                aggregationAction.forEach(item => {
                    actionIds.push(...item.actions.map(_ => _.id))
                })
                console.log('this.tableData', this.tableData)
                console.log('this.aggregationsTableData', this.aggregationsTableData)
                if (payload) {
                    // 缓存新增加的操作权限数据
                    aggregationAction.forEach(item => {
                        const filterArray = this.tableData.filter(
                            subItem => item.actions.map(_ => _.id).includes(subItem.id)
                        )

                        console.log('filterArray', filterArray)
                        const addArray = _.cloneDeep(filterArray.filter(
                            subItem => !this.aggregationsTableData.map(_ => _.id).includes(subItem.id)
                        ))
                        if (addArray.length > 0) {
                            this.aggregationsTableData.push(...addArray)
                        }
                    })
                    const aggregations = aggregationAction.filter(item => {
                        const target = item.actions.map(v => v.id).sort()
                        const existData = this.tableData.find(subItem => {
                            return subItem.isAggregate && _.isEqual(target, subItem.actions.map(v => v.id).sort())
                        })
                        return !existData
                    }).map((item, index) => {
                        console.log('item', item)
                        const existTableData = this.aggregationsTableData.filter(
                            subItem => item.actions.map(act => act.id).includes(subItem.id)
                        )

                        console.log('existTableData', existTableData)
                        if (existTableData.length > 0) {
                            item.tag = existTableData.every(subItem => subItem.tag === 'unchanged') ? 'unchanged' : 'add'
                            const tempObj = existTableData.find(subItem => subItem.tag === 'add')
                            console.log('tempObj', tempObj)
                            if (tempObj) {
                                item.expired_at = tempObj.expired_at || 15552000
                                item.expired_display = tempObj.expired_display || this.$t(`m.common['6个月']`)
                            } else {
                                item.expired_at = existTableData[0].expired_at || 15552000
                                item.expired_display = existTableData[0].expired_display || this.$t(`m.common['6个月']`)
                            }
                            if (item.tag === 'add') {
                                const conditions = existTableData.map(
                                    subItem => subItem.resource_groups[0].related_resource_types[0].condition
                                )
                                // 是否都选择了实例
                                const isAllHasInstance = conditions.every(subItem => subItem[0] !== 'none') // 这里可能有bug, 都设置了属性点击批量编辑时数据变了
                                console.log('isAllHasInstance', isAllHasInstance)
                                if (isAllHasInstance) {
<<<<<<< HEAD
                                    const instances = conditions.map(subItem => subItem.map(v => v.instance || []))
=======
                                    console.log('conditions', conditions)
                                    const instances = conditions.map(subItem => subItem.map(v => v.instance))
                                    console.log('instances', instances)
                                    console.log('instances[0]', instances[0][0])
>>>>>>> 9aaf091c
                                    let isAllEqual = true
                                    for (let i = 0; i < instances.length - 1; i++) {
                                        if (!_.isEqual(instances[i], instances[i + 1])) {
                                            isAllEqual = false
                                            break
                                        }
                                    }
                                    // console.log('instances: ')
                                    // console.log(instances)
                                    console.log('isAllEqual: ', isAllEqual)
                                    if (isAllEqual) {
                                        const instanceData = instances[0][0][0]
<<<<<<< HEAD
                                        if (instanceData && instanceData.path) {
                                            item.instances = instanceData.path.map(pathItem => {
                                                return {
                                                    id: pathItem[0].id,
                                                    name: pathItem[0].name
                                                }
                                            })
                                        }
=======
                                        item.instances = instanceData.path.map(pathItem => {
                                            return {
                                                id: pathItem[0].id,
                                                name: pathItem[0].name
                                            }
                                        })
                                        console.log('this.tableData: ', this.tableData)
>>>>>>> 9aaf091c
                                    } else {
                                        console.log('instances', instances)
                                        item.instances = []
                                    }
                                } else {
                                    item.instances = []
                                }
                            }
                        }
                        return new AggregationPolicy(item)
                    })
                    this.tableData = this.tableData.filter(item => !actionIds.includes(item.id))
                    this.tableData.unshift(...aggregations)
                    return
                }

                const aggregationData = []
                const newTableData = []
                this.tableData.forEach(item => {
                    if (!item.isAggregate) {
                        newTableData.push(item)
                    } else {
                        aggregationData.push(_.cloneDeep(item))
                    }
                })
                this.tableData = _.cloneDeep(newTableData)
                const reallyActionIds = actionIds.filter(item => !this.tableData.map(v => v.id).includes(item))
                reallyActionIds.forEach(item => {
                    // 优先从已有权限取值
                    const curObj = this.aggregationsTableData.find(_ => _.id === item)
                    if (curObj) {
                        this.tableData.unshift(curObj)
                    } else {
                        const curAction = this.linearActionList.find(_ => _.id === item)
                        const curAggregation = aggregationData.find(_ => _.actions.map(v => v.id).includes(item))
                        this.tableData.unshift(new Policy({ ...curAction, tag: 'add' }, 'custom'))
                        if (curAggregation && curAggregation.instances.length > 0) {
                            const curData = this.tableData[0]
                            const instances = (function () {
                                const arr = []
                                const aggregateResourceType = curAggregation.aggregateResourceType
                                const { id, name, system_id } = aggregateResourceType
                                curAggregation.instances.forEach(v => {
                                    const curItem = arr.find(_ => _.type === id)
                                    if (curItem) {
                                        curItem.path.push([{
                                            id: v.id,
                                            name: v.name,
                                            system_id,
                                            type: id,
                                            type_name: name
                                        }])
                                    } else {
                                        arr.push({
                                            name,
                                            type: id,
                                            path: [[{
                                                id: v.id,
                                                name: v.name,
                                                system_id,
                                                type: id,
                                                type_name: name
                                            }]]
                                        })
                                    }
                                })
                                return arr
                            })()
                            if (instances.length > 0) {
                                curData.resource_groups[0].related_resource_types.forEach(subItem => {
                                    subItem.condition = [new Condition({ instances }, '', 'add')]
                                })
                            }
                        }
                    }
                })
            },
            
            handleActionChecked (newVal, oldVal, val, actData, payload) {
                const data = this.linearActionList.find(item => item.id === actData.id)
                this.isShowActionError = false
                if (!newVal) {
                    payload.allChecked = false
                    payload.actionsAllChecked = false

                    const isExistIndex = this.tableData.findIndex(item => item.id === actData.id)
                    isExistIndex !== -1 && this.tableData.splice(isExistIndex, 1)

                    if (isExistIndex === -1) {
                        for (let i = 0; i < this.tableData.length; i++) {
                            const item = this.tableData[i]
                            if (item.isAggregate) {
                                for (let j = 0; j < item.actions.length; j++) {
                                    const actionItem = item.actions[j]
                                    if (actionItem.id === actData.id) {
                                        item.actions.splice(j, 1)
                                        if (item.actions.length === 1) {
                                            const curAction = this.linearActionList.find(
                                                _ => _.id === item.actions[0].id
                                            )
                                            const curData = new Policy({ ...curAction, tag: 'add' }, 'custom')
                                            const instances = (function () {
                                                const arr = []
                                                const aggregateResourceType = item.aggregateResourceType
                                                const { id, name, system_id } = aggregateResourceType
                                                item.instances.forEach(v => {
                                                    const curItem = arr.find(_ => _.type === id)
                                                    if (curItem) {
                                                        curItem.path.push([{
                                                            id: v.id,
                                                            name: v.name,
                                                            system_id,
                                                            type: id,
                                                            type_name: name
                                                        }])
                                                    } else {
                                                        arr.push({
                                                            name,
                                                            type: id,
                                                            path: [[{
                                                                id: v.id,
                                                                name: v.name,
                                                                system_id,
                                                                type: id,
                                                                type_name: name
                                                            }]]
                                                        })
                                                    }
                                                })
                                                return arr
                                            })()
                                            curData.expired_at = item.expired_at
                                            curData.expired_display = item.expired_display
                                            if (instances.length > 0) {
<<<<<<< HEAD
                                                curData.resource_groups[0].related_resource_types.forEach(subItem => {
                                                    subItem.condition = [new Condition({ instances }, '', 'add')]
=======
                                                curData.related_resource_types.forEach(subItem => {
                                                    subItem.condition = [new Condition({ instances }, '', 'add')] // 选择的时候flag为add 代表为新增数据  侧边栏数据disabled为false可选择
>>>>>>> 9aaf091c
                                                })
                                            }
                                            this.tableData.splice(i, 1, curData)
                                            break
                                        }
                                        break
                                    }
                                }
                            }
                        }
                    }

                    console.log('actData', actData)
                    this.handleRelatedActions(actData, false)
                    payload.count--
                    return
                }
                payload.allChecked = payload.actions.every(item => item.checked)
                if (payload.sub_groups && payload.sub_groups.length > 0) {
                    payload.actionsAllChecked = payload.allChecked && payload.sub_groups.every(v => {
                        return v.actions.every(act => act.checked)
                    })
                } else {
                    payload.actionsAllChecked = payload.allChecked
                }

                data.resource_groups = data.related_resource_types.length ? [{ id: '', related_resource_types: data.related_resource_types }] : []
                this.tableData.unshift(new Policy({ ...data, tag: 'add' }, 'custom'))

                this.handleRelatedActions(actData, true)
                payload.count++
            },

            handleSubActionChecked (newVal, oldVal, val, actData, payload, item) {
                const data = this.linearActionList.find(v => v.id === actData.id)
                this.isShowActionError = false
                if (!newVal) {
                    payload.allChecked = false
                    item.actionsAllChecked = false

                    const isExistIndex = this.tableData.findIndex(v => v.id === actData.id)
                    isExistIndex !== -1 && this.tableData.splice(isExistIndex, 1)

                    if (isExistIndex === -1) {
                        for (let i = 0; i < this.tableData.length; i++) {
                            const item = this.tableData[i]
                            if (item.isAggregate) {
                                for (let j = 0; j < item.actions.length; j++) {
                                    const actionItem = item.actions[j]
                                    if (actionItem.id === actData.id) {
                                        item.actions.splice(j, 1)
                                        if (item.actions.length === 1) {
                                            const curAction = this.linearActionList.find(
                                                _ => _.id === item.actions[0].id
                                            )
                                            const curData = new Policy({ ...curAction, tag: 'add' }, 'custom')
                                            const instances = (function () {
                                                const arr = []
                                                const aggregateResourceType = item.aggregateResourceType
                                                const { id, name, system_id } = aggregateResourceType
                                                item.instances.forEach(v => {
                                                    const curItem = arr.find(_ => _.type === id)
                                                    if (curItem) {
                                                        curItem.path.push([{
                                                            id: v.id,
                                                            name: v.name,
                                                            system_id,
                                                            type: id,
                                                            type_name: name
                                                        }])
                                                    } else {
                                                        arr.push({
                                                            name,
                                                            type: id,
                                                            path: [[{
                                                                id: v.id,
                                                                name: v.name,
                                                                system_id,
                                                                type: id,
                                                                type_name: name
                                                            }]]
                                                        })
                                                    }
                                                })
                                                return arr
                                            })()
                                            curData.expired_at = item.expired_at
                                            curData.expired_display = item.expired_display
                                            if (instances.length > 0) {
                                                curData.resource_groups[0].related_resource_types.forEach(subItem => {
                                                    subItem.condition = [new Condition({ instances }, '', 'add')]
                                                })
                                            }
                                            this.tableData.splice(i, 1, curData)
                                            break
                                        }
                                        break
                                    }
                                }
                            }
                        }
                    }

                    this.handleRelatedActions(actData, false)
                    item.count--
                    return
                }
                payload.allChecked = payload.actions.every(item => item.checked)

                item.actionsAllChecked = item.actions.every(act => act.checked) && item.sub_groups.every(v => {
                    return v.actions.every(act => act.checked)
                })

                data.resource_groups = data.related_resource_types.length ? [{ id: '', related_resource_types: data.related_resource_types }] : []
                console.log('data111', data)
                console.log('actData111', actData)
                this.tableData.unshift(new Policy({ ...data, tag: 'add' }, 'custom'))

                this.handleRelatedActions(actData, true)
                item.count++
            },
            
            /**
             *
             * @param {Boolean} setChecked
             * 此方法获取数据赋值给this.linearActionList
             */
            handleActionLinearData (setChecked = false) {
                const linearActions = []
                const hasCheckedList = []
                if (setChecked) {
                    this.tableData.forEach(item => {
                        if (item.isAggregate) {
                            hasCheckedList.push(...item.actions.map(act => act.id))
                        } else {
                            hasCheckedList.push(item.id)
                        }
                    })
                }
                this.originalCustomTmplList.forEach((item, index) => {
                    this.$set(item, 'expanded', index === 0)
                    let allCount = 0
                    let count = 0
                    if (!item.actions) {
                        this.$set(item, 'actions', [])
                    }
                    item.actions.forEach(act => {
                        this.$set(act, 'checked', ['checked', 'readonly'].includes(act.tag) || hasCheckedList.includes(act.id))
                        this.$set(act, 'disabled', act.tag === 'readonly')
                        linearActions.push(act)
                        if (act.checked) {
                            ++count
                        }
                    })
                    allCount = allCount + item.actions.length
                    ;(item.sub_groups || []).forEach(sub => {
                        this.$set(sub, 'expanded', false)
                        this.$set(sub, 'actionsAllChecked', false)
                        if (!sub.actions) {
                            this.$set(sub, 'actions', [])
                        }
                        sub.actions.forEach(act => {
                            this.$set(act, 'checked', ['checked', 'readonly'].includes(act.tag) || hasCheckedList.includes(act.id))
                            this.$set(act, 'disabled', act.tag === 'readonly')
                            linearActions.push(act)
                            if (act.checked) {
                                ++count
                            }
                        })

                        allCount = allCount + sub.actions.length

                        const isSubAllChecked = sub.actions.every(v => v.checked)
                        this.$set(sub, 'allChecked', isSubAllChecked)
                    })

                    // 存在已选择的操作所在的分组未展开时，让其展开
                    const isHasCheckedFlag = item.actions.some(act => act.checked && act.tag === 'checked')
                        || (item.sub_groups || []).some(sub => sub.actions.some(act => act.checked && act.tag === 'checked'))
                    if (index !== 0) {
                        item.expanded = isHasCheckedFlag
                    }

                    const isAllChecked = item.actions.every(v => v.checked)
                    const isAllDisabled = item.actions.every(v => v.disabled)
                    this.$set(item, 'allChecked', isAllChecked)
                    this.$set(item, 'allCount', allCount)
                    this.$set(item, 'count', count)
                    if (item.sub_groups && item.sub_groups.length > 0) {
                        this.$set(item, 'actionsAllChecked', isAllChecked && item.sub_groups.every(v => v.allChecked))
                        this.$set(item, 'actionsAllDisabled', isAllDisabled && item.sub_groups.every(v => {
                            return v.actions.every(sub => sub.disabled)
                        }))
                    } else {
                        this.$set(item, 'actionsAllChecked', isAllChecked)
                        this.$set(item, 'actionsAllDisabled', isAllDisabled)
                    }
                })

                this.linearActionList = _.cloneDeep(linearActions)
            },

            handleResetExpandedStatus () {
                // 面板收起时默认回到初始态只是第一个分类操作展开其它收起
                this.originalCustomTmplList.forEach((item, index) => {
                    item.expanded = index === 0
                })
            },

            /**
             * 获取系统列表
             */
            async fetchSystems () {
                try {
                    const res = await this.$store.dispatch('system/getSystems')
                    ;(res.data || []).forEach(item => {
                        item.displayName = `${item.name}(${item.id})`
                    })
                    this.systemList = res.data || []
                    if (this.routerQuery.system_id) {
                        this.systemValue = this.routerQuery.system_id
                    } else {
                        this.systemValue = res.data[0].id || ''
                    }
                    await this.fetchActions(this.systemValue)
                } catch (e) {
                    console.error(e)
                    this.bkMessageInstance = this.$bkMessage({
                        limit: 1,
                        theme: 'error',
                        message: e.message || e.data.msg || e.statusText,
                        ellipsisLine: 2,
                        ellipsisCopy: true
                    })
                } finally {
                    if (this.requestQueue.length > 0) {
                        this.requestQueue.shift()
                    }
                }
            },
            handleClassComputed (payload) {
                return payload.checked ? payload.disabled ? 'has-obtained' : 'has-selected' : 'no-obtained'
            },

            /**
             * 获取系统下的权限列表
             *
             * @param {String} systemId 系统id
             * 此方法获取数据，继承处理赋值给this.tableData
             * this.linearActionList 在handleActionLinearData获取并处理
             */
            async fetchPolicies (systemId) {
                const params = {
                    system_id: systemId
                }
                if (this.routerQuery.cache_id) {
                    params.cache_id = this.routerQuery.cache_id
                }
                try {
                    const res = await this.$store.dispatch('permApply/getPolicies', params)
                    console.log(res.data, params)
                    const data = res.data.map(item => {
                        const relatedActions = this.linearActionList.find(sub => sub.id === item.id).related_actions
                        // 此处处理related_resource_types中value的赋值
                        return new Policy({
                            ...item,
                            related_actions: relatedActions,
                            tid: this.routerQuery.cache_id ? this.routerQuery.cache_id : ''
                        })
                    })
                    this.tableData = data
                    this.tableData.forEach(item => {
                        // item.expired_at = 1627616000

                        // 无权限跳转过来, 新增的操作过期时间为 0 即小于 user.timestamp 时，expired_at 就设置为六个月 15552000
                        if (item.tag === 'add') {
                            if (item.expired_at <= this.user.timestamp) {
                                item.expired_at = 15552000
                            }
                        } else {
                            // 新增的权限不判断是否过期
                            if (item.expired_at <= this.user.timestamp) {
                                item.isShowRenewal = true
                                item.isExpired = true
                            }
                        }

                        // // 新增的权限不判断是否过期
                        // if (item.expired_at <= this.user.timestamp && item.tag !== 'add') {
                        //     item.isShowRenewal = true
                        //     item.isExpired = true
                        //     // this.$set(item, 'isShowRenewal', true)
                        //     // this.$set(item, 'isExpired', true)
                        // }
                    })
                    this.newTableList = _.cloneDeep(this.tableData.filter(item => {
                        return !item.isExpiredAtDisabled
                    }))
                    console.log('this.tableData', this.tableData)
                    this.tableDataBackup = _.cloneDeep(this.tableData)
                    console.log('this.tableDataBackup', this.tableDataBackup)
                    this.aggregationsTableData = _.cloneDeep(this.tableData)
                } catch (e) {
                    console.error(e)
                    this.bkMessageInstance = this.$bkMessage({
                        limit: 1,
                        theme: 'error',
                        message: e.message || e.data.msg || e.statusText,
                        ellipsisLine: 2,
                        ellipsisCopy: true
                    })
                } finally {
                    if (this.requestQueue.length > 0) {
                        this.requestQueue.shift()
                    }
                }
            },

            /**
             * 获取系统对应的自定义操作
             *
             * @param {String} systemId 系统id
             * 执行handleActionLinearData方法
             */
            async fetchActions (systemId) {
                const params = {
                    system_id: systemId,
                    user_id: this.user.username
                }
                if (this.routerQuery.cache_id) {
                    params.cache_id = this.routerQuery.cache_id
                }
                try {
                    const res = await this.$store.dispatch('permApply/getActions', params)
                    this.originalCustomTmplListBackup = _.cloneDeep(res.data)
                    this.originalCustomTmplList = _.cloneDeep(res.data)
                    this.handleActionLinearData()
                } catch (e) {
                    console.error(e)
                    this.bkMessageInstance = this.$bkMessage({
                        limit: 1,
                        theme: 'error',
                        message: e.message || e.data.msg || e.statusText,
                        ellipsisLine: 2,
                        ellipsisCopy: true
                    })
                } finally {
                    if (this.requestQueue.length > 0) {
                        this.requestQueue.shift()
                    }
                }
            },

            handleDisabledClick (payload) {
                const curPermData = this.tableData.find(item => item.id === payload.id)
                if (curPermData) {
                    if (curPermData.isExistPermAnimation) {
                        return
                    }
                    curPermData.isExistPermAnimation = true
                    setTimeout(() => {
                        curPermData.isExistPermAnimation = false
                    }, 1500)
                }
            },

            handleReasonInput (payload) {
                this.isShowReasonError = false
            },

            handleReasonBlur (payload) {
                if (payload === '') {
                    this.isShowReasonError = true
                }
            },
            /**
             * 系统选择回调函数
             *
             * @param {String} 系统id
             * @param {Object} option
             */
            async handleSysSelected (value, option) {
                // 切换系统时重置数据
                this.reason = ''
                this.isShowReasonError = false
                this.isShowActionError = false
                this.isAllExpanded = false
                this.sysAndtid = false
                this.aggregationMap = []
                this.aggregations = []
                this.aggregationsBackup = []
                this.aggregationsTableData = []
                this.actionSearchValue = ''
                this.requestQueue = ['action', 'policy', 'aggregate', 'commonAction']
                await this.fetchActions(value)
                await this.fetchPolicies(value)
                await this.fetchAggregationAction(value)
                await this.fetchCommonActions(value)
            },

            /**
             * 提交权限申请
             */
            async handleApplySubmit () {
                const tableData = this.$refs.resInstanceTableRef.handleGetValue()
                const { actions, flag, aggregations } = tableData
                if (flag || this.reason === '') {
                    this.isShowReasonError = this.reason === ''
                    if (actions.length < 1 && aggregations.length < 1) {
                        this.isShowActionError = true
                    }
                    const tableRef = this.$refs.instanceTableRef
                    const reasonRef = this.$refs.resInstanceReasonRef
                    if (!flag && this.reason === '') {
                        this.scrollToLocation(reasonRef)
                    } else {
                        this.scrollToLocation(tableRef)
                    }
                    return
                }
                const systemName = this.systemList.find(item => item.id === this.systemValue).name
                const params = {
                    system: {
                        id: this.systemValue,
                        name: systemName
                    },
                    templates: [],
                    actions,
                    aggregations,
                    reason: this.reason
                }
                this.buttonLoading = true
                try {
                    await this.$store.dispatch('permApply/permApply', params)
                    this.messageSuccess(this.$t(`m.info['申请已提交']`), 1000)
                    this.$router.push({
                        name: 'apply'
                    })
                } catch (e) {
                    console.error(e)
                    this.bkMessageInstance = this.$bkMessage({
                        limit: 1,
                        theme: 'error',
                        message: e.message || e.data.msg || e.statusText,
                        ellipsisLine: 2,
                        ellipsisCopy: true
                    })
                } finally {
                    this.buttonLoading = false
                }
            },
            // 申请期限逻辑
            handleDeadlineChange (payload) {
                if (payload) {
                    this.isShowExpiredError = false
                }
                if (payload !== PERMANENT_TIMESTAMP && payload) {
                    const nowTimestamp = +new Date() / 1000
                    const tempArr = String(nowTimestamp).split('')
                    const dotIndex = tempArr.findIndex(item => item === '.')
                    const nowSecond = parseInt(tempArr.splice(0, dotIndex).join(''), 10)
                    this.expiredAtUse = payload + nowSecond
                    return
                }
                this.expiredAtUse = payload
            },
            handleExpiredAt () {
                const nowTimestamp = +new Date() / 1000
                const tempArr = String(nowTimestamp).split('')
                const dotIndex = tempArr.findIndex(item => item === '.')
                const nowSecond = parseInt(tempArr.splice(0, dotIndex).join(''), 10)
                const expiredAt = this.expiredAtUse + nowSecond
                return expiredAt
            },
            // 用户组权限提交
            async handleSubmit () {
                let validateFlag = true
                if (this.reason === '') {
                    this.isShowReasonError = true
                    validateFlag = false
                    this.scrollToLocation(this.$refs.reasonRef)
                }
                if (this.expiredAtUse === 0) {
                    this.isShowExpiredError = true
                    this.scrollToLocation(this.$refs.expiredAtRef)
                    validateFlag = false
                }
                if (this.currentSelectList.length < 1) {
                    this.isShowGroupError = true
                    validateFlag = false
                }
                if (!validateFlag) {
                    return
                }
                this.buttonLoading = true
                if (this.expiredAtUse === 15552000) {
                    this.expiredAtUse = this.handleExpiredAt()
                }
                const params = {
                    expired_at: this.expiredAtUse,
                    reason: this.reason,
                    groups: this.currentSelectList.map(({ id, name, description }) => ({ id, name, description }))
                }
                try {
                    await this.$store.dispatch('permApply/applyJoinGroup', params)
                    this.messageSuccess(this.$t(`m.info['申请已提交']`), 1000)
                    this.$router.push({
                        name: 'apply'
                    })
                } catch (e) {
                    console.error(e)
                    this.bkMessageInstance = this.$bkMessage({
                        limit: 1,
                        theme: 'error',
                        message: e.message || e.data.msg || e.statusText,
                        ellipsisLine: 2,
                        ellipsisCopy: true
                    })
                } finally {
                    this.buttonLoading = false
                }
            },

            /**
             * 取消
             */
            handleCancel () {
                this.$router.push({
                    name: 'applyJoinUserGroup'
                })
            },

            /**
             * 去续期
             */
            handleBatchRenewal () {
                this.$router.push({
                    name: 'permRenewal',
                    query: {
                        tab: 'custom'
                    }
                })
            }
        }
    }
</script>
<style>
    @import './index.css';
</style><|MERGE_RESOLUTION|>--- conflicted
+++ resolved
@@ -1419,14 +1419,7 @@
                                 const isAllHasInstance = conditions.every(subItem => subItem[0] !== 'none') // 这里可能有bug, 都设置了属性点击批量编辑时数据变了
                                 console.log('isAllHasInstance', isAllHasInstance)
                                 if (isAllHasInstance) {
-<<<<<<< HEAD
                                     const instances = conditions.map(subItem => subItem.map(v => v.instance || []))
-=======
-                                    console.log('conditions', conditions)
-                                    const instances = conditions.map(subItem => subItem.map(v => v.instance))
-                                    console.log('instances', instances)
-                                    console.log('instances[0]', instances[0][0])
->>>>>>> 9aaf091c
                                     let isAllEqual = true
                                     for (let i = 0; i < instances.length - 1; i++) {
                                         if (!_.isEqual(instances[i], instances[i + 1])) {
@@ -1439,7 +1432,6 @@
                                     console.log('isAllEqual: ', isAllEqual)
                                     if (isAllEqual) {
                                         const instanceData = instances[0][0][0]
-<<<<<<< HEAD
                                         if (instanceData && instanceData.path) {
                                             item.instances = instanceData.path.map(pathItem => {
                                                 return {
@@ -1448,15 +1440,6 @@
                                                 }
                                             })
                                         }
-=======
-                                        item.instances = instanceData.path.map(pathItem => {
-                                            return {
-                                                id: pathItem[0].id,
-                                                name: pathItem[0].name
-                                            }
-                                        })
-                                        console.log('this.tableData: ', this.tableData)
->>>>>>> 9aaf091c
                                     } else {
                                         console.log('instances', instances)
                                         item.instances = []
@@ -1591,13 +1574,8 @@
                                             curData.expired_at = item.expired_at
                                             curData.expired_display = item.expired_display
                                             if (instances.length > 0) {
-<<<<<<< HEAD
-                                                curData.resource_groups[0].related_resource_types.forEach(subItem => {
-                                                    subItem.condition = [new Condition({ instances }, '', 'add')]
-=======
                                                 curData.related_resource_types.forEach(subItem => {
                                                     subItem.condition = [new Condition({ instances }, '', 'add')] // 选择的时候flag为add 代表为新增数据  侧边栏数据disabled为false可选择
->>>>>>> 9aaf091c
                                                 })
                                             }
                                             this.tableData.splice(i, 1, curData)

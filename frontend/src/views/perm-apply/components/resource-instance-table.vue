<template>
    <!-- eslint-disable max-len -->
    <div class="resource-instance-table-wrapper" v-bkloading="{ isLoading, opacity: 1 }">
        <bk-table
            v-if="!isLoading"
            :data="tableList"
            border
            :row-class-name="handleRowClass"
            :cell-class-name="getCellClass"
            :empty-text="$t(`m.verify['请选择操作']`)">
            <bk-table-column :resizable="false" :label="$t(`m.common['操作']`)" width="250">
                <template slot-scope="{ row }">
                    <div v-if="!!row.isAggregate" style="padding: 10px 0;">
                        <span class="action-name" :title="row.name">{{ row.name }}</span>
                    </div>
                    <div v-else>
                        <span class="action-name" :title="row.name">{{ row.name }}</span>
                        <iam-svg name="icon-new" ext-cls="iam-new-action" v-if="row.isNew && curLanguageIsCn" />
                        <iam-svg name="icon-new-en" ext-cls="iam-new-action" v-if="row.isNew && !curLanguageIsCn" />
                        <iam-svg name="icon-changed" ext-cls="iam-new-action" v-if="row.isChanged && curLanguageIsCn" />
                        <iam-svg name="icon-changed-en" ext-cls="iam-new-action" v-if="row.isChanged && !curLanguageIsCn" />
                    </div>
                </template>
            </bk-table-column>
            <bk-table-column :resizable="false" :label="$t(`m.common['资源实例']`)" min-width="450">
                <template slot-scope="{ row, $index }">
                    <!-- isAggregate代表批量编辑状态 -->
                    <div class="relation-content-wrapper" v-if="!!row.isAggregate">
                        <label class="resource-type-name">{{ row.aggregateResourceType.name }}</label>
                        <render-condition
                            :ref="`condition_${$index}_aggregateRef`"
                            :value="row.value"
                            :is-empty="row.empty"
                            :can-view="false"
                            :can-paste="row.canPaste"
                            :is-error="row.isError"
                            @on-mouseover="handlerAggregateConditionMouseover(row)"
                            @on-mouseleave="handlerAggregateConditionMouseleave(row)"
                            @on-copy="handlerAggregateOnCopy(row, $index)"
                            @on-paste="handlerAggregateOnPaste(row)"
                            @on-batch-paste="handlerAggregateOnBatchPaste(row, $index)"
                            @on-click="showAggregateResourceInstance(row, $index)" />
                    </div>
                    <div class="relation-content-wrapper" v-else>
                        <template v-if="!row.isEmpty">
                            <div class="relation-content-item" v-for="(content, contentIndex) in row.related_resource_types" :key="contentIndex">
                                <div class="content-name">
                                    {{ content.name }}
                                    <template v-if="row.isShowRelatedText">
                                        <div style="display: inline-block; color: #979ba5;">
                                            ({{ $t(`m.info['已帮您自动勾选依赖操作需要的实例']`) }})
                                        </div>
                                    </template>
                                </div>
                                <div class="content">
                                    <render-condition
                                        :ref="`condition_${$index}_${contentIndex}_ref`"
                                        :value="content.value"
                                        :is-empty="content.empty"
                                        :can-view="row.canView"
                                        :params="curCopyParams"
                                        :can-paste="content.canPaste"
                                        :is-error="content.isLimitExceeded || content.isError"
                                        @on-mouseover="handlerConditionMouseover(content)"
                                        @on-mouseleave="handlerConditionMouseleave(content)"
                                        @on-view="handlerOnView(row, content, contentIndex)"
                                        @on-copy="handlerOnCopy(content, $index, contentIndex, row)"
                                        @on-paste="handlerOnPaste(...arguments, row, content)"
                                        @on-batch-paste="handlerOnBatchPaste(...arguments, content, $index, contentIndex)"
                                        @on-click="showResourceInstance(row, content, contentIndex)" />
                                </div>
                                <p v-if="content.isLimitExceeded" class="is-limit-error">{{ $t(`m.info['实例数量限制提示']`) }}</p>
                            </div>
                        </template>
                        <template v-else>
                            {{ $t(`m.common['无需关联实例']`) }}
                        </template>
                    </div>
                </template>
            </bk-table-column>
            <bk-table-column :resizable="false" prop="description" :label="$t(`m.common['申请期限']`)" min-width="150">
                <template slot-scope="{ row, $index }">
                    <!-- {{row.inOriginalList}}--++--{{row.isNew}}--{{row.expired_display}}--{{row.isExpired}}--{{row.tag}} -->
                    <!-- inOriginalList:{{row.inOriginalList}}--
                    isNew:{{row.isNew}}--
                    isChanged:{{row.isChanged}}--
                    isExpired:{{row.isExpired}}--{{row.tag}}--{{row.expired_display}} -->
                    <!-- tag add 不需要比较过期时间，直接不禁用下拉框 -->
                    <!-- tag update 需要比较过期时间，过期时，显示续期，点击续期然后操作下拉框；不过期时，下拉框禁用 -->
                    <template v-if="row.isShowRenewal">
                        <!-- 11 -->
                        <bk-button theme="primary" class="renewal-action" outline @click="handleOpenRenewal(row, $index)">
                            {{ $t(`m.renewal['续期']`) }}
                        </bk-button>
                    </template>
                    <template v-else>
                        <!-- 22 -->
                        <template v-if="!row.isNew && !row.isExpired && !row.isChanged">
                            <!-- 33 -->
                            <div class="mock-disabled-select">{{row.expired_display}}</div>
                        </template>
                        <template v-else>
                            <!-- 44 -->
                            <template v-if="row.isShowRelatedText && row.inOriginalList && !cacheId">
                                <!-- 55 -->
                                <div class="mock-disabled-select">{{row.expired_display}}</div>
                            </template>
                            <template v-else>
                                <!-- 66{{row.expiredAtPlaceholder}}--{{user.timestamp}} -->
                                <bk-select
                                    v-model="row.expired_at"
                                    :clearable="false"
                                    :ref="`${row.id}&expiredAtRef`"
                                    :placeholder="row.expiredAtPlaceholder"
                                    ext-cls="iam-deadline-select"
                                    ext-popover-cls="iam-deadline-select-dropdown-content"
                                    @toggle="handleExpiredToggle(...arguments, row)"
                                    @selected="handleExpiredSelect(...arguments, row)">
                                    <bk-option v-for="option in durationList"
                                        :key="option.id"
                                        :id="option.id"
                                        :name="option.name">
                                    </bk-option>
                                    <div slot="extension" style="cursor: pointer;" @click.stop="handleOpenCustom(row)">
                                        <template v-if="!row.isShowCustom">
                                            {{ $t(`m.common['自定义']`) }}
                                        </template>
                                        <template v-else>
                                            <bk-input
                                                v-model="row.customValue"
                                                size="small"
                                                :placeholder="$t(`m.common['期限选择提示']`)"
                                                maxlength="3"
                                                ext-cls="iam-perm-apply-expired-input-cls"
                                                @blur="handleBlur(...arguments, row)"
                                                @input="handleInput(...arguments, row)"
                                                @enter="handleEnter(...arguments, row)">
                                                <template slot="append">
                                                    <div class="group-text">{{ $t(`m.common['天']`) }}</div>
                                                </template>
                                            </bk-input>
                                        </template>
                                    </div>
                                </bk-select>
                                <bk-button
                                    class="cancel-renewal-action"
                                    outline
                                    v-if="!row.isNew && !row.isShowRenewal && !row.isChanged"
                                    @click="handleCancelRenewal(row)">
                                    {{ $t(`m.permApply['取消续期']`) }}
                                </bk-button>
                            </template>
                        </template>
                    </template>
                </template>
            </bk-table-column>
        </bk-table>

        <bk-sideslider
            :is-show="isShowResourceInstanceSideslider"
            :title="resourceInstanceSidesliderTitle"
            :width="720"
            quick-close
            transfer
            :ext-cls="'relate-instance-sideslider'"
            @update:isShow="handleResourceCancel">
            <div slot="content" class="sideslider-content">
                <render-resource
                    ref="renderResourceRef"
                    :data="condition"
                    :original-data="originalCondition"
                    :flag="curFlag"
                    :selection-mode="curSelectionMode"
                    :disabled="curDisabled"
                    :params="params"
                    @on-limit-change="handleLimitChange"
                    @on-init="handleOnInit" />
            </div>
            <div slot="footer" style="margin-left: 25px;">
                <bk-button theme="primary" :loading="sliderLoading" :disabled="disabled" @click="handleResourceSumit">{{ $t(`m.common['保存']`) }}</bk-button>
                <bk-button style="margin-left: 10px;" :disabled="disabled" @click="handleResourcePreview" v-if="isShowPreview">{{ $t(`m.common['预览']`) }}</bk-button>
                <bk-button style="margin-left: 10px;" :disabled="disabled" @click="handleResourceCancel">{{ $t(`m.common['取消']`) }}</bk-button>
            </div>
        </bk-sideslider>

        <preview-resource-dialog
            :show="isShowPreviewDialog"
            :title="previewDialogTitle"
            :params="previewResourceParams"
            @on-after-leave="handlePreviewDialogClose" />

        <render-aggregate-sideslider
            :show.sync="isShowAggregateSideslider"
            :params="aggregateResourceParams"
            :value="aggregateValue"
            @on-selected="handlerSelectAggregateRes" />
    </div>
</template>

<script>
    import _ from 'lodash'
    import { mapGetters } from 'vuex'
    import RenderAggregateSideslider from '@/components/choose-ip/sideslider'
    import Condition from '@/model/condition'
    import Policy from '@/model/policy'
    import { leaveConfirm } from '@/common/leave-confirm'
    import { PERMANENT_TIMESTAMP } from '@/common/constants'
    import RenderResource from './render-resource'
    import RenderCondition from './render-condition'
    import PreviewResourceDialog from './preview-resource-dialog'

    // 单次申请的最大实例数
    const RESOURCE_MAX_LEN = 20

    // 6个月的时间戳
    const DEFAULT_TIMESTAMP = 15552000

    export default {
        name: 'resource-instance-table',
        components: {
            RenderAggregateSideslider,
            RenderResource,
            RenderCondition,
            PreviewResourceDialog
        },
        props: {
            list: {
                type: Array,
                default: () => []
            },
            originalList: {
                type: Array,
                default: () => []
            },
            systemId: {
                type: String,
                default: ''
            },
            cacheId: {
                type: String,
                default: ''
            }
        },
        data () {
            return {
                tableList: [],
                durationList: [
                    { id: 2592000, name: this.$t(`m.common['1个月']`) },
                    { id: 7776000, name: this.$t(`m.common['3个月']`) },
                    { id: 15552000, name: this.$t(`m.common['6个月']`) },
                    { id: 31104000, name: this.$t(`m.common['12个月']`) }
                    // { id: 4102444800, name: this.$t(`m.common['永久']`) }
                ],
                isShowResourceInstanceSideslider: false,
                resourceInstanceSidesliderTitle: '',
                // 查询参数
                params: {},
                disabled: false,
                curIndex: -1,
                curResIndex: -1,
                isShowPreviewDialog: false,
                previewDialogTitle: '',
                previewResourceParams: {},
                curCopyData: ['none'],
                curCopyType: '',

                curId: '',
                isLoading: false,

                isShowAggregateSideslider: false,

                aggregateResourceParams: {},
                aggregateIndex: -1,
                aggregateValue: [],
                // 当前复制的数据形态: normal: 普通; aggregate: 聚合后
                curCopyMode: 'normal',
                curAggregateResourceType: {},
                curCopyParams: {},
                sliderLoading: false,
                needEmitFlag: false
            }
        },
        computed: {
            ...mapGetters(['user']),
            condition () {
                if (this.curIndex === -1 || this.curResIndex === -1) {
                    return []
                }
                const curData = this.tableList[this.curIndex].related_resource_types[this.curResIndex]
                if (!curData) {
                    return []
                }
                if (curData.condition.length === 0) curData.condition = ['none']
                return _.cloneDeep(curData.condition)
            },
            originalCondition () {
                if (this.curIndex === -1
                    || this.curResIndex === -1
                    || this.originalList.length < 1) {
                    return []
                }
                const curId = this.tableList[this.curIndex].id
                const curType = this.tableList[this.curIndex].related_resource_types[this.curResIndex].type
                if (!this.originalList.some(item => item.id === curId)) {
                    return []
                }
                const curResTypeData = this.originalList.find(item => item.id === curId)
                if (!curResTypeData.related_resource_types.some(item => item.type === curType)) {
                    return []
                }
                const curData = curResTypeData.related_resource_types.find(item => item.type === curType)
                if (!curData) {
                    return []
                }
                return _.cloneDeep(curData.condition)
            },
            curDisabled () {
                if (this.curIndex === -1 || this.curResIndex === -1) {
                    return false
                }
                const curData = this.tableList[this.curIndex].related_resource_types[this.curResIndex]
                return curData.isDefaultLimit
            },
            curFlag () {
                if (this.curIndex === -1 || this.curResIndex === -1) {
                    return 'add'
                }
                const curData = this.tableList[this.curIndex].related_resource_types[this.curResIndex]
                return curData.flag
            },
            curSelectionMode () {
                if (this.curIndex === -1 || this.curResIndex === -1) {
                    return 'all'
                }
                const curData = this.tableList[this.curIndex].related_resource_types[this.curResIndex]
                return curData.selectionMode
            },
            isShowPreview () {
                if (this.curIndex === -1) {
                    return false
                }
                return this.tableList[this.curIndex].policy_id !== ''
            }
        },
        watch: {
            list: {
                handler (value) {
                    this.tableList = value
                    console.log('this.tableList', this.tableList)
                },
                immediate: true
            },
            systemId: {
                handler (value) {
                    if (value !== '') {
                        this.curCopyType = ''
                        this.curCopyData = ['none']
                        this.curIndex = -1
                        this.curResIndex = -1
                        this.aggregateResourceParams = {}
                        this.aggregateIndex = -1
                        this.aggregateValue = []
                        this.curCopyMode = 'normal'
                        this.curCopyParams = {}
                        this.curAggregateResourceType = {}
                        this.needEmitFlag = false
                    }
                },
                immediate: true
            }
        },
        methods: {
            handleOpenRenewal (row, index) {
                row.isShowRenewal = false
                row.customValueBackup = row.customValue
                row.expired_at_backup = row.expired_at
                row.expired_display_backup = row.expired_display
                row.expired_at = DEFAULT_TIMESTAMP
                row.expired_display = ''
                row.customValue = ''
                this.$set(this.tableList, index, row)
            },

            handleCancelRenewal (payload) {
                payload.isShowRenewal = true
                payload.expired_at = payload.expired_at_backup
                payload.expired_display = payload.expired_display_backup
                payload.customValue = payload.customValueBackup
                delete payload.expired_at_backup
                delete payload.expired_display_backup
                delete payload.customValueBackup
            },

            handlerSelectAggregateRes (payload) {
                this.tableList[this.aggregateIndex].instances = payload.map(item => {
                    return {
                        id: item.id,
                        name: item.display_name
                    }
                })
                this.tableList[this.aggregateIndex].isError = false
                this.$emit('on-select', this.tableList[this.aggregateIndex])
            },

            handlerAggregateConditionMouseover (payload) {
                if (this.curCopyData[0] === 'none') {
                    return
                }
                if (this.curCopyKey === `${payload.aggregateResourceType.system_id}${payload.aggregateResourceType.id}`) {
                    payload.canPaste = true
                }
            },

            handlerAggregateConditionMouseleave (payload) {
                payload.canPaste = false
            },

            handlerAggregateOnCopy (payload, index) {
                this.curCopyKey = `${payload.aggregateResourceType.system_id}${payload.aggregateResourceType.id}`
                this.curAggregateResourceType = payload.aggregateResourceType
                this.curCopyData = _.cloneDeep(payload.instances)
                this.curCopyMode = 'aggregate'
                this.showMessage(this.$t(`m.info['实例复制']`))
                this.$refs[`condition_${index}_aggregateRef`] && this.$refs[`condition_${index}_aggregateRef`].setImmediatelyShow(true)
            },

            handlerAggregateOnPaste (payload) {
                let tempInstances = []
                if (this.curCopyMode === 'aggregate') {
                    tempInstances = this.curCopyData
                } else {
                    if (this.curCopyData[0] !== 'none') {
                        const instances = this.curCopyData.map(item => item.instance)
                        const instanceData = instances[0][0]
                        tempInstances = instanceData.path.map(pathItem => {
                            return {
                                id: pathItem[0].id,
                                name: pathItem[0].name
                            }
                        })
                    }
                }
                if (tempInstances.length < 1) {
                    return
                }
                payload.instances = _.cloneDeep(tempInstances)
                payload.isError = false
                this.showMessage(this.$t(`m.info['粘贴成功']`))
            },

            handlerAggregateOnBatchPaste (payload, index) {
                let tempCurData = ['none']
                let tempArrgegateData = []
                if (this.curCopyMode === 'normal') {
                    if (this.curCopyData[0] !== 'none') {
                        tempCurData = this.curCopyData.map(item => {
                            delete item.id
                            return item
                        })
                        const instances = this.curCopyData.map(item => item.instance)
                        const instanceData = instances[0][0]
                        tempArrgegateData = instanceData.path.map(pathItem => {
                            return {
                                id: pathItem[0].id,
                                name: pathItem[0].name
                            }
                        })
                    }
                } else {
                    tempArrgegateData = this.curCopyData
                    const instances = (() => {
                        const arr = []
                        const { id, name, system_id } = this.curAggregateResourceType
                        this.curCopyData.forEach(v => {
                            const curItem = arr.find(_ => _.type === id)
                            if (curItem) {
                                curItem.path.push([{
                                    id: v.id,
                                    name: v.name,
                                    system_id,
                                    type: id,
                                    type_name: name
                                }])
                            } else {
                                arr.push({
                                    name,
                                    type: id,
                                    path: [[{
                                        id: v.id,
                                        name: v.name,
                                        system_id,
                                        type: id,
                                        type_name: name
                                    }]]
                                })
                            }
                        })
                        return arr
                    })()
                    if (instances.length > 0) {
                        tempCurData = [new Condition({ instances }, '', 'add')]
                    }
                }
                this.tableList.forEach(item => {
                    if (!item.isAggregate) {
                        item.related_resource_types.forEach(subItem => {
                            if (`${subItem.system_id}${subItem.type}` === this.curCopyKey) {
                                subItem.condition = _.cloneDeep(tempCurData)
                                subItem.isError = false
                            }
                        })
                    } else {
                        if (`${item.aggregateResourceType.system_id}${item.aggregateResourceType.id}` === this.curCopyKey) {
                            item.instances = _.cloneDeep(tempArrgegateData)
                            item.isError = false
                        }
                    }
                })
                payload.isError = false
                this.curCopyData = ['none']
                this.$refs[`condition_${index}_aggregateRef`] && this.$refs[`condition_${index}_aggregateRef`].setImmediatelyShow(false)
                this.showMessage(this.$t(`m.info['批量粘贴成功']`))
            },

            showAggregateResourceInstance (data, index) {
                this.aggregateResourceParams = _.cloneDeep(data.aggregateResourceType)
                this.aggregateIndex = index
                this.aggregateValue = _.cloneDeep(data.instances.map(item => {
                    return {
                        id: item.id,
                        display_name: item.name
                    }
                }))
                this.isShowAggregateSideslider = true
            },

            showMessage (payload) {
                this.bkMessageInstance = this.$bkMessage({
                    limit: 1,
                    theme: 'success',
                    message: payload
                })
            },

            getCellClass ({ row, column, rowIndex, columnIndex }) {
                if (columnIndex === 1) {
                    return 'iam-perm-table-cell-cls'
                }
                return ''
            },

            handleRowClass (payload) {
                const { row } = payload
                if (row.isAggregate) {
                    return ''
                }
                if (row.tid !== '' && ['add', 'update'].includes(row.tag) && !this.$route.query.system_id && !this.$route.query.tid) {
                    return 'has-perm-row-cls'
                }
                if (row.isExistPermAnimation) {
                    return 'has-perm-row-animation-cls'
                }
                return ''
            },

            handleLinearData (payload, parentId = null) {
                payload.forEach(item => {
                    item.parent = parentId
                    this.actionLinearTopologies.push(_.cloneDeep(item))
                    if (item.sub_actions && item.sub_actions.length > 0) {
                        this.handleLinearData(item.sub_actions, item.id)
                    }
                })
            },

            handleLimitChange () {
                const curData = this.tableList[this.curIndex].related_resource_types[this.curResIndex]
                curData.isChange = true
            },

            handleOnInit (payload) {
                this.disabled = !payload
            },

            handleOpenCustom (payload) {
                payload.isShowCustom = true
            },

            showResourceInstance (data, resItem, resIndex) {
                this.params = {
                    system_id: this.systemId,
                    action_id: data.id,
                    resource_type_system: resItem.system_id,
                    resource_type_id: resItem.type
                }
                const index = this.tableList.findIndex(item => item.id === data.id)
                this.curIndex = index
                this.curResIndex = resIndex

                this.resourceInstanceSidesliderTitle = `${this.$t(`m.common['关联操作']`)}【${data.name}】${this.$t(`m.common['的资源实例']`)}`
                window.changeAlert = 'iamSidesider'
                this.isShowResourceInstanceSideslider = true
            },

            async handleMainActionSubmit (payload, relatedActions) {
                let curPayload = _.cloneDeep(payload)
                this.sliderLoading = true
                curPayload = curPayload.filter(e => {
                    if ((e.instance && e.instance.length > 0) || (e.attribute && e.attribute.length > 0)) {
                        e.instances = e.instance || []
                        e.attributes = e.attribute || []
                        delete e.instance
                        delete e.attribute
                        return true
                    }
                    return false
                }
                    
                )
                const curData = _.cloneDeep(this.tableList[this.curIndex])
                curData.related_resource_types = [curData.related_resource_types[this.curResIndex]]
                curData.related_resource_types[0].condition = curPayload
                if (curData.expired_at !== PERMANENT_TIMESTAMP) {
                    curData.expired_at = curData.expired_at + this.user.timestamp
                }
                const relatedList = _.cloneDeep(this.tableList.filter(item => {
                    return !item.isAggregate
                        && relatedActions.includes(item.id)
                        && !item.related_resource_types.every(sub => sub.empty)
                }))

                if (relatedList.length > 0) {
                    relatedList.forEach(item => {
                        if (!item.policy_id) {
                            item.expired_at = item.expired_at + this.user.timestamp
                        }
                        delete item.policy_id
                        item.related_resource_types.forEach(resItem => {
                            resItem.condition.forEach(conditionItem => {
                                conditionItem.instances = conditionItem.instance || []
                                conditionItem.attributes = conditionItem.attribute || []
                                delete conditionItem.instance
                                delete conditionItem.attribute
                            })
                        })
                    })
                }
                try {
                    const res = await this.$store.dispatch('permApply/getRelatedPolicy', {
                        source_policy: curData,
                        system_id: this.systemId,
                        target_policies: relatedList
                    })
                    this.handleRelatedAction(res.data)
                } catch (e) {
                    console.error(e)
                    this.bkMessageInstance = this.$bkMessage({
                        limit: 1,
                        theme: 'error',
                        message: e.message || e.data.msg || e.statusText
                    })
                } finally {
                    this.sliderLoading = false
                }
            },

            /**
             *new Policy() 第三个参数会影响@/components/choose-ip/view中是否可移除的disabled
             * 具体体现在instance.js文件initPath方法中
             */
            handleRelatedAction (payload) {
                if (payload.length < 1) {
                    return
                }
        
                payload.forEach(item => {
                    const curIndex = this.tableList.findIndex(sub => sub.id === item.id)
                    if (curIndex > -1) {
                        this.needEmitFlag = true
                        const inOriginalList = !!this.originalList.filter(
                            original => String(original.id) === String(item.id)
                        ).length
                        item.expired_at = item.expired_at - this.user.timestamp
                        this.tableList.splice(
                            curIndex,
                            1,
<<<<<<< HEAD
                            new Policy({ ...item, tag: 'add', isShowRelatedText: true, inOriginalList }, '', false)
=======
                            new Policy({ ...item, tag: item.tag || 'add', isShowRelatedText: true, inOriginalList }, '', false)
>>>>>>> 2f739479
                        )
                    }
                })
            },

            async handleResourceSumit () {
                const conditionData = this.$refs.renderResourceRef.handleGetValue()
                const { isEmpty, data } = conditionData
                if (isEmpty) {
                    return
                }

                const resItem = this.tableList[this.curIndex].related_resource_types[this.curResIndex]
                const isConditionEmpty = data.length === 1 && data[0] === 'none'
                if (isConditionEmpty) {
                    resItem.condition = ['none']
                    resItem.isLimitExceeded = false
                } else {
                    const { isMainAction, related_actions } = this.tableList[this.curIndex]
                    // 如果为主操作
                    if (isMainAction) {
                        await this.handleMainActionSubmit(data, related_actions)
                    }
                    resItem.condition = data
                    resItem.isError = false
                }

                window.changeAlert = false
                this.resourceInstanceSidesliderTitle = ''
                this.isShowResourceInstanceSideslider = false

                if (!isConditionEmpty && resItem.isLimitExceeded) {
                    let newResourceCount = 0
                    const conditionList = resItem.condition
                    conditionList.forEach(item => {
                        item.instance.forEach(instanceItem => {
                            instanceItem.paths.forEach(v => {
                                // 是否带有下一层级的无限制
                                const isHasNoLimit = v.some(({ id }) => id === '*')
                                const isDisabled = v.some(_ => !!_.disabled)
                                // 可编辑的才会计数
                                if (!isHasNoLimit && !isDisabled) {
                                    ++newResourceCount
                                }
                            })
                        })
                    })
                    console.warn('newResourceCount: ' + newResourceCount)
                    if (newResourceCount <= RESOURCE_MAX_LEN) {
                        resItem.isLimitExceeded = false
                    }
                }

                this.curIndex = -1
                this.curResIndex = -1

                // 主操作的实例映射到了具体的依赖操作上，需更新到父级的缓存数据中
                if (this.needEmitFlag) {
                    this.$emit('on-realted-change', this.tableList)
                }
            },

            handleResourcePreview () {
                const { system_id, type, name } = this.tableList[this.curIndex].related_resource_types[this.curResIndex]
                const condition = []
                const conditionData = this.$refs.renderResourceRef.handleGetPreviewValue()
                conditionData.forEach(item => {
                    const { id, attribute, instance } = item
                    condition.push({
                        id,
                        attributes: attribute ? attribute.filter(item => item.values.length > 0) : [],
                        instances: instance ? instance.filter(item => item.path.length > 0) : []
                    })
                })
                this.previewResourceParams = {
                    policy_id: this.tableList[this.curIndex].policy_id,
                    related_resource_type: {
                        system_id,
                        type,
                        name,
                        condition: condition.filter(item => item.attributes.length > 0 || item.instances.length > 0)
                    }
                }
                this.previewDialogTitle = `${this.$t(`m.common['操作']`)}【${this.tableList[this.curIndex].name}】${this.$t(`m.common['的资源实例']`)} ${this.$t(`m.common['差异对比']`)}`
                this.isShowPreviewDialog = true
            },

            handlerConditionMouseover (payload) {
                if (Object.keys(this.curCopyParams).length < 1 && this.curCopyMode === 'normal') {
                    return
                }
                if (this.curCopyData[0] === 'none' && this.curCopyMode === 'aggregate') {
                    return
                }
                if (this.curCopyKey === `${payload.system_id}${payload.type}`) {
                    payload.canPaste = true
                }
            },

            handlerConditionMouseleave (payload) {
                payload.canPaste = false
            },

            handlerOnView (payload, item, itemIndex) {
                const { system_id, type, name } = item
                const condition = []
                item.condition.forEach(item => {
                    const { id, attribute, instance } = item
                    condition.push({
                        id,
                        attributes: attribute ? attribute.filter(item => item.values.length > 0) : [],
                        instances: instance ? instance.filter(item => item.path.length > 0) : []
                    })
                })
                this.previewResourceParams = {
                    policy_id: payload.policy_id,
                    related_resource_type: {
                        system_id,
                        type,
                        name,
                        condition: condition.filter(item => item.attributes.length > 0 || item.instances.length > 0)
                    }
                }
                this.previewDialogTitle = `${this.$t(`m.common['操作']`)}【${payload.name}】${this.$t(`m.common['的资源实例']`)} ${this.$t(`m.common['差异对比']`)}`
                this.isShowPreviewDialog = true
            },

            handlerOnCopy (payload, index, subIndex, action) {
                this.curCopyKey = `${payload.system_id}${payload.type}`
                this.curCopyData = _.cloneDeep(payload.condition)
                this.curCopyMode = 'normal'
                this.curCopyParams = this.getBacthCopyParms(action, payload)
                this.showMessage(this.$t(`m.info['实例复制']`))
                this.$refs[`condition_${index}_${subIndex}_ref`][0] && this.$refs[`condition_${index}_${subIndex}_ref`][0].setImmediatelyShow(true)
            },

            getBacthCopyParms (payload, content) {
                const actions = []
                this.tableList.forEach(item => {
                    if (!item.isAggregate) {
                        if (item.id !== payload.id) {
                            actions.push({
                                system_id: this.systemId,
                                id: item.id
                            })
                        }
                    }
                })
                actions.unshift({
                    system_id: this.systemId,
                    id: payload.id
                })
                return {
                    resource_type: {
                        system_id: content.system_id,
                        type: content.type,
                        condition: content.condition.map(item => {
                            return {
                                id: item.id,
                                instances: item.instance || [],
                                attributes: item.attribute || []
                            }
                        })
                    },
                    actions
                }
            },

            handlerOnPaste (payload, row, content) {
                let tempCurData = ['none']
                if (this.curCopyMode === 'normal') {
                    // if (this.curCopyData.length < 1) {
                    //     tempCurData = []
                    // } else {
                    //     if (this.curCopyData[0] !== 'none') {
                    //         tempCurData = this.curCopyData.map(item => {
                    //             delete item.id
                    //             return item
                    //         })
                    //         tempCurData.forEach((item, index) => {
                    //             if (content.condition[index]) {
                    //                 if (content.condition[index].id) {
                    //                     item.id = content.condition[index].id
                    //                 } else {
                    //                     item.id = ''
                    //                 }
                    //             } else {
                    //                 item.id = ''
                    //             }
                    //         })
                    //     }
                    // }
                    if (!payload.flag) {
                        return
                    }
                    if (payload.data.length === 0) {
                        content.condition = []
                    } else {
                        content.condition = payload.data.map(conditionItem => new Condition(conditionItem, '', 'add'))
                    }
                } else {
                    const instances = (() => {
                        const arr = []
                        const { id, name, system_id } = this.curAggregateResourceType
                        this.curCopyData.forEach(v => {
                            const curItem = arr.find(_ => _.type === id)
                            if (curItem) {
                                curItem.path.push([{
                                    id: v.id,
                                    name: v.name,
                                    system_id,
                                    type: id,
                                    type_name: name
                                }])
                            } else {
                                arr.push({
                                    name,
                                    type: id,
                                    path: [[{
                                        id: v.id,
                                        name: v.name,
                                        system_id,
                                        type: id,
                                        type_name: name
                                    }]]
                                })
                            }
                        })
                        return arr
                    })()
                    if (instances.length > 0) {
                        tempCurData = [new Condition({ instances }, '', 'add')]
                    }
                }
                if (tempCurData[0] === 'none') {
                    return
                }
                content.condition = _.cloneDeep(tempCurData)
                content.isError = false
                this.showMessage(this.$t(`m.info['粘贴成功']`))
            },

            handlerOnBatchPaste (payload, content, index, subIndex) {
                let tempCurData = ['none']
                let tempArrgegateData = []
                if (this.curCopyMode === 'normal') {
                    if (!payload.flag) {
                        return
                    }
                    // 预计算是否存在 聚合后的数据 可以粘贴
                    const flag = this.tableList.some(item => !!item.isAggregate
                        && `${item.aggregateResourceType.system_id}${item.aggregateResourceType.id}` === this.curCopyKey)
                    if (flag) {
                        if (this.curCopyData.length < 1) {
                            tempCurData = []
                        } else {
                            if (this.curCopyData[0] !== 'none') {
                                tempCurData = this.curCopyData.map(item => {
                                    delete item.id
                                    return item
                                })
                                tempCurData.forEach((item, index) => {
                                    if (content.condition[index]) {
                                        if (content.condition[index].id) {
                                            item.id = content.condition[index].id
                                        } else {
                                            item.id = ''
                                        }
                                    } else {
                                        item.id = ''
                                    }
                                })
                                const instances = this.curCopyData.map(item => item.instance)
                                const instanceData = instances[0][0]
                                tempArrgegateData = instanceData.path.map(pathItem => {
                                    return {
                                        id: pathItem[0].id,
                                        name: pathItem[0].name
                                    }
                                })
                            }
                        }
                    }
                    if (payload.data.length === 0) {
                        this.tableList.forEach(item => {
                            if (!item.isAggregate) {
                                item.related_resource_types.forEach(resItem => {
                                    if (`${resItem.system_id}${resItem.type}` === this.curCopyKey) {
                                        resItem.condition = []
                                        resItem.isError = false
                                    }
                                })
                            } else {
                                if (`${item.aggregateResourceType.system_id}${item.aggregateResourceType.id}` === this.curCopyKey) {
                                    item.instances = _.cloneDeep(tempArrgegateData)
                                    item.isError = false
                                    this.$emit('on-select', item)
                                }
                            }
                        })
                    } else {
                        this.tableList.forEach(item => {
                            if (!item.isAggregate) {
                                const curPasteData = payload.data.find(_ => _.id === item.id)
                                if (curPasteData) {
                                    item.related_resource_types.forEach(resItem => {
                                        if (`${resItem.system_id}${resItem.type}` === `${curPasteData.resource_type.system_id}${curPasteData.resource_type.type}`) {
                                            resItem.condition = curPasteData.resource_type.condition.map(conditionItem => new Condition(conditionItem, '', 'add'))
                                            resItem.isError = false
                                        }
                                    })
                                }
                            } else {
                                if (`${item.aggregateResourceType.system_id}${item.aggregateResourceType.id}` === this.curCopyKey) {
                                    item.instances = _.cloneDeep(tempArrgegateData)
                                    item.isError = false
                                    this.$emit('on-select', item)
                                }
                            }
                        })
                    }
                } else {
                    tempArrgegateData = this.curCopyData
                    const instances = (() => {
                        const arr = []
                        const { id, name, system_id } = this.curAggregateResourceType
                        this.curCopyData.forEach(v => {
                            const curItem = arr.find(_ => _.type === id)
                            if (curItem) {
                                curItem.path.push([{
                                    id: v.id,
                                    name: v.name,
                                    system_id,
                                    type: id,
                                    type_name: name
                                }])
                            } else {
                                arr.push({
                                    name,
                                    type: id,
                                    path: [[{
                                        id: v.id,
                                        name: v.name,
                                        system_id,
                                        type: id,
                                        type_name: name
                                    }]]
                                })
                            }
                        })
                        return arr
                    })()
                    if (instances.length > 0) {
                        tempCurData = [new Condition({ instances }, '', 'add')]
                    }
                    this.tableList.forEach(item => {
                        if (!item.isAggregate) {
                            item.related_resource_types.forEach(subItem => {
                                if (`${subItem.system_id}${subItem.type}` === this.curCopyKey) {
                                    subItem.condition = _.cloneDeep(tempCurData)
                                    subItem.isError = false
                                }
                            })
                        } else {
                            if (`${item.aggregateResourceType.system_id}${item.aggregateResourceType.id}` === this.curCopyKey) {
                                item.instances = _.cloneDeep(tempArrgegateData)
                                item.isError = false
                            }
                        }
                    })
                }
                content.isError = false
                this.$refs[`condition_${index}_${subIndex}_ref`][0] && this.$refs[`condition_${index}_${subIndex}_ref`][0].setImmediatelyShow(false)
                this.curCopyData = ['none']
                this.showMessage(this.$t(`m.info['批量粘贴成功']`))
            },

            handlePreviewDialogClose () {
                this.previewDialogTitle = ''
                this.isShowPreviewDialog = false
            },

            resetDataAfterClose () {
                this.curIndex = -1
                this.curResIndex = -1
                this.previewResourceParams = {}
                this.params = {}
                this.resourceInstanceSidesliderTitle = ''
            },

            handleResourceCancel () {
                let cancelHandler = Promise.resolve()
                if (window.changeAlert) {
                    cancelHandler = leaveConfirm()
                }
                cancelHandler.then(() => {
                    this.isShowResourceInstanceSideslider = false
                    this.resetDataAfterClose()
                }, _ => _)
            },

            handleExpiredToggle (value, row) {
                if (!value) {
                    row.isShowCustom = false
                    row.customValue = ''
                }
            },

            handleExpiredSelect (value, option, row) {
                row.isShowCustom = false
                row.customValue = ''
                const curSelected = this.durationList.find(item => item.id === value)
                row.expired_display = curSelected.name
            },

            handleBlur (value, e, row) {
                row.isShowCustom = false
                row.customValue = ''
            },

            handleInput (value, e, row) {
                const flag = /^([1-9]|[1-9][0-9]|[1-2][0-9][0-9]|[3][0-5][0-9]|(360|361|363|362|364|365))$/.test(value)
                if (!flag) {
                    if (parseInt(value, 10) > 365) {
                        setTimeout(() => {
                            row.customValue = 365
                        }, 100)
                    } else {
                        setTimeout(() => {
                            row.customValue = ''
                        }, 100)
                    }
                }
            },

            handleEnter (value, e, row) {
                if (value === '') {
                    return
                }
                row.isShowCustom = false
                row.customValue = Number(value)
                row.expired_at = ''
                row.expired_display = `${value} ${this.$t(`m.common['天']`)}`
                this.$refs[`${row.id}&expiredAtRef`] && this.$refs[`${row.id}&expiredAtRef`].close()
            },

            handleGetValue () {
                // flag：提交时校验标识
                let flag = false
                if (this.tableList.length < 1) {
                    flag = true
                    return {
                        flag,
                        actions: [],
                        aggregations: []
                    }
                }
                const actionList = []
                const aggregations = []
                this.tableList.forEach(item => {
                    let tempExpiredAt = ''
                    if (item.expired_at === '' && item.expired_display) {
                        tempExpiredAt = parseInt(item.expired_display, 10) * 24 * 3600
                    }
                    if (!item.isAggregate) {
                        const { type, id, name, environment, description, policy_id, isNew, isChanged } = item
                        const relatedResourceTypes = []
                        if (item.related_resource_types.length > 0) {
                            item.related_resource_types.forEach(resItem => {
                                let newResourceCount = 0
                                if (resItem.empty) {
                                    resItem.isError = true
                                    flag = true
                                }
                                const conditionList = (resItem.condition.length > 0 && !resItem.empty)
                                    ? resItem.condition.map(conItem => {
                                        const { id, instance, attribute } = conItem
                                        const attributeList = (attribute && attribute.length > 0)
                                            ? attribute.map(({ id, name, values }) => ({ id, name, values }))
                                            : []

                                        const instanceList = (instance && instance.length > 0)
                                            ? instance.map(({ name, type, paths }) => {
                                                const tempPath = _.cloneDeep(paths)
                                                tempPath.forEach(pathItem => {
                                                    // 是否带有下一层级的无限制
                                                    const isHasNoLimit = pathItem.some(({ id }) => id === '*')
                                                    const isDisabled = pathItem.some(_ => !!_.disabled)
                                                    if (!isHasNoLimit && !isDisabled) {
                                                        ++newResourceCount
                                                    }
                                                    pathItem.forEach(pathSubItem => {
                                                        delete pathSubItem.disabled
                                                    })
                                                })
                                                return {
                                                    name,
                                                    type,
                                                    path: tempPath
                                                }
                                            })
                                            : []
                                        return {
                                            id,
                                            instances: instanceList,
                                            attributes: attributeList
                                        }
                                    })
                                    : []
                                console.warn('newResourceCount: ' + newResourceCount)
                                if (newResourceCount > RESOURCE_MAX_LEN) {
                                    resItem.isLimitExceeded = true
                                    flag = true
                                }
                                relatedResourceTypes.push({
                                    type: resItem.type,
                                    system_id: resItem.system_id,
                                    name: resItem.name,
                                    condition: conditionList.filter(
                                        item => item.instances.length > 0 || item.attributes.length > 0
                                    )
                                })
                            })
                            // 强制刷新下
                            item.related_resource_types = _.cloneDeep(item.related_resource_types)
                        }
                        const params = {
                            type,
                            name,
                            id,
                            description,
                            related_resource_types: relatedResourceTypes,
                            environment,
                            policy_id,
                            expired_at: item.expired_at === '' ? tempExpiredAt : Number(item.expired_at)
                        }
                        if ((isNew || isChanged || item.isExpired) && params.expired_at !== PERMANENT_TIMESTAMP) { // 变更isChanged也需要加上this.user.timestamp
                            // 说明显示了 取消续期 按钮，即选择续期时间的下拉框已经选择了选择具体的续期时间，所以过期时间是选择的那个续期时间加上时间戳
                            // 如果没有显示 取消续期 按钮，那么就是显示的续期按钮，这时没有选择具体的续期时间因此过期时间还是之前的，不变
                            if (!item.isShowRenewal) {
                                params.expired_at = params.expired_at + this.user.timestamp
                            }
                        }
                        if (params.policy_id === '') {
                            delete params.policy_id
                        }
                        actionList.push(_.cloneDeep(params))
                    } else {
                        const { actions, aggregateResourceType, instances } = item
                        if (instances.length < 1) {
                            item.isError = true
                            flag = true
                        } else {
                            const params = {
                                actions,
                                expired_at: item.expired_at === '' ? tempExpiredAt : Number(item.expired_at),
                                aggregate_resource_type: {
                                    id: aggregateResourceType.id,
                                    system_id: aggregateResourceType.system_id,
                                    instances
                                }
                            }
                            if (params.expired_at !== PERMANENT_TIMESTAMP) {
                                params.expired_at = params.expired_at + this.user.timestamp
                            }
                            aggregations.push(params)
                        }
                    }
                })
                return {
                    flag,
                    actions: actionList,
                    aggregations
                }
            }
        }
    }
</script>

<style>
    @import './resource-instance-table.css';
</style><|MERGE_RESOLUTION|>--- conflicted
+++ resolved
@@ -684,11 +684,7 @@
                         this.tableList.splice(
                             curIndex,
                             1,
-<<<<<<< HEAD
-                            new Policy({ ...item, tag: 'add', isShowRelatedText: true, inOriginalList }, '', false)
-=======
                             new Policy({ ...item, tag: item.tag || 'add', isShowRelatedText: true, inOriginalList }, '', false)
->>>>>>> 2f739479
                         )
                     }
                 })

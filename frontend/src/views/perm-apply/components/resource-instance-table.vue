--- conflicted
+++ resolved
@@ -387,87 +387,87 @@
       };
     },
     computed: {
-            ...mapGetters(['user']),
-            condition () {
-                if (this.curIndex === -1 || this.curResIndex === -1 || this.curGroupIndex === -1) {
-                    return [];
-                }
-                const curData = this.tableList[this.curIndex].resource_groups[this.curGroupIndex]
-                    .related_resource_types[this.curResIndex];
-                if (!curData) {
-                    return [];
-                }
-                if (curData.condition.length === 0) curData.condition = ['none'];
-                return _.cloneDeep(curData.condition);
-            },
-            originalCondition () {
-                if (this.curIndex === -1
-                    || this.curResIndex === -1
-                    || this.curGroupIndex === -1
-                    || this.originalList.length < 1) {
-                    return [];
-                }
-                const curId = this.tableList[this.curIndex].id;
-                const curType = this.tableList[this.curIndex].resource_groups[this.curGroupIndex]
-                    .related_resource_types[this.curResIndex].type;
-                if (!this.originalList.some(item => item.id === curId)) {
-                    return [];
-                }
-                const curResTypeData = this.originalList.find(item => item.id === curId)
-                    .resource_groups[this.curGroupIndex];
-                if (!curResTypeData) return [];
-                if (!curResTypeData.related_resource_types.some(item => item.type === curType)) {
-                    return [];
-                }
-                const curData = curResTypeData.related_resource_types.find(item => item.type === curType);
-                if (!curData) {
-                    return [];
-                }
-                return _.cloneDeep(curData.condition);
-            },
-            environmentsData () {
-                console.log(this.curIndex, this.curGroupIndex);
-                if (this.curIndex === -1 || this.curGroupIndex === -1) {
-                    return [];
-                }
-                const environmentsData = this.tableList[this.curIndex].resource_groups[this.curGroupIndex]
-                    .environments;
-
-                if (!environmentsData) {
-                    return [];
-                }
-                return _.cloneDeep(environmentsData);
-            },
-            curDisabled () {
-                if (this.curIndex === -1 || this.curResIndex === -1 || this.curGroupIndex === -1) {
-                    return false;
-                }
-                const curData = this.tableList[this.curIndex].resource_groups[this.curGroupIndex]
-                    .related_resource_types[this.curResIndex];
-                return curData.isDefaultLimit;
-            },
-            curFlag () {
-                if (this.curIndex === -1 || this.curResIndex === -1 || this.curGroupIndex === -1) {
-                    return 'add';
-                }
-                const curData = this.tableList[this.curIndex].resource_groups[this.curGroupIndex]
-                    .related_resource_types[this.curResIndex];
-                return curData.flag;
-            },
-            curSelectionMode () {
-                if (this.curIndex === -1 || this.curResIndex === -1 || this.curGroupIndex === -1) {
-                    return 'all';
-                }
-                const curData = this.tableList[this.curIndex].resource_groups[this.curGroupIndex]
-                    .related_resource_types[this.curResIndex];
-                return curData.selectionMode;
-            },
-            isShowPreview () {
-                if (this.curIndex === -1) {
-                    return false;
-                }
-                return this.tableList[this.curIndex].policy_id !== '';
-            }
+      ...mapGetters(['user']),
+      condition () {
+          if (this.curIndex === -1 || this.curResIndex === -1 || this.curGroupIndex === -1) {
+              return [];
+          }
+          const curData = this.tableList[this.curIndex].resource_groups[this.curGroupIndex]
+              .related_resource_types[this.curResIndex];
+          if (!curData) {
+              return [];
+          }
+          if (curData.condition.length === 0) curData.condition = ['none'];
+          return _.cloneDeep(curData.condition);
+      },
+      originalCondition () {
+          if (this.curIndex === -1
+              || this.curResIndex === -1
+              || this.curGroupIndex === -1
+              || this.originalList.length < 1) {
+              return [];
+          }
+          const curId = this.tableList[this.curIndex].id;
+          const curType = this.tableList[this.curIndex].resource_groups[this.curGroupIndex]
+              .related_resource_types[this.curResIndex].type;
+          if (!this.originalList.some(item => item.id === curId)) {
+              return [];
+          }
+          const curResTypeData = this.originalList.find(item => item.id === curId)
+              .resource_groups[this.curGroupIndex];
+          if (!curResTypeData) return [];
+          if (!curResTypeData.related_resource_types.some(item => item.type === curType)) {
+              return [];
+          }
+          const curData = curResTypeData.related_resource_types.find(item => item.type === curType);
+          if (!curData) {
+              return [];
+          }
+          return _.cloneDeep(curData.condition);
+      },
+      environmentsData () {
+          console.log(this.curIndex, this.curGroupIndex);
+          if (this.curIndex === -1 || this.curGroupIndex === -1) {
+              return [];
+          }
+          const environmentsData = this.tableList[this.curIndex].resource_groups[this.curGroupIndex]
+              .environments;
+
+          if (!environmentsData) {
+              return [];
+          }
+          return _.cloneDeep(environmentsData);
+      },
+      curDisabled () {
+          if (this.curIndex === -1 || this.curResIndex === -1 || this.curGroupIndex === -1) {
+              return false;
+          }
+          const curData = this.tableList[this.curIndex].resource_groups[this.curGroupIndex]
+              .related_resource_types[this.curResIndex];
+          return curData.isDefaultLimit;
+      },
+      curFlag () {
+          if (this.curIndex === -1 || this.curResIndex === -1 || this.curGroupIndex === -1) {
+              return 'add';
+          }
+          const curData = this.tableList[this.curIndex].resource_groups[this.curGroupIndex]
+              .related_resource_types[this.curResIndex];
+          return curData.flag;
+      },
+      curSelectionMode () {
+          if (this.curIndex === -1 || this.curResIndex === -1 || this.curGroupIndex === -1) {
+              return 'all';
+          }
+          const curData = this.tableList[this.curIndex].resource_groups[this.curGroupIndex]
+              .related_resource_types[this.curResIndex];
+          return curData.selectionMode;
+      },
+      isShowPreview () {
+          if (this.curIndex === -1) {
+              return false;
+          }
+          return this.tableList[this.curIndex].policy_id !== '';
+      }
     },
     watch: {
       list: {
@@ -808,8 +808,7 @@
         this.curIndex = index;
         this.curResIndex = resIndex;
         this.curGroupIndex = groupIndex;
-
-        this.resourceInstanceSidesliderTitle = `${this.$t(`m.common['关联操作']`)}${this.$t(`m.common['【']`)}${data.name}${this.$t(`m.common['】']`)}${this.$t(`m.common['的资源实例']`)}`;
+        this.resourceInstanceSidesliderTitle = this.$t(`m.info['关联侧边栏操作的资源实例']`, { value: `${this.$t(`m.common['【']`)}${data.name}${this.$t(`m.common['】']`)}` });
         window.changeAlert = 'iamSidesider';
         this.isShowResourceInstanceSideslider = true;
       },
@@ -957,27 +956,6 @@
           return;
         }
 
-<<<<<<< HEAD
-            showResourceInstance (data, resItem, resIndex, groupIndex) {
-                if (this.buttonLoading) return;
-                this.params = {
-                    system_id: this.systemId,
-                    action_id: data.id,
-                    resource_type_system: resItem.system_id,
-                    resource_type_id: resItem.type
-                };
-                console.log('this.params', this.params);
-                const index = this.tableList.findIndex(item => item.id === data.id);
-                console.log('index', index);
-                console.log('resIndex', resIndex);
-                this.curIndex = index;
-                this.curResIndex = resIndex;
-                this.curGroupIndex = groupIndex;
-                this.resourceInstanceSidesliderTitle = this.$t(`m.info['关联侧边栏操作的资源实例']`, { value: `${this.$t(`m.common['【']`)}${data.name}${this.$t(`m.common['】']`)}` });
-                window.changeAlert = 'iamSidesider';
-                this.isShowResourceInstanceSideslider = true;
-            },
-=======
         console.log('data', data);
 
         const resItem = this.tableList[this.curIndex].resource_groups[this.curGroupIndex]
@@ -995,7 +973,6 @@
           resItem.condition = data;
           resItem.isError = false;
         }
->>>>>>> a2d66986
 
         window.changeAlert = false;
         this.resourceInstanceSidesliderTitle = '';
@@ -1516,49 +1493,6 @@
                     });
                   });
                 }
-<<<<<<< HEAD
-                this.tableList[index].resource_groups.push(relatedResourceTypes);
-                this.originalList = _.cloneDeep(this.tableList);
-            },
-
-            handlerReduceCondition (data, index, resIndex, groupIndex) {
-                if (data.id || this.tableList[index].resource_groups.length === 1) return;
-                this.tableList[index].resource_groups.splice(groupIndex, 1);
-            },
-
-            // 生效条件侧边栏
-            showTimeSlider (data, index, groupIndex) {
-                if (this.buttonLoading) return;
-                this.curIndex = index;
-                this.curGroupIndex = groupIndex;
-                this.isShowResourceInstanceEffectTime = true;
-                this.resourceInstanceEffectTimeTitle = this.$t(`m.info['关联侧边栏操作生效条件']`, { value: `${this.$t(`m.common['【']`)}${data.name}${this.$t(`m.common['】']`)}` });
-            },
-
-            // 生效条件保存
-            handleResourceEffectTimeSumit () {
-                const environments = this.$refs.sidesliderRef.handleGetValue();
-                if (!environments) return;
-                console.log(this.curIndex, this.curGroupIndex);
-
-                const resItem = this.tableList[this.curIndex].resource_groups[this.curGroupIndex];
-                resItem.environments = environments;
-                console.log(resItem);
-                console.log(environments);
-                console.log(this.tableList);
-
-                window.changeAlert = false;
-                this.resourceInstanceEffectTimeTitle = '';
-                this.isShowResourceInstanceEffectTime = false;
-                this.curIndex = -1;
-                this.curGroupIndex = -1;
-            },
-
-            handleResourceEffectTimeCancel () {
-                let cancelHandler = Promise.resolve();
-                if (window.changeAlert) {
-                    cancelHandler = leaveConfirm();
-=======
                 groupResourceTypes.push({
                   environments: groupItem.environments,
                   id: groupItem.id,
@@ -1609,7 +1543,6 @@
                   obj.system_id = e.system_id;
                   obj.instances = instancesDisplayData[e.id];
                   p.push(obj);
->>>>>>> a2d66986
                 }
                 return p;
               }, []);
@@ -1665,7 +1598,7 @@
         this.curIndex = index;
         this.curGroupIndex = groupIndex;
         this.isShowResourceInstanceEffectTime = true;
-        this.resourceInstanceEffectTimeTitle = `${this.$t(`m.common['关联操作']`)}${this.$t(`m.common['【']`)}${data.name}${this.$t(`m.common['】']`)}${this.$t(`m.common['生效条件']`)}`;
+        this.resourceInstanceEffectTimeTitle = this.$t(`m.info['关联侧边栏操作生效条件']`, { value: `${this.$t(`m.common['【']`)}${data.name}${this.$t(`m.common['】']`)}` });
       },
 
       // 生效条件保存
@@ -1739,9 +1672,9 @@
           }
         });
       }
-
     }
   };
+       
 </script>
 
 <style>

--- conflicted
+++ resolved
@@ -326,11 +326,8 @@
           system_manager: this.$t(`m.nav['系统管理员']`),
           rating_manager: this.$t(`m.nav['一级空间管理员']`),
           subset_manager: this.$t(`m.nav['二级空间管理员']`),
-<<<<<<< HEAD
-          subject_template: this.$t(`m.memberTemplate['人员模板']`)
-=======
+          subject_template: this.$t(`m.memberTemplate['人员模板']`),
           action: this.$t(`m.common['操作-table']`)
->>>>>>> 8df1ed28
         },
         sourceMap: {
           web: this.$t(`m.audit['页面']`),

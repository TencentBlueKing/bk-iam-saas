<template>
    <div class="iam-audit-wrapper">
        <render-search>
            <bk-date-picker
                v-model="initDateTime"
                placeholder=""
                type="month"
                :clearable="false"
                @change="handleDateChange">
            </bk-date-picker>
            <div class="audit-search-select">
                <iam-search-select
                    ref="iamSearchSelect"
                    style="width: 380px;"
                    :data="searchData"
                    :value="searchValue"
                    @on-change="handleSearch" />
            </div>
        </render-search>
        <bk-table
            :data="tableList"
            size="small"
            :max-height="tableHeight"
            :class="{ 'set-border': tableLoading }"
            ext-cls="audit-table"
            :pagination="pagination"
            ref="tableRef"
            row-key="id"
            v-bkloading="{ isLoading: tableLoading, opacity: 1 }"
            @page-change="pageChange"
            @page-limit-change="limitChange"
            @expand-change="handleExpandChange">
            <bk-table-column type="expand" width="30">
                <template slot-scope="{ row }">
                    <section class="audit-detail-wrapper" v-bkloading="{ isLoading: row.loading, opacity: 1 }">
                        <template v-if="noDetailType.includes(row.type) || row.type === 'role.group.renew'">
                            <!-- <div class="empty-wrapper"> -->
                            <ExceptionEmpty />
                            <!-- </div> -->
                        </template>
                        <template v-if="onlyDescriptionType.includes(row.detail.type)">
                            <section v-if="!row.loading">
                                <p class="description single-hide" :title="row.detail.description">
                                    {{ row.detail.description || '--' }}
                                </p>
                            </section>
                        </template>
                        <template v-if="onlySubType.includes(row.detail.type)">
                            <bk-table
                                v-if="!row.loading"
                                :data="row.detail.sub_objects"
                                ext-cls="audit-detail-table"
                                :outer-border="false"
                                :header-border="false"
                                :header-cell-style="{ background: '#f5f6fa', borderRight: 'none' }">
                                <bk-table-column :label="$t(`m.common['类型']`)">
                                    <template slot-scope="props">
                                        <span>{{ objectMap[props.row.type] || props.row.type }}</span>
                                    </template>
                                </bk-table-column>
                                <bk-table-column :label="$t(`m.audit['实例']`)">
                                    <template slot-scope="props">
                                        <span>{{ props.row.name }}</span>
                                    </template>
                                </bk-table-column>
                                <template slot="empty">
                                    <ExceptionEmpty />
                                </template>
                            </bk-table>
                        </template>
                        <template v-if="deType.includes(row.detail.type)">
                            <section v-if="!row.loading">
                                <p class="description">{{ row.detail.description }}</p>
                                <p>{{ $t(`m.audit['版本号']`) }}：{{ row.detail.extra_info.version }}</p>
                            </section>
                        </template>
                        <template v-if="dsType.includes(row.detail.type)">
                            <bk-table
                                v-if="!row.loading"
                                :data="row.detail.sub_objects"
                                ext-cls="audit-detail-table"
                                :outer-border="false"
                                :header-border="false"
                                :header-cell-style="{ background: '#f5f6fa', borderRight: 'none' }">
                                <bk-table-column prop="name" :label="$t(`m.audit['对象实例']`)">
                                    <template slot-scope="props">
                                        <span :title="objectMap[props.row.type] || props.row.type">
                                            {{ objectMap[props.row.type] || props.row.type }}
                                        </span>
                                    </template>
                                </bk-table-column>
                                <bk-table-column :label="$t(`m.audit['操作对象']`)">
                                    <template slot-scope="props">
                                        <span :title="props.row.name">{{ props.row.name }}</span>
                                    </template>
                                </bk-table-column>
                                <bk-table-column :label="$t(`m.common['描述']`)">
                                    <template slot-scope="props">
                                        <span :title="props.row.description">{{ props.row.description || '--' }}</span>
                                    </template>
                                </bk-table-column>
                                <template slot="empty">
                                    <ExceptionEmpty />
                                </template>
                            </bk-table>
                        </template>
                        <template v-if="seType.includes(row.detail.type)">
                            <bk-table
                                v-if="!row.loading"
                                :data="row.detail.sub_objects"
                                ext-cls="audit-detail-table"
                                :outer-border="false"
                                :header-border="false"
                                :header-cell-style="{ background: '#f5f6fa', borderRight: 'none' }">
                                <bk-table-column prop="name" :label="$t(`m.common['类型']`)">>
                                    <template slot-scope="props">
                                        <span>{{ objectMap[props.row.type] || props.row.type }}</span>
                                    </template>
                                </bk-table-column>
                                <bk-table-column :label="$t(`m.audit['实例']`)">
                                    <template slot-scope="props">
                                        <span :title="props.row.name">{{ props.row.name }}</span>
                                    </template>
                                </bk-table-column>
                                <bk-table-column :label="$t(`m.audit['版本号']`)">
                                    <template slot-scope="props">
                                        <span>{{ props.row.version || '--' }}</span>
                                    </template>
                                </bk-table-column>
                                <template slot="empty">
                                    <ExceptionEmpty />
                                </template>
                            </bk-table>
                        </template>
                        <template v-if="onlyExtraInfoType.includes(row.detail.type)">
                            <!-- eslint-disable max-len -->
                            <template v-if="row.detail.type !== 'role.group.renew' && row.detail.type !== 'template.version.sync'">
                                <render-detail-table :actions="row.detail.extra_info.policies" />
                            </template>
                            <template v-if="row.detail.type === 'template.version.sync'">
                                <p>{{ $t(`m.audit['版本号']`) }}：{{ row.detail.extra_info.version }}</p>
                            </template>
                        </template>
                        <template v-if="onlyRoleType.includes(row.detail.type)">
                            <p>{{ $t(`m.audit['管理空间']`) }}：{{ row.detail.role_name }}</p>
                        </template>
                    </section>
                </template>
            </bk-table-column>
            <bk-table-column :label="$t(`m.audit['时间']`)" width="180">
                <template slot-scope="{ row }">
                    <span :title="row.time">{{ row.time }}</span>
                </template>
            </bk-table-column>
            <bk-table-column :label="$t(`m.audit['操作类型']`)">
                <template slot-scope="{ row }">
                    <span :title="typeMap[row.type] || row.type">{{ typeMap[row.type] || row.type }}</span>
                </template>
            </bk-table-column>
            <bk-table-column :label="$t(`m.audit['对象及类型']`)">
                <template slot-scope="{ row }">
                    <span :title="`${objectMap[row.object_type] || row.object_type}：${row.object_name}`">
                        {{ objectMap[row.object_type] || row.object_type }}：{{ row.object_name }}
                    </span>
                </template>
            </bk-table-column>
            <bk-table-column :label="$t(`m.audit['操作者']`)">
                <template slot-scope="{ row }">
                    <span :title="row.username">{{ row.username }}</span>
                </template>
            </bk-table-column>
            <bk-table-column :label="$t(`m.audit['操作来源']`)">
                <template slot-scope="{ row }">
                    <span :title="sourceMap[row.source_type] || row.source_type">
                        {{ sourceMap[row.source_type] || row.source_type }}
                    </span>
                </template>
            </bk-table-column>
            <bk-table-column :label="$t(`m.audit['操作状态']`)" width="150">
                <template slot-scope="{ row }">
                    <render-status :status="row.status" />
                </template>
            </bk-table-column>
            <template slot="empty">
                <ExceptionEmpty
                    :type="emptyData.type"
                    :empty-text="emptyData.text"
                    :tip-text="emptyData.tip"
                    :tip-type="emptyData.tipType"
                    @on-clear="handleEmptyClear"
                    @on-refresh="handleEmptyRefresh"
                />
            </template>
        </bk-table>
    </div>
</template>
<script>
    import _ from 'lodash';
    import IamSearchSelect from '@/components/iam-search-select';
    import { fuzzyRtxSearch } from '@/common/rtx';
    import { buildURLParams } from '@/common/url';
<<<<<<< HEAD
    import { getWindowHeight } from '@/common/util';
=======
    import { formatCodeData, getWindowHeight } from '@/common/util';
>>>>>>> 4baded0b
    import RenderStatus from './components/render-status-item';
    import renderDetailTable from './components/render-instance-detail-table';

    const getDate = payload => {
        return payload.split('-').join('');
    };

    const getFormatDate = payload => {
        const now = new Date(payload);
        const year = now.getFullYear();
        const month = now.getMonth() + 1;
        return `${year}-${month < 10 ? '0' + month.toString() : month}`;
    };

    // 只显示角色名称的审计类型
    const ONLY_ROLE_TYPE = [
        'template.create'
    ];

    // 没有详情的审计类型
    const NO_DETAIL_TYPE = [
        'group.create',
        'group.delete',
        // 'template.create',
        'template.update',
        'role.create'
    ];

    // 只有描述字段的审计类型
    const ONLY_DESCRIPTION_TYPE = [
        'group.update',
        'role.update',
        'role.member.policy.create',
        'role.member.policy.delete',
        'approval.global.update'
    ];

    // 只有子对象的审计类型
    const ONLY_SUB_TYPE = [
        'group.template.create',
        'group.member.create',
        'group.member.delete',
        'group.member.renew',
        'group.transfer',
        'user.group.delete',
        'department.group.delete',
        'user.role.delete',
        'role.member.create',
        'role.member.delete',
        'role.member.update',
        'role.commonaction.create',
        'role.commonaction.delete'
    ];

    // 只有附加信息的审计类型
    const ONLY_EXTRA_INFO_TYPE = [
        'group.policy.create',
        'group.policy.delete',
        'group.policy.update',
        'user.policy.delete',
        'user.policy.create',
        'user.policy.update',
        'role.group.renew',
        'template.version.sync'
    ];

    // 既有 description 又有 extra_info
    const DE_TYPR = ['template.update'];

    // 既有 sub_objects 又有 extra_info
    const SE_TYPE = [
        'template.member.create',
        'template.member.delete',
        'template.version.update'
    ];

    // 既有 description 又有 sub_objects
    const DS_TYPE = [
        'approval.action.update',
        'approval.group.update'
    ];

    export default {
        name: '',
        components: {
            IamSearchSelect,
            RenderStatus,
            renderDetailTable
        },
        data () {
            return {
                tableList: [],
                tableLoading: false,
                pagination: {
                    current: 1,
                    count: 0,
                    limit: 10
                },
                currentBackup: 1,
                searchParams: {},
                searchList: [],
                searchValue: [],
                initDateTime: new Date(),
                objectMap: {
                    group: this.$t(`m.userGroup['用户组']`),
                    system: this.$t(`m.common['系统']`),
                    user: this.$t(`m.common['用户']`),
                    department: this.$t(`m.common['组织']`),
                    role: this.$t(`m.audit['角色']`),
                    template: this.$t(`m.myApply['权限模板']`),
                    commonaction: this.$t(`m.audit['常用操作']`),
                    super_manager: this.$t(`m.myApproval['超级管理员']`),
                    system_manager: this.$t(`m.nav['系统管理员']`),
                    rating_manager: this.$t(`m.nav['一级空间管理员']`),
                    subset_manager: this.$t(`m.nav['二级空间管理员']`)
                },
                sourceMap: {
                    web: this.$t(`m.audit['页面']`),
                    api: 'API',
                    openapi: 'API'
                },
                typeMap: {
                    'user.policy.create': this.$t(`m.audit['用户权限增加']`),
                    'user.policy.update': this.$t(`m.audit['用户权限更新']`),
                    'user.policy.delete': this.$t(`m.audit['用户权限删除']`),
                    'user.group.delete': this.$t(`m.audit['用户退出用户组']`),
                    'user.role.delete': this.$t(`m.audit['用户退出管理员']`),
                    'group.create': this.$t(`m.audit['用户组创建']`),
                    'group.update': this.$t(`m.audit['用户组修改']`),
                    'group.delete': this.$t(`m.audit['用户组删除']`),
                    'group.member.create': this.$t(`m.audit['用户组成员增加']`),
                    'group.member.delete': this.$t(`m.audit['用户组成员删除']`),
                    'group.member.renew': this.$t(`m.audit['用户组成员续期']`),
                    'group.policy.create': this.$t(`m.audit['用户组权限增加']`),
                    'group.policy.update': this.$t(`m.audit['用户组权限更新']`),
                    'group.policy.delete': this.$t(`m.audit['用户组权限删除']`),
                    'group.template.create': this.$t(`m.audit['用户组添加权限模板']`),
                    'group.template.delete': this.$t(`m.audit['用户组删除权限模板']`),
                    'template.create': this.$t(`m.audit['权限模板创建']`),
                    'template.update': this.$t(`m.audit['权限模板修改']`),
                    'template.delete': this.$t(`m.audit['权限模板删除']`),
                    'template.member.create': this.$t(`m.audit['权限模板成员增加']`),
                    'template.member.delete': this.$t(`m.audit['权限模板成员删除']`),
                    'template.member.update': this.$t(`m.audit['权限模板成员更新']`),
                    'template.preupdate.create': this.$t(`m.audit['权限模板预更新创建']`),
                    'template.preupdate.delete': this.$t(`m.audit['权限模板预更新删除']`),
                    'template.version.sync': this.$t(`m.audit['权限模板版本全量同步']`),
                    'template.version.update': this.$t(`m.audit['权限模板更新同步']`),
                    'template.update.commit': this.$t(`m.audit['权限模板更新提交']`),
                    'role.create': this.$t(`m.audit['管理员创建']`),
                    'role.member.create': this.$t(`m.audit['管理员成员增加']`),
                    'role.member.delete': this.$t(`m.audit['管理员成员删除']`),
                    'role.member.update': this.$t(`m.audit['管理员成员修改']`),
                    'role.member.policy.create': this.$t(`m.audit['管理员成员开启业务权限']`),
                    'role.member.policy.delete': this.$t(`m.audit['管理员成员关闭业务权限']`),
                    'role.update': this.$t(`m.audit['管理员更新']`),
                    'role.group.renew': this.$t(`m.audit['管理员用户组成员续期']`),
                    'role.commonaction.create': this.$t(`m.audit['管理员常用操作新建']`),
                    'role.commonaction.delete': this.$t(`m.audit['管理员常用操作删除']`),
                    'event.rollback': this.$t(`m.audit['回滚事件']`),
                    'approval.global.update': this.$t(`m.audit['修改默认审批流程']`),
                    'approval.group.update': this.$t(`m.audit['修改用户组审批流程']`),
                    'approval.action.update': this.$t(`m.audit['修改操作审批流程']`),
                    'department.update': this.$t(`m.audit['组织架构同步']`),
                    'department.group.delete': this.$t(`m.audit['删除组织用户组权限']`),
                    'admin.api.allow.list.config.create': this.$t(`m.audit['ADMIN-API白名单创建']`),
                    'admin.api.allow.list.config.delete': this.$t(`m.audit['ADMIN-API白名单删除']`),
                    'authorization.api.allow.list.config.create': this.$t(`m.audit['授权类API白名单创建']`),
                    'authorization.api.allow.list.config.delete': this.$t(`m.audit['授权类API白名单删除']`),
                    'management.api.allow.list.config.create': this.$t(`m.audit['管理类API白名单创建']`),
                    'management.api.allow.list.config.delete': this.$t(`m.audit['管理类API白名单删除']`),
                    'group.transfer': this.$t(`m.audit['用户组权限交接']`)
                },
                currentMonth: '',
                noDetailType: NO_DETAIL_TYPE,
                onlyDescriptionType: ONLY_DESCRIPTION_TYPE,
                onlySubType: ONLY_SUB_TYPE,
                onlyExtraInfoType: ONLY_EXTRA_INFO_TYPE,
                deType: DE_TYPR,
                seType: SE_TYPE,
                dsType: DS_TYPE,
                onlyRoleType: ONLY_ROLE_TYPE,
                emptyData: {
                    type: '',
                    text: '',
                    tip: '',
                    tipType: ''
                }
            };
        },
        computed: {
            tableHeight () {
                return getWindowHeight() - 185;
            }
        },
        watch: {
            'pagination.current' (value) {
                this.currentBackup = value;
            }
        },
        created () {
            this.currentMonth = getDate(getFormatDate(this.initDateTime));
            this.searchData = [
                {
                    id: 'username',
                    name: this.$t(`m.audit['操作者']`),
                    remoteMethod: this.handleRemoteRtx
                },
                {
                    id: 'type',
                    name: this.$t(`m.audit['操作类型']`),
                    remoteMethod: this.handleRemoteType
                },
                {
                    id: 'object_type',
                    name: this.$t(`m.audit['对象及类型']`),
                    remoteMethod: this.handleRemoteObjectType
                },
                {
                    id: 'source_type',
                    name: this.$t(`m.audit['操作来源']`),
                    children: [
                        {
                            name: this.$t(`m.audit['页面']`),
                            id: 'web'
                        },
                        {
                            name: 'API',
                            id: 'openapi'
                        },
                        {
                            name: this.$t(`m.audit['任务']`),
                            id: 'task'
                        }
                    ],
                    remoteMethod: () => {}
                },
                {
                    id: 'status',
                    name: this.$t(`m.audit['操作状态']`),
                    children: [
                        {
                            name: this.$t(`m.audit['成功']`),
                            id: 0
                        },
                        {
                            name: this.$t(`m.audit['失败']`),
                            id: 1
                        },
                        {
                            name: this.$t(`m.audit['完成']`),
                            id: 2
                        },
                        {
                            name: this.$t(`m.audit['错误']`),
                            id: 3
                        }
                    ],
                    remoteMethod: () => {}
                }
            ];
            const isObject = payload => {
                return Object.prototype.toString.call(payload) === '[object Object]';
            };
            const currentQueryCache = this.getCurrentQueryCache();
            if (currentQueryCache && Object.keys(currentQueryCache).length) {
                if (currentQueryCache.limit) {
                    this.pagination.limit = currentQueryCache.limit;
                    this.pagination.current = currentQueryCache.current;
                }
                if (currentQueryCache.month) {
                    this.currentMonth = currentQueryCache.month;
                    this.initDateTime = new Date(`${currentQueryCache.month.slice(0, 4)}-${currentQueryCache.month.slice(4)}`);
                }
                for (const key in currentQueryCache) {
                    if (key !== 'limit' && key !== 'current' && key !== 'month') {
                        const curData = currentQueryCache[key];
                        const tempData = this.searchData.find(item => item.id === key);
                        if (isObject(curData)) {
                            if (tempData) {
                                this.searchValue.push({
                                    id: key,
                                    name: tempData.name,
                                    values: [curData]
                                });
                                this.searchList.push(..._.cloneDeep(this.searchValue));
                                this.searchParams[key] = curData.id;
                            }
                        } else if (tempData) {
                            this.searchValue.push({
                                id: key,
                                name: tempData.name,
                                values: [{
                                    id: curData,
                                    name: curData
                                }]
                            });
                            this.searchList.push(..._.cloneDeep(this.searchValue));
                            this.searchParams[key] = curData;
                        } else {
                            this.searchParams[key] = curData;
                        }
                    }
                }
            }
        },
        methods: {
            /**
             * 获取页面数据
             */
            async fetchPageData () {
                await this.fetchAuditList();
            },

            refreshCurrentQuery () {
                const { limit, current } = this.pagination;
                const params = {};
                const queryParams = {
                    limit,
                    current,
                    month: this.currentMonth,
                    ...this.searchParams
                };
                window.history.replaceState({}, '', `?${buildURLParams(queryParams)}`);
                for (const key in this.searchParams) {
                    const tempObj = this.searchData.find(item => key === item.id);
                    if (tempObj && tempObj.remoteMethod && typeof tempObj.remoteMethod === 'function') {
                        if (this.searchList.length > 0) {
                            this.emptyData.tipType = 'search';
                            const tempData = this.searchList.find(item => item.id === key);
                            params[key] = tempData.values[0];
                        }
                    } else {
                        params[key] = this.searchParams[key];
                    }
                }
                return {
                    ...params,
                    limit,
                    current,
                    month: this.currentMonth
                };
            },

            setCurrentQueryCache (payload) {
                window.localStorage.setItem('auditList', JSON.stringify(payload));
            },

            getCurrentQueryCache () {
                return JSON.parse(window.localStorage.getItem('auditList'));
            },

            async fetchAuditList (isLoading = false) {
                this.tableLoading = isLoading;
                this.setCurrentQueryCache(this.refreshCurrentQuery());
                const params = {
                    limit: this.pagination.limit,
                    offset: this.pagination.limit * (this.pagination.current - 1),
                    month: this.currentMonth,
                    source_type: '',
                    type: '',
                    object_type: '',
                    object_id: '',
                    status: '',
                    ...this.searchParams
                };
                try {
                    const { code, data } = await this.$store.dispatch('audit/getAuditList', params);
                    this.pagination.count = data.count || 0;
                    (data.results || []).forEach(item => {
                        item.loading = false;
                        item.expanded = false;
                        item.detail = {};
                    });
                    this.tableList.splice(0, this.tableList.length, ...(data.results || []));
                    this.emptyData = formatCodeData(code, this.emptyData, this.tableList.length === 0);
                } catch (e) {
                    console.error(e);
                    this.tableList = [];
                    const { code, data, message, statusText } = e;
                    this.emptyData = formatCodeData(code, this.emptyData);
                    this.bkMessageInstance = this.$bkMessage({
                        limit: 1,
                        theme: 'error',
                        message: message || data.msg || statusText,
                        ellipsisLine: 2,
                        ellipsisCopy: true
                    });
                } finally {
                    this.tableLoading = false;
                }
            },

            handleRemoteRtx (value) {
                return fuzzyRtxSearch(value)
                    .then(data => {
                        return data.results;
                    });
            },

            handleRemoteObjectType (value) {
                const list = [
                    { id: 'group', name: this.$t(`m.myApply['用户组']`) },
                    { id: 'user', name: this.$t(`m.common['用户']`) },
                    { id: 'department', name: this.$t(`m.common['组织']`) },
                    { id: 'template', name: this.$t(`m.myApply['权限模板']`) },
                    { id: 'role', name: this.$t(`m.audit['角色']`) },
                    { id: 'task', name: this.$t(`m.audit['任务']`) },
                    { id: 'event', name: this.$t(`m.audit['审计事件']`) },
                    { id: 'commonaction', name: this.$t(`m.audit['常用操作']`) },
                    { id: 'action', name: this.$t(`m.common['操作']`) }
                ];
                if (value === '') {
                    return Promise.resolve(list);
                }
                return Promise.resolve(list.filter(item => item.name.indexOf(value) > -1));
            },

            handleRemoteType (value) {
                const list = [
                    { id: 'user.policy.create', name: this.$t(`m.audit['用户权限增加']`) },
                    { id: 'user.policy.update', name: this.$t(`m.audit['用户权限更新']`) },
                    { id: 'user.policy.delete', name: this.$t(`m.audit['用户权限删除']`) },
                    { id: 'user.group.delete', name: this.$t(`m.audit['用户退出用户组']`) },
                    { id: 'user.role.delete', name: this.$t(`m.audit['用户退出管理员']`) },
                    { id: 'group.create', name: this.$t(`m.audit['用户组创建']`) },
                    { id: 'group.update', name: this.$t(`m.audit['用户组修改']`) },
                    { id: 'group.delete', name: this.$t(`m.audit['用户组删除']`) },
                    { id: 'group.member.create', name: this.$t(`m.audit['用户组成员增加']`) },
                    { id: 'group.member.delete', name: this.$t(`m.audit['用户组成员删除']`) },
                    { id: 'group.member.renew', name: this.$t(`m.audit['用户组成员续期']`) },
                    { id: 'group.policy.create', name: this.$t(`m.audit['用户组权限增加']`) },
                    { id: 'group.policy.update', name: this.$t(`m.audit['用户组权限更新']`) },
                    { id: 'group.policy.delete', name: this.$t(`m.audit['用户组权限删除']`) },
                    { id: 'group.template.create', name: this.$t(`m.audit['用户组添加权限模板']`) },
                    { id: 'group.template.delete', name: this.$t(`m.audit['用户组删除权限模板']`) },
                    { id: 'template.create', name: this.$t(`m.audit['权限模板创建']`) },
                    { id: 'template.update', name: this.$t(`m.audit['权限模板修改']`) },
                    { id: 'template.delete', name: this.$t(`m.audit['权限模板删除']`) },
                    { id: 'template.member.create', name: this.$t(`m.audit['权限模板成员增加']`) },
                    { id: 'template.member.delete', name: this.$t(`m.audit['权限模板成员删除']`) },
                    { id: 'template.member.update', name: this.$t(`m.audit['权限模板更新成员']`) },
                    { id: 'template.preupdate.create', name: this.$t(`m.audit['权限模板预更新创建']`) },
                    { id: 'template.preupdate.delete', name: this.$t(`m.audit['权限模板预更新删除']`) },
                    { id: 'template.version.sync', name: this.$t(`m.audit['权限模板版本全量同步']`) },
                    { id: 'template.version.update', name: this.$t(`m.audit['权限模板更新同步']`) },
                    { id: 'template.update.commit', name: this.$t(`m.audit['权限模板更新提交']`) },
                    { id: 'role.create', name: this.$t(`m.audit['管理员创建']`) },
                    { id: 'role.member.create', name: this.$t(`m.audit['管理员成员增加']`) },
                    { id: 'role.member.delete', name: this.$t(`m.audit['管理员成员删除']`) },
                    { id: 'role.member.update', name: this.$t(`m.audit['管理员成员修改']`) },
                    { id: 'role.member.policy.create', name: this.$t(`m.audit['管理员成员开启业务权限']`) },
                    { id: 'role.member.policy.delete', name: this.$t(`m.audit['管理员成员关闭业务权限']`) },
                    { id: 'role.update', name: this.$t(`m.audit['管理员更新']`) },
                    { id: 'role.group.renew', name: this.$t(`m.audit['管理员用户组成员续期']`) },
                    { id: 'role.commonaction.create', name: this.$t(`m.audit['管理员常用操作新建']`) },
                    { id: 'role.commonaction.delete', name: this.$t(`m.audit['管理员常用操作删除']`) },
                    { id: 'event.rollback', name: this.$t(`m.audit['回滚事件']`) },
                    { id: 'approval.global.update', name: this.$t(`m.audit['修改默认审批流程']`) },
                    { id: 'approval.group.update', name: this.$t(`m.audit['修改用户组审批流程']`) },
                    { id: 'approval.action.update', name: this.$t(`m.audit['修改操作审批流程']`) },
                    { id: 'department.update', name: this.$t(`m.audit['组织架构同步']`) },
                    { id: 'department.group.delete', name: this.$t(`m.audit['删除组织用户组权限']`) },
                    { id: 'admin.api.allow.list.config.create', name: this.$t(`m.audit['ADMIN-API白名单创建']`) },
                    { id: 'admin.api.allow.list.config.delete', name: this.$t(`m.audit['ADMIN-API白名单删除']`) },
                    { id: 'authorization.api.allow.list.config.create', name: this.$t(`m.audit['授权类API白名单创建']`) },
                    { id: 'authorization.api.allow.list.config.delete', name: this.$t(`m.audit['授权类API白名单删除']`) },
                    { id: 'management.api.allow.list.config.create', name: this.$t(`m.audit['管理类API白名单创建']`) },
                    { id: 'management.api.allow.list.config.delete', name: this.$t(`m.audit['管理类API白名单删除']`) },
                    { id: 'group.transfer', name: this.$t(`m.audit['用户组权限交接']`) }
                ];
                if (value === '') {
                    return Promise.resolve(list);
                }
                return Promise.resolve(list.filter(item => item.name.indexOf(value) > -1));
            },

            resetPagination () {
                this.pagination = Object.assign({}, {
                    limit: 10,
                    current: 1,
                    count: 0
                });
            },

            handleDateChange (date, type) {
                this.resetPagination();
                this.currentMonth = getDate(getFormatDate(date));
                this.fetchAuditList(true);
            },

            handleSearch (payload, result) {
                this.searchParams = payload;
                this.searchList = result;
                this.resetPagination();
                this.fetchAuditList(true);
            },

            handleEmptyClear () {
                this.searchParams = {};
                this.searchValue = [];
                this.emptyData.tipType = '';
                this.$refs.iamSearchSelect.$refs.searchSelect.isTagMultLine = false;
                this.resetPagination();
                this.fetchAuditList(true);
            },

            handleEmptyRefresh () {
                this.resetPagination();
                this.fetchAuditList(true);
            },

            pageChange (page) {
                if (this.currentBackup === page) {
                    return;
                }
                this.pagination.current = page;
                this.fetchAuditList(true);
            },

            limitChange (currentLimit, prevLimit) {
                this.pagination.limit = currentLimit;
                this.pagination.current = 1;
                this.$refs.tableRef.clearFilter();
                this.fetchAuditList(true);
            },

            async handleExpandChange (row, expandedRows) {
                row.expanded = !row.expanded;
                if (this.noDetailType.includes(row.type)) {
                    return;
                }
                if (row.expanded && Object.keys(row.detail).length < 1) {
                    row.loading = true;
                    try {
                        const res = await this.$store.dispatch('audit/getAuditDetail', {
                            id: row.id,
                            month: this.currentMonth
                        });
                        row.detail = _.cloneDeep(res.data);
                        if (this.seType.includes(row.detail.type)) {
                            row.detail.sub_objects.forEach(item => {
                                this.$set(item, 'version', row.detail.extra_info.version);
                            });
                        }
                        if (this.dsType.includes(row.detail.type)) {
                            row.detail.sub_objects.forEach(item => {
                                this.$set(item, 'description', row.detail.description);
                            });
                        }
                        if (this.onlyExtraInfoType.includes(row.detail.type)) {
                            if (row.detail.type !== 'role.group.renew' && row.detail.type !== 'template.version.sync') {
                                row.detail.extra_info.policies.forEach(item => {
                                    item.system_id = row.detail.extra_info.system.id;
                                    item.system_name = row.detail.extra_info.system.name;
                                });
                            }
                        }
                    } catch (e) {
                        console.error(e);
                        this.bkMessageInstance = this.$bkMessage({
                            limit: 1,
                            theme: 'error',
                            message: e.message || e.data.msg || e.statusText
                        });
                    } finally {
                        row.loading = false;
                    }
                }
            }
        }
    };
</script>
<style lang="postcss">
    .iam-audit-wrapper {
        .audit-search-select {
            margin-left: 10px;
            float: right;
        }
        .audit-table {
            margin-top: 16px;
            border-right: none;
            border-bottom: none;
            .bk-table-expanded-cell {
                padding: 0 30px 0 45px !important;
            }
            &.set-border {
                border-right: 1px solid #dfe0e5;
                border-bottom: 1px solid #dfe0e5;
            }
            .audit-detail-wrapper {
                position: relative;
                padding: 16px 50px 16px 165px;
                min-height: 60px;
                p {
                    line-height: 24px;
                }
                .empty-wrapper {
                    position: absolute;
                    top: 50%;
                    left: 50%;
                    transform: translate(-50%, -50%);
                    img {
                        width: 60px;
                    }
                }
            }
            .audit-detail-table {
                border: none;
                .bk-table-row-last {
                    td {
                        border-bottom: 1px solid #dfe0e5 !important;
                    }
                }
            }
        }
    }
</style><|MERGE_RESOLUTION|>--- conflicted
+++ resolved
@@ -199,11 +199,7 @@
     import IamSearchSelect from '@/components/iam-search-select';
     import { fuzzyRtxSearch } from '@/common/rtx';
     import { buildURLParams } from '@/common/url';
-<<<<<<< HEAD
-    import { getWindowHeight } from '@/common/util';
-=======
     import { formatCodeData, getWindowHeight } from '@/common/util';
->>>>>>> 4baded0b
     import RenderStatus from './components/render-status-item';
     import renderDetailTable from './components/render-instance-detail-table';
 

--- conflicted
+++ resolved
@@ -13,7 +13,6 @@
             v-if="isSelectSystem || isSelectSystemShow"
             :label="$t(`m.nav['授权边界']`)"
             :label-width="renderLabelWidth('resource')"
-<<<<<<< HEAD
             :required="false"
         >
             <div class="authorize-boundary-form">
@@ -22,13 +21,6 @@
                         {{ $t(`m.levelSpace['最大可授权操作和资源边界']`) }}
                     </div>
                     <div class="resource-boundary-header flex-between">
-=======
-            :required="true">
-            <div>
-                <div class="grade-admin-select-wrapper">
-                    <p class="resource_boundary_title">{{ $t(`m.levelSpace['最大可授权操作和资源边界']`) }}</p>
-                    <div class="action">
->>>>>>> d8057ec0
                         <!-- <section class="action-wrapper" @click.stop="handleAddAction"
                             data-test-id="grading_btn_showAddAction">
                             <Icon bk type="plus-circle-shape" />
@@ -38,7 +30,6 @@
                             type="info-fill"
                             class="info-icon"
                             v-bk-tooltips.top="{ content: tips, width: 236, extCls: 'iam-tooltips-cls' }" /> -->
-<<<<<<< HEAD
                         <section>
                             <bk-button
                                 theme="default"
@@ -74,16 +65,6 @@
                             </div>
                         </div>
       
-=======
-                        <bk-button
-                            theme="default"
-                            size="small"
-                            icon="plus-circle-shape"
-                            class="perm-resource-add mt10"
-                            @click.stop="handleAddAction">
-                            {{ $t(`m.common['添加']`) }}
-                        </bk-button>
->>>>>>> d8057ec0
                     </div>
                     <!-- <div class="sub-title" v-if="isSelectSystem">
                         {{ $t(`m.common['共']`) }}
@@ -92,66 +73,16 @@
                         {{ $t(`m.perm['操作权限']`) }}
                     </div> -->
                     <div v-if="isSelectSystemShow">
-<<<<<<< HEAD
-                        <!-- <div class="info-wrapper">
-=======
-                        <div class="info-wrapper">
->>>>>>> d8057ec0
-                            <p class="tips">{{ infoText }}</p>
-                            <section style="min-width: 108px; position: relative;">
-                                <iam-guide
-                                    type="rating_manager_merge_action"
-                                    direction="right"
-                                    :loading="isLoading"
-                                    :style="renderLabelWidth('rating_manager_merge_action_guide')"
-                                    :content="$t(`m.guide['聚合操作']`)" />
-<<<<<<< HEAD
-                                <bk-switcher
-=======
-                                <!-- <bk-switcher
->>>>>>> d8057ec0
-                                    v-model="isAllExpanded"
-                                    :disabled="isAggregateDisabled"
-                                    size="small"
-                                    theme="primary"
-                                    @change="handleAggregateAction" />
-<<<<<<< HEAD
-                                <span class="text">{{ expandedText }}</span>
-                            </section>
-                        </div> -->
                         <div
                             class="resource-instance-wrapper"
-=======
-                                <span class="text">{{ expandedText }}</span> -->
-                                <bk-radio-group
-                                    v-model="isAllExpanded"
-                                    class="aggregate-action-btn"
-                                    size="small"
-                                    :disabled="isAggregateDisabled"
-                                    @change="handleAggregateAction">
-                                    <bk-radio-button :value="true">
-                                        {{ $t(`m.grading['逐项编辑']`)}}
-                                    </bk-radio-button>
-                                    <bk-radio-button :value="false">
-                                        {{ $t(`m.grading['批量编辑']`)}}
-                                    </bk-radio-button>
-                                </bk-radio-group>
-                            </section>
-                        </div>
-                        <div class="resource-instance-wrapper"
->>>>>>> d8057ec0
                             ref="instanceTableContentRef"
                             v-bkloading="{
                                 isLoading,
                                 opacity: 1,
                                 zIndex: 1000,
-<<<<<<< HEAD
                                 extCls: 'loading-resource-instance-cls'
                             }"
                         >
-=======
-                                extCls: 'loading-resource-instance-cls' }">
->>>>>>> d8057ec0
                             <render-instance-table
                                 ref="resourceInstanceRef"
                                 :is-all-expanded="isAllExpanded"
@@ -160,13 +91,9 @@
                                 :backup-list="aggregationsTableData"
                                 @on-delete="handleDelete"
                                 @on-aggregate-delete="handleAggregateDelete"
-<<<<<<< HEAD
                                 @on-select="handleAttrValueSelected"
                                 @on-clear-all="handleDeleteResourceAll"
                             />
-=======
-                                @on-select="handleAttrValueSelected" />
->>>>>>> d8057ec0
                         </div>
                     </div>
                 </div>
@@ -189,17 +116,6 @@
                     {{ $t(`m.verify['可授权人员边界不可为空']`) }}
                 </p>
             </div>
-            <section ref="memberRef">
-                <render-member
-                    :tip="addMemberTips"
-                    :is-all="isAll"
-                    :label-width="renderLabelWidth('member')"
-                    :users="users"
-                    :departments="departments"
-                    @on-add="handleAddMember"
-                    @on-delete="handleMemberDelete"
-                    @on-delete-all="handleDeleteAll" />
-            </section>
         </render-horizontal-block>
         <!-- <section v-if="isShowMemberAdd" ref="memberRef">
             <render-action
@@ -215,10 +131,6 @@
                     :content="$t(`m.guide['授权人员范围']`)" />
             </render-action>
         </section> -->
-<<<<<<< HEAD
-=======
-        <p class="action-empty-error" v-if="isShowMemberEmptyError">{{ $t(`m.verify['可授权人员边界不可为空']`) }}</p>
->>>>>>> d8057ec0
         <render-horizontal-block
             v-if="isStaff"
             ext-cls="reason-wrapper"
@@ -1223,7 +1135,6 @@
         color: #ea3636;
       }
     }
-<<<<<<< HEAD
   }
 }
 .reason-wrapper {
@@ -1238,7 +1149,6 @@
 
 <style lang="postcss" scoped>
 @import '@/css/mixins/authorize-boundary.css';
-=======
 </style>
 
 <style lang="postcss" scoped>
@@ -1268,5 +1178,4 @@
     }
     
 }
->>>>>>> d8057ec0
 </style>
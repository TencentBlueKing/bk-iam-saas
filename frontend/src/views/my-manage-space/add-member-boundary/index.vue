<template>
<<<<<<< HEAD
    <smart-action class="iam-add-member-wrapper">
        <render-horizontal-block
            :label-width="0">
            <div slot="header" class="title">
                <template v-if="showExpiredAt">
                    <div v-if="isBatch">{{ $t(`m.common['批量添加成员']`) }}</div>
                    <div v-else>
                        <div v-if="isPrev">
                            {{ $t(`m.common['添加成员至']`) }}{{$t(`m.common['【']`)}}
                            <span class="member-title" :title="name">{{ name }}</span>{{ $t(`m.common['】']`) }}
                        </div>
                        <div v-else
                            :title="$t(`m.common['设置新用户加入用户组的有效期']`,
                                       { value: `${$t(`m.common['【']`)}${name}${$t(`m.common['】']`)}` })"
                        >
                            {{ $t(`m.common['设置新用户加入用户组的有效期']`,
                                  { value: `${$t(`m.common['【']`)}${name}${$t(`m.common['】']`)}` }) }}
                        </div>
                    </div>
=======
  <smart-action class="iam-add-member-wrapper">
    <render-horizontal-block
      :label-width="0">
      <div slot="header" class="title">
        <template v-if="showExpiredAt">
          <div v-if="isBatch">{{ $t(`m.common['批量添加成员']`) }}</div>
          <div v-else>
            <div v-if="isPrev">
              {{ $t(`m.common['添加成员至']`) }}{{$t(`m.common['【']`)}}
              <span class="member-title" :title="name">{{ name }}</span>{{ $t(`m.common['】']`) }}
            </div>
            <div v-else
              :title="`${$t(`m.common['设置新用户加入']`)}
                            ${$t(`m.common['【']`)}${name}${$t(`m.common['】']`)}${$t(`m.common['用户组的有效期']`)}`"
            >
              {{ $t(`m.common['设置新用户加入']`) }}
              <span class="expired-at-title" :title="name">{{$t(`m.common['【']`)}}{{ name}}</span>
              {{$t(`m.common['】']`)}}{{ $t(`m.common['用户组的有效期']`) }}
            </div>
          </div>
        </template>
        <template v-else>
          <template v-if="title">
            {{ title }}
          </template>
          <template v-else>
            {{ $t(`m.common['选择用户或组织']`) }}
          </template>
        </template>
      </div>
      <template v-bkloading="{ isLoading, opacity: 1 }">
        <div v-show="!isLoading" class="add-member-content-wrapper">
          <template v-if="isPrev">
            <div class="left">
              <div class="tab-wrapper">
                <section v-for="(item, index) in panels" :key="item.name"
                  :class="['tab-item', { 'has-margin-left': index !== 0 }]"
                  data-test-id="group_addGroupMemberDialog_tab_switch"
                  @click.stop="handleTabChange(item)">
                  <div>{{ item.label }}</div>
                  <span class="active-line" v-if="tabActive === item.name"></span>
                </section>
              </div>
              <div
                v-if="isOrganization"
                :class="[
                  'search-input',
                  { 'active': isSearchFocus },
                  { 'disabled': isAll && !isAllFlag }
                ]"
              >
                <bk-dropdown-menu align="left" ref="dropdown" trigger="click">
                  <template slot="dropdown-trigger">
                    <Icon class="search-icon" :type="searchConditionValue === 'fuzzy' ?
                      'fuzzy-search-allow' : 'exact-search-allow'" />
                  </template>
                  <ul class="bk-dropdown-list" slot="dropdown-content">
                    <li v-for="item in searchConditionList" :key="item.id"
                      @click.stop="handleConditionSelected(item)">
                      <a href="javascript:;"
                        :class="{ 'active': item.id === searchConditionValue }">
                        <Icon class="search-config-icon"
                          style="font-size: 16px;"
                          :type="item.id === 'fuzzy' ?
                            'fuzzy-search-allow' : 'exact-search-allow'" />
                        {{ item.name }}
                      </a>
                    </li>
                  </ul>
                </bk-dropdown-menu>
                <bk-input v-model="keyword" :placeholder="$t(`m.common['搜索提示1']`)" maxlength="64"
                  clearable :disabled="isAll && !isAllFlag"
                  ext-cls="iam-add-member-search-input-cls" @focus="handleSearchInput"
                  @blur="handleSearchBlur" @keyup.enter.native="handleSearch"
                  @keyup.up.native="handleKeyup" @keyup.down.native="handleKeydown">
                </bk-input>
              </div>
              <div
                class="member-tree-wrapper"
                v-bkloading="{ isLoading: treeLoading, opacity: 1 }"
                v-if="isOrganization">
                <template v-if="isShowMemberTree">
                  <div class="tree">
                    <infinite-tree
                      ref="memberTreeRef"
                      data-test-id="group_addGroupMemberDialog_tree_member"
                      :all-data="treeList"
                      :empty-data="emptyData"
                      :style="{ height: `${contentHeight - 52}px` }"
                      :is-rating-manager="curIsRatingManager"
                      :key="infiniteTreeKey"
                      :is-disabled="isAll"
                      @async-load-nodes="handleRemoteLoadNode"
                      @expand-node="handleExpanded"
                      @on-select="handleOnSelected"
                      @on-refresh="handleEmptyRefresh"
                    />
                  </div>
>>>>>>> a2d66986
                </template>
                <template v-if="isShowSearchResult">
                  <div class="search-content">
                    <template v-if="isHasSearchResult">
                      <dialog-infinite-list ref="searchedResultsRef"
                        data-test-id="group_addGroupMemberDialog_list_searchResult"
                        :all-data="searchedResult" :focus-index.sync="focusItemIndex"
                        :is-disabled="isAll" style="height: 309px;"
                        @on-checked="handleSearchResultSelected">
                      </dialog-infinite-list>
                    </template>
                    <template v-if="isSearchResultTooMuch">
                      <div class="too-much-wrapper">
                        <Icon type="warning" class="much-tips-icon" />
                        <p class="text">{{ $t(`m.info['搜索结果']`) }}</p>
                      </div>
                    </template>
                    <template v-if="isSearchResultEmpty">
                      <div class="search-empty-wrapper">
                        <ExceptionEmpty
                          :type="emptyData.type"
                          :empty-text="emptyData.text"
                          :tip-text="emptyData.tip"
                          :tip-type="emptyData.tipType"
                          @on-clear="handleEmptyClear"
                          @on-refresh="handleEmptyRefresh"
                        />
                      </div>
                    </template>
                  </div>
                </template>
              </div>
              <div class="manual-wrapper" v-if="!isOrganization">
                <bk-input :placeholder="$t(`m.common['手动输入提示']`)"
                  data-test-id="group_addGroupMemberDialog_input_manualUser" type="textarea"
                  :rows="14" v-model="manualValue" :disabled="isAll" @input="handleManualInput">
                </bk-input>
                <p class="manual-error-text" v-if="isManualInputOverLimit">
                  {{ $t(`m.common['手动输入提示1']`)}}
                </p>
                <p class="manual-error-text pr10" v-if="manualInputError">
                  {{ $t(`m.common['手动输入提示2']`) }}
                  <template v-if="isHierarchicalAdmin.type === 'rating_manager'">
                    {{ $t(`m.common['，']`) }}
                    {{ $t(`m.common['请尝试']`) }}<span class="highlight" @click="handleSkip">
                      {{ $t(`m.common['修改授权人员范围']`) }}
                    </span>
                  </template>
                </p>
                <bk-button theme="primary"
                  :style="{ width: '100%', marginTop: curLanguageIsCn ? '35px' : '50px' }"
                  :loading="manualAddLoading" :disabled="isManualDisabled || isAll"
                  data-test-id="group_addGroupMemberDialog_btn_addManualUser"
                  @click="handleAddManualUser">
                  {{ $t(`m.common['添加到已选列表']`) }}
                </bk-button>
              </div>
            </div>
            <div class="right">
              <div class="header">
                <div class="has-selected">
                  <template v-if="curLanguageIsCn">
                    {{ $t(`m.common['已选择']`) }}
                    <template v-if="isShowSelectedText">
                      <span class="organization-count">
                        {{ hasSelectedDepartments.length}}
                      </span>
                      {{ $t(`m.common['个']`) }} {{ $t(`m.common['组织']`) }}{{$t(`m.common['，']`)}}
                      <span class="user-count">
                        {{ hasSelectedUsers.length }}
                      </span>
                      {{ $t(`m.common['个']`) }} {{ $t(`m.common['用户']`) }}
                    </template>
                    <template v-else>
                      <span class="user-count">0</span>
                    </template>
                  </template>
                  <template v-else>
                    <template v-if="isShowSelectedText">
                      <span class="organization-count">{{ hasSelectedDepartments.length
                      }}</span>Org{{ $t(`m.common['，']`) }}
                      <span class="user-count">{{ hasSelectedUsers.length }}</span>User
                    </template>
                    <template v-else>
                      <span class="user-count">0</span>
                    </template>
                    {{ $t(`m.common['已选择']`) }}
                  </template>
                </div>
                <bk-button
                  theme="primary" text
                  :disabled="!isShowSelectedText || isAll"
                  @click="handleDeleteAll"
                  style="padding-right: 40px;">
                  {{ $t(`m.common['清空']`) }}
                </bk-button>
              </div>
              <div class="content" :style="{ height: `${contentHeight}px` }">
                <div class="organization-content" v-if="isDepartSelectedEmpty">
                  <div class="organization-item" v-for="item in hasSelectedDepartments"
                    :key="item.id">
                    <div class="organization-info">
                      <Icon type="file-close" class="folder-icon" />
                      <span
                        class="organization-name"
                        :title="nameType(item)"
                      >
                        {{ item.name }}
                      </span>
                      <span
                        class="user-count"
                        v-if="item.count &&
                          !externalSystemsLayout.addMemberBoundary.hideInfiniteTreeCount"
                      >
                        {{ '(' + item.count + `)`}}
                      </span>
                    </div>
                    <Icon bk type="close-circle-shape" class="delete-depart-icon"
                      @click="handleDelete(item, 'organization')" />
                  </div>
                </div>
                <div class="user-content" v-if="isUserSelectedEmpty">
                  <div class="user-item" v-for="item in hasSelectedUsers" :key="item.id">
                    <div class="user-info">
                      <Icon type="personal-user" class="user-icon" />
                      <span
                        class="user-name"
                        :title="nameType(item)"
                      >
                        {{ item.username }}
                        <template v-if="item.name">
                          ({{ item.name}})
                        </template>
                      </span>
                    </div>
                    <Icon bk type="close-circle-shape" class="delete-icon"
                      @click="handleDelete(item, 'user')" />
                  </div>
                </div>
                <div class="selected-empty-wrapper" v-if="isSelectedEmpty">
                  <ExceptionEmpty />
                </div>
              </div>
            </div>
          </template>
          <template v-else>
            <div style="margin-top: 25px;">
              <iam-deadline :value="expiredAt" type="dialog" @on-change="handleDeadlineChange" />
            </div>
          </template>
        </div>
      </template>
    </render-horizontal-block>
    <div style="height: 50px;"></div>
    <div slot="action">
      <div class="footer-action">
        <div v-if="showLimit" class="limit-wrapper">
          <bk-checkbox :true-value="true" :false-value="false" v-model="isAll">
            {{ $t(`m.common['全员']`) }}
          </bk-checkbox>
        </div>
        <template v-if="showExpiredAt">
          <template v-if="isPrev">
            <bk-button theme="primary" :disabled="isDisabled" @click="handleNextStep">{{
              $t(`m.common['下一步']`)
            }}</bk-button>
          </template>
          <template v-else>
            <bk-button @click="handlePrevStep">{{ $t(`m.common['上一步']`) }}</bk-button>
            <bk-button style="margin-left: 10px;" theme="primary" :disabled="isNextSureDisabled"
              :loading="loading" @click="handleSave" data-test-id="group_btn_addMemberConfirm">{{
              $t(`m.common['确定']`)
            }}</bk-button>
          </template>
        </template>
        <template v-else>
          <bk-button theme="primary" :disabled="isDisabled && !isAll" @click="handleSave"
            data-test-id="group_btn_addMemberConfirm">{{ $t(`m.common['确定']`) }}</bk-button>
        </template>
        <bk-button style="margin-left: 10px;" :disabled="loading" @click="handleCancel">
          {{ $t(`m.common['取消']`)}}
        </bk-button>
      </div>
    </div>
  </smart-action>
</template>
<script>
  import _ from 'lodash';
  import store from '@/store';
  import InfiniteTree from '@/components/infinite-tree';
  import dialogInfiniteList from '@/components/dialog-infinite-list';
  import IamDeadline from '@/components/iam-deadline/horizontal';
  import { il8n } from '@/language';
  import { formatCodeData, guid, getWindowHeight, sleep } from '@/common/util';
  import { bus } from '@/common/bus';
  import { mapGetters } from 'vuex';

  // 去除()以及之间的字符
  const getUsername = (str) => {
    const array = str.split('');
    const index = array.findIndex(item => item === '(');
    if (index !== -1) {
      return array.splice(0, index).join('');
    }
    return str;
  };

  export default {
    name: '',
    components: {
      InfiniteTree,
      dialogInfiniteList,
      IamDeadline
    },
    props: {
      // disabled: {
      //     type: Boolean,
      //     default: false
      // },
      // loading: {
      //     type: Boolean,
      //     default: false
      // },
      // showExpiredAt: {
      //     type: Boolean,
      //     default: false
      // },
      // name: {
      //     type: String,
      //     default: ''
      // },
      // id: {
      //     type: [String, Number],
      //     default: ''
      // },
      // title: {
      //     type: String,
      //     default: ''
      // },
      // isRatingManager: {
      //     type: Boolean,
      //     default: false
      // },
      // showLimit: {
      //     type: Boolean,
      //     default: false
      // },
      // allChecked: {
      //     type: Boolean,
      //     default: false
      // },
      // isBatch: {
      //     type: Boolean,
      //     default: false
      // }
    },
    data () {
      return {
        keyword: '',
        treeLoading: false,
        isBeingSearch: false,
        hasSelectedUsers: [],
        searchedUsers: [],
        searchedDepartment: [],
        hasSelectedDepartments: [],
        treeList: [],
        infiniteTreeKey: -1,
        searchedResult: [],
        // 搜索时 键盘上下键 hover 的 index
        focusItemIndex: -1,
        isPrev: true,
        expiredAt: 15552000,
        requestQueue: ['categories', 'memberList'],
        defaultDepartments: [],
        defaultUsers: [],
        isShowTooMuch: false,
        searchConditionList: [
          {
            id: 'fuzzy',
            name: this.$t(`m.common['模糊搜索']`)
          },
          {
            id: 'exact',
            name: this.$t(`m.common['精确搜索']`)
          }
        ],
        searchConditionValue: 'fuzzy',
        isSearchFocus: false,
        panels: [
          { name: 'organization', label: this.$t(`m.common['组织架构']`) },
          { name: 'manual', label: this.$t(`m.common['手动输入']`) }
        ],
        tabActive: 'organization',
        manualValue: '',
        manualAddLoading: false,
        manualInputError: false,
        manualValueBackup: [],
        isAll: false,
        isAllFlag: false,
        showLimit: false,
        showExpiredAt: false,
        disabled: false,
        loading: false,
        id: '',
        title: '',
        name: '',
        isRatingManager: false,
        allChecked: false,
        isBatch: false,
        isShowDialog: true,
        users: [],
        departments: [],
        subject_scopes: [],
        emptyData: {
          type: '',
          text: '',
          tip: '',
          tipType: ''
        }
      };
    },
    computed: {
            ...mapGetters(['externalSystemsLayout']),
            isLoading () {
                return this.requestQueue.length > 0;
            },
            isDisabled () {
                return this.isLoading || (this.hasSelectedUsers.length < 1 && this.hasSelectedDepartments.length < 1);
            },
            isNextSureDisabled () {
                return this.expiredAt === 0;
            },
            isHasSearchResult () {
                return (this.searchedDepartment.length > 0 || this.searchedUsers.length > 0) && !this.treeLoading;
            },
            isSearchResultTooMuch () {
                return !this.treeLoading && this.isShowTooMuch;
            },
            isSearchResultEmpty () {
                return this.searchedDepartment.length < 1
                    && this.searchedUsers.length < 1 && !this.treeLoading && !this.isShowTooMuch;
            },
            isShowSelectedText () {
                return this.hasSelectedDepartments.length > 0 || this.hasSelectedUsers.length > 0;
            },
            isShowSearchResult () {
                return this.isBeingSearch && !this.treeLoading;
            },
            isShowMemberTree () {
                return !this.isBeingSearch && !this.treeLoading;
            },
            isDepartSelectedEmpty () {
                return this.hasSelectedDepartments.length > 0;
            },
            isUserSelectedEmpty () {
                return this.hasSelectedUsers.length > 0;
            },
            isSelectedEmpty () {
                return this.hasSelectedDepartments.length < 1 && this.hasSelectedUsers.length < 1;
            },
            isOrganization () {
                return this.tabActive === 'organization';
            },
            isManualInputOverLimit () {
                if (!this.manualValue) {
                    return false;
                }
                const MAX_LEN = 100;
                return this.manualValue.split(';').filter(item => item !== '').length > MAX_LEN;
            },
            isManualDisabled () {
                return !this.manualValue || this.isManualInputOverLimit;
            },
            manualValueActual () {
                return this.manualValue.replace(/\n|\s+/g, ';');
            },
            curIsRatingManager () {
                if (this.isAllFlag) {
                    return false;
                }
                return this.isRatingManager;
            },
            isHierarchicalAdmin () {
                return this.$store.getters.roleList.find(item => item.id === this.$store.getters.navCurRoleId) || {};
            },
            contentHeight () {
                return getWindowHeight() - 120;
            },
            nameType () {
                return (payload) => {
                    const { name, type, username, full_name: fullName } = payload;
                    const typeMap = {
                        user: () => {
                           if (fullName) {
                            const result = fullName.indexOf(';') > -1 ? fullName.replace(/[,;；]/g, '\n') : fullName;
                            return result;
                           } else {
                            return name ? `${username}(${name})` : username;
                           }
                        },
                        depart: () => {
                            return fullName || name;
                        }
                    };
                    return typeMap[type] ? typeMap[type]() : typeMap['user']();
                };
            }
    },
    watch: {
      keyword (newVal, oldVal) {
        this.focusItemIndex = -1;
        if (!newVal && oldVal) {
          if (this.isBeingSearch) {
            this.infiniteTreeKey = new Date().getTime();
            if (this.isAllFlag) {
              this.fetchCategories(true, false);
            } else {
              if (this.isRatingManager) {
                this.fetchRoleSubjectScope(true, false);
              } else {
                this.fetchCategories(true, false);
              }
            }
            this.isBeingSearch = false;
          }
        }
      },
      allChecked: {
        handler (value) {
          this.isAll = !!value;
        },
        immediate: true
      }
    },
    created () {
      this.fetchInitData();
      this.$once('hook:beforeDestroy', () => {
        bus.$off('edit-member-boundary');
      });
      bus.$on('edit-member-boundary', (payload) => {
        this.fetchResetData(payload);
      });
      if (this.$route.name === 'gradingAdminCreate') {
        this.handleSave();
      }
      window.addEventListener('message', this.fetchReceiveData);
      window.parent.postMessage({ type: 'IAM', code: 'load' }, '*');
    },
    methods: {
      // async fetchPageData () {
      //     if (+this.id > 0) {
      //         await this.fetchDetail();
      //     }
      // },
      // async fetchDetail () {
      //     try {
      //         const { data } = await this.$store.dispatch('role/getRatingManagerDetail', { id: this.id });
      //         if (data && Object.keys(data).length) {
      //             const { members, subject_scopes } = data;
      //             this.formData = Object.assign(this.formData, { members });
      //             this.users = subject_scopes.filter(item => item.type === 'user').map(item => {
      //                 return {
      //                     name: item.name,
      //                     username: item.id,
      //                     type: item.type
      //                 };
      //             });
      //             this.departments = subject_scopes.filter(item => item.type === 'department').map(item => {
      //                 return {
      //                     name: item.name,
      //                     count: item.member_count,
      //                     type: item.type,
      //                     id: item.id
      //                 };
      //             });
      //         }
      //     } catch (e) {
      //         console.error(e);
      //         this.bkMessageInstance = this.$bkMessage({
      //             limit: 1,
      //             theme: 'error',
      //             message: e.message || e.data.msg || e.statusText,
      //             ellipsisLine: 2,
      //             ellipsisCopy: true
      //         });
      //     }
      // },

      // 初始化格式数据
      fetchInitData () {
        this.infiniteTreeKey = new Date().getTime();
        this.hasSelectedUsers.splice(0, this.hasSelectedUsers.length, ...this.users);
        this.hasSelectedDepartments.splice(0, this.hasSelectedDepartments.length, ...this.departments);
        if (this.showExpiredAt) {
          if (this.isBatch) {
            this.fetchCategoriesList();
          } else {
            this.fetchMemberList();
          }
        } else {
          this.requestQueue = ['categories'];
          if (this.isRatingManager) {
            this.fetchRoleSubjectScope(false, true);
          } else {
            this.fetchCategories(false, true);
          }
        }
      },

      // 接收iframe父页面传递的message
      fetchReceiveData (payload) {
        const { data } = payload;
        console.log(data, '接受传递过来的数据');
        this.fetchResetData(data);
      },

      fetchResetData (payload) {
        const {
          id,
          title,
          name,
          showLimit,
          showExpiredAt,
          isAll,
          subject_scopes: subjectScopes,
          disabled,
          loading,
          isRatingManager,
          allChecked,
          isBatch
        } = payload;
        if (subjectScopes && subjectScopes.length) {
          this.users = subjectScopes.filter(item => item.type === 'user');
          this.departments = subjectScopes.filter(item => item.type === 'depart');
          if (this.departments.length) {
            this.departments.forEach((item) => {
              item.id = isNaN(Number(item.id)) ? item.id : Number(item.id);
            });
          }
          this.hasSelectedUsers.splice(0, this.hasSelectedUsers.length, ...this.users);
          this.hasSelectedDepartments.splice(0, this.hasSelectedDepartments.length, ...this.departments);
        }
        this.isAll = isAll || false;
        this.showLimit = showLimit || false;
        this.showExpiredAt = showExpiredAt || false;
        this.disabled = disabled || false;
        this.loading = loading || false;
        this.id = id || '';
        this.title = title || '';
        this.name = name || '';
        this.isRatingManager = isRatingManager || false;
        this.allChecked = allChecked || false;
        this.isBatch = isBatch || false;
        this.fetchInitData();
      },

      handleSearchInput () {
        this.isSearchFocus = true;
      },

      handleSearchBlur () {
        this.isSearchFocus = false;
      },

      handleTabChange ({ name }) {
        this.tabActive = name;
        // 已选择的需要从输入框中去掉
        if (this.tabActive === 'manual'
          && this.hasSelectedUsers.length > 0
          && this.manualValue !== '') {
          const templateArr = [];
          const usernameList = this.hasSelectedUsers.map(item => item.username);
          const manualValueBackup = this.manualValueActual.split(';').filter(item => item !== '');
          manualValueBackup.forEach(item => {
            const name = getUsername(item);
            if (!usernameList.includes(name)) {
              templateArr.push(item);
            }
          });
          this.manualValue = templateArr.join(';');
        }
      },

      handleManualInput () {
        this.manualInputError = false;
      },

      async handleAddManualUser () {
        this.manualAddLoading = true;
        try {
          const url = this.isRatingManager ? 'role/queryRolesUsers' : 'organization/verifyManualUser';
          const res = await this.$store.dispatch(url, {
            usernames: this.manualValueActual.split(';').filter(item => item !== '').map(item => {
              return getUsername(item);
            })
          });
          if (res.data.length > 0) {
            const usernameList = res.data.map(item => item.username);
            const temps = res.data.filter(
              item => {
                this.$set(item, 'full_name', item.departments && item.departments.length ? item.departments.join(';') : '');
                return !this.hasSelectedUsers.map(subItem => subItem.username).includes(item.username);
              }
            );
            this.hasSelectedUsers.push(...temps);
            // 分号拼接
            // const templateArr = [];
            // this.manualValueBackup = this.manualValueActual.split(';').filter(item => item !== '');
            // this.manualValueBackup.forEach(item => {
            //     const name = getUsername(item);
            //     if (!usernameList.includes(name)) {
            //         templateArr.push(item);
            //     }
            // });
            // this.manualValue = templateArr.join(';');

            // 保存原有格式
            let formatStr = this.manualValue;
            usernameList.forEach(item => {
              formatStr = formatStr.replace(this.evil('/' + item + '(;\\n|\\s\\n|;|\\s|\\n|)/g'), '');
            });
            this.manualValue = formatStr;
            if (this.manualValue !== '') {
              this.manualInputError = true;
            }
          } else {
            this.manualInputError = true;
          }
        } catch (e) {
          console.error(e);
          this.bkMessageInstance = this.$bkMessage({
            limit: 1,
            theme: 'error',
            message: this.$t(`m.verify['用户名输入格式错误]`)
          });
        } finally {
          this.manualAddLoading = false;
        }
      },

      handleKeyup () {
        // 当搜索的结果数据小于10条时才支持键盘上下键选中
        if (!this.isBeingSearch || this.searchedResult.length > 10) {
          return;
        }
        const len = this.$refs.searchedResultsRef.renderData.length;
        this.focusItemIndex--;
        this.focusItemIndex = this.focusItemIndex < 0 ? -1 : this.focusItemIndex;
        if (this.focusItemIndex === -1) {
          this.focusItemIndex = len - 1;
        }
      },

      handleKeydown () {
        // 当搜索的结果数据小于10条时才支持键盘上下键选中
        if (!this.isBeingSearch || this.searchedResult.length > 10) {
          return;
        }
        const len = this.$refs.searchedResultsRef.renderData.length;
        this.focusItemIndex++;
        this.focusItemIndex = this.focusItemIndex > len - 1
          ? len
          : this.focusItemIndex;
        if (this.focusItemIndex === len) {
          this.focusItemIndex = 0;
        }
      },

      handleDeadlineChange (payload) {
        this.expiredAt = payload;
      },

      async fetchMemberList () {
        try {
          const params = {
            id: this.id,
            limit: 1000,
            offset: 0
          };
          const res = await this.$store.dispatch('userGroup/getUserGroupMemberList', params);

          this.defaultDepartments = res.data.results.filter(item => item.type === 'department');
          this.defaultUsers = res.data.results.filter(item => item.type === 'user');
          if (this.isRatingManager) {
            this.fetchRoleSubjectScope(false, true);
          } else {
            this.fetchCategories(false, true);
          }
        } catch (e) {
          console.error(e);
          this.bkMessageInstance = this.$bkMessage({
            limit: 1,
            theme: 'error',
            message: e.message || e.data.msg || e.statusText,
            ellipsisLine: 2,
            ellipsisCopy: true
          });
        } finally {
          this.requestQueue.shift();
        }
      },

      fetchCategoriesList () {
        try {
          if (this.isRatingManager) {
            this.fetchRoleSubjectScope(false, true);
          } else {
            this.fetchCategories(false, true);
          }
        } catch (e) {
          console.error(e);
          this.bkMessageInstance = this.$bkMessage({
            limit: 1,
            theme: 'error',
            message: e.message || e.data.msg || e.statusText,
            ellipsisLine: 2,
            ellipsisCopy: true
          });
        } finally {
          this.requestQueue.shift();
        }
      },

      async fetchRoleSubjectScope (isTreeLoading = false, isShowLoading = false) {
        this.treeLoading = isTreeLoading;
        try {
          const { code, data } = await this.$store.dispatch('role/getRoleSubjectScope');
          const departments = [...data];
          this.isAllFlag = departments.some(item => item.type === '*' && item.id === '*');
          if (this.isAllFlag) {
            this.fetchCategories(false, true);
            return;
          }
          this.emptyData = formatCodeData(code, this.emptyData, departments.length === 0);
          departments.forEach(child => {
            child.visiable = true;
            child.level = 0;
            child.loading = false;
            child.showRadio = true;
            child.selected = false;
            child.expanded = false;
            child.disabled = false;
            child.type = child.type === 'user' ? 'user' : 'depart';
            // child.count = child.recursive_member_count
            child.count = child.member_count;
            child.showCount = child.type !== 'user';
            child.async = child.child_count > 0 || child.member_count > 0;
            child.isNewMember = false;
            child.parentNodeId = '';
            if (child.type === 'user') {
              child.username = child.id;
              if (this.hasSelectedUsers.length > 0) {
                child.is_selected = this.hasSelectedUsers.map(item => item.id).includes(child.id);
              } else {
                child.is_selected = false;
              }

              if (this.defaultUsers.length && this.defaultUsers.map(item => item.id).includes(child.id)) {
                child.is_selected = true;
                child.disabled = true;
              }
            }
            if (child.type === 'depart') {
              if (this.hasSelectedDepartments.length > 0) {
                child.is_selected = this.hasSelectedDepartments.map(item => item.id).includes(child.id);
              } else {
                child.is_selected = false;
              }
    
              if (this.defaultDepartments.length > 0
                && this.defaultDepartments.map(item => item.id).includes(child.id.toString())
              ) {
                child.is_selected = true;
                child.disabled = true;
              }
            }
          });
          this.treeList = _.cloneDeep(departments);
        } catch (e) {
          console.error(e);
          const { code, data, message, statusText } = e;
          this.emptyData = formatCodeData(code, this.emptyData);
          this.bkMessageInstance = this.$bkMessage({
            limit: 1,
            theme: 'error',
            message: message || data.msg || statusText,
            ellipsisLine: 2,
            ellipsisCopy: true
          });
        } finally {
          this.treeLoading = false;
          if (isShowLoading) {
            this.requestQueue.shift();
          }
        }
      },

      async fetchCategories (isTreeLoading = false, isShowLoading = false) {
        this.treeLoading = isTreeLoading;
        try {
          const { code, data } = await this.$store.dispatch('organization/getCategories');
          const categories = [...data];
          categories.forEach(item => {
            item.visiable = true;
            item.level = 0;
            item.showRadio = false;
            item.selected = false;
            item.expanded = false;
            item.count = 0;
            item.disabled = !item.departments || item.departments.length < 1;
            item.type = 'depart';
            item.showCount = false;
            item.async = item.departments && item.departments.length > 0;
            item.isNewMember = false;
            item.loading = false;
            item.is_selected = false;
            item.parentNodeId = '';
            item.id = `${item.id}&${item.level}`;
            if (item.departments && item.departments.length > 0) {
              item.departments.forEach((child, childIndex) => {
                child.visiable = false;
                child.level = 1;
                child.loading = false;
                child.showRadio = true;
                child.selected = false;
                child.expanded = false;
                child.disabled = false;
                child.type = 'depart';
                child.count = child.recursive_member_count;
                child.showCount = true;
                child.async = child.child_count > 0 || child.member_count > 0;
                child.isNewMember = false;
                child.parentNodeId = item.id;
                child.full_name = `${item.name}：${child.name}`;

                if (this.hasSelectedDepartments.length > 0) {
                  child.is_selected = this.hasSelectedDepartments.map(
                    item => item.id
                  ).includes(child.id);
                } else {
                  child.is_selected = false;
                }

                if (this.defaultDepartments.length > 0
                  && this.defaultDepartments.map(item => item.id).includes(child.id.toString())
                ) {
                  child.is_selected = true;
                  child.disabled = true;
                }
              });
              item.children = _.cloneDeep(item.departments);
            }
          });
          this.treeList = _.cloneDeep(categories);
          this.emptyData = formatCodeData(code, this.emptyData, data.length === 0);
        } catch (e) {
          console.error(e);
          const { code, data, message, statusText } = e;
          this.emptyData = formatCodeData(code, this.emptyData);
          this.bkMessageInstance = this.$bkMessage({
            theme: 'error',
            message: message || data.msg || statusText
          });
        } finally {
          this.treeLoading = false;
          if (isShowLoading) {
            this.requestQueue.shift();
          }
        }
      },

      async handleOnSelected (newVal, node) {
        if (newVal) {
          if (node.type === 'user') {
            this.hasSelectedUsers.push(node);
          } else {
            this.hasSelectedDepartments.push(node);
          }
        } else {
          if (node.type === 'user') {
            this.hasSelectedUsers = [
              ...this.hasSelectedUsers.filter(item => item.username !== node.username)
            ];
          } else {
            this.hasSelectedDepartments = [
              ...this.hasSelectedDepartments.filter(item => item.id !== node.id)
            ];
          }
        }
      },

      handleDeleteAll () {
        if (this.searchedUsers.length) {
          this.searchedUsers.forEach(search => {
            search.is_selected = false;
          });
        }
        if (this.searchedDepartment.length) {
          this.searchedDepartment.forEach(organ => {
            organ.is_selected = false;
          });
        }
        this.hasSelectedUsers.splice(0, this.hasSelectedUsers.length, ...[]);
        this.hasSelectedDepartments.splice(0, this.hasSelectedDepartments.length, ...[]);
        this.$refs.memberTreeRef && this.$refs.memberTreeRef.clearAllIsSelectedStatus();
      },

      handleConditionSelected (payload) {
        this.$refs.dropdown.hide();
        this.searchConditionValue = payload.id;
        this.handleSearch();
      },

      async handleSearch () {
        if (!this.keyword) {
          return;
        }

        if (this.focusItemIndex !== -1) {
          this.$refs.searchedResultsRef.setCheckStatusByIndex();
          return;
        }

        this.treeList.splice(0, this.treeList.length, ...[]);
        this.isBeingSearch = true;
        this.treeLoading = true;

        this.searchedResult.splice(0, this.searchedResult.length, ...[]);
        this.searchedDepartment.splice(0, this.searchedDepartment.length, ...[]);
        this.searchedUsers.splice(0, this.searchedUsers.length, ...[]);

        const defaultDepartIds = [...this.defaultDepartments.map(item => item.id)];
        const defaultUserIds = [...this.defaultUsers.map(item => item.id)];
        const departIds = [...this.hasSelectedDepartments.map(item => item.id)];
        const userIds = [...this.hasSelectedUsers.map(item => item.username)];
        const params = {
          keyword: this.keyword,
          is_exact: this.searchConditionValue === 'exact'
        };
        try {
          const { code, data } = await this.$store.dispatch('organization/getSearchOrganizations', params);
          if (data.is_too_much) {
            this.isShowTooMuch = true;
            return;
          }
          this.isShowTooMuch = false;
          const { users, departments } = data;
          if (departments.length > 0) {
            departments.forEach(depart => {
              depart.showRadio = true;
              depart.type = 'depart';
              if ((departIds.length && departIds.includes(depart.id))
                || departIds.includes(String(depart.id))) {
                this.$set(depart, 'is_selected', true);
              } else {
                this.$set(depart, 'is_selected', false);
              }
              if (defaultDepartIds.length && defaultDepartIds.includes(depart.id.toString())) {
                this.$set(depart, 'is_selected', true);
                this.$set(depart, 'disabled', true);
              }
              depart.count = depart.recursive_member_count;
              depart.showCount = true;
            });
            this.searchedDepartment.splice(0, this.searchedDepartment.length, ...departments);
          }
          if (users.length > 0) {
            users.forEach(user => {
              user.id = guid();
              user.showRadio = true;
              user.type = 'user';
              this.$set(user, 'full_name', user.departments && user.departments.length ? user.departments.join(';') : '');
              if (userIds.length && userIds.includes(user.username)) {
                this.$set(user, 'is_selected', true);
              } else {
                this.$set(user, 'is_selected', false);
              }
              if (defaultUserIds.length && defaultUserIds.includes(user.username)) {
                this.$set(user, 'is_selected', true);
                this.$set(user, 'disabled', true);
              }
            });
            this.searchedUsers.splice(0, this.searchedUsers.length, ...users);
          }
          this.searchedResult.splice(
            0,
            this.searchedResult.length,
            ...this.searchedDepartment.concat(this.searchedUsers)
          );
          const isEmpty = users.length === 0 && departments.length === 0;
          this.emptyData.tipType = 'search';
          this.emptyData = formatCodeData(code, this.emptyData, isEmpty);
        } catch (e) {
          console.error(e);
          const { code, data, message, statusText } = e;
          this.emptyData = formatCodeData(code, this.emptyData);
          this.bkMessageInstance = this.$bkMessage({
            theme: 'error',
            message: message || data.msg || statusText
          });
        } finally {
          this.treeLoading = false;
        }
      },

      handleEmptyClear () {
        this.keyword = '';
        this.emptyData.tipType = '';
        this.fetchInitData();
        this.requestQueue = [];
      },

      handleEmptyRefresh () {
        this.fetchInitData();
        this.requestQueue = [];
      },

      handleExpanded (payload) {
        if (this.isRatingManager && !this.isAllFlag) {
          return;
        }
        const flag = this.treeList.some(item => item.parentNodeId === payload.id);
        if (payload.level === 0 && !flag) {
          const curIndex = this.treeList.findIndex(item => item.id === payload.id);
          if (curIndex !== -1) {
            const children = _.cloneDeep(this.treeList[curIndex].children);
            if (children && children.length > 0) {
              children.forEach(item => {
                item.visiable = true;
              });
              this.treeList.splice(curIndex + 1, 0, ...children);
            }
          }
        }
      },

      async handleRemoteLoadNode (payload) {
        if (payload.level === 0 && !this.isRatingManager) {
          return;
        }
        payload.loading = true;
        try {
          const res = await this.$store.dispatch('organization/getOrganizations', { departmentId: payload.id });
          // const { child_count, children, id, member_count, members, name, recursive_member_count } = res.data
          const { children, members } = res.data;
          if (children.length < 1 && members.length < 1) {
            payload.expanded = false;
            return;
          }

          const curIndex = this.treeList.findIndex(item => item.id === payload.id);

          if (curIndex === -1) {
            return;
          }
          const treeList = [];
          treeList.splice(0, 0, ...this.treeList);
          if (children.length > 0) {
            children.forEach((child) => {
              child.visiable = payload.expanded;
              child.level = payload.level + 1;
              child.loading = false;
              child.showRadio = true;
              child.selected = false;
              child.expanded = false;
              child.disabled = this.disabled;
              child.type = 'depart';
              child.count = child.recursive_member_count;
              child.showCount = true;
              child.async = child.child_count > 0 || child.member_count > 0;
              child.isNewMember = false;
              child.parentNodeId = payload.id;
              // child.full_name = `${payload.full_name}/${child.name}`;
              child.full_name = payload.full_name;

              if (this.hasSelectedDepartments.length > 0) {
                child.is_selected = this.hasSelectedDepartments.map(item => item.id).includes(child.id);
              } else {
                child.is_selected = false;
              }

              if (this.defaultDepartments.length > 0
                && this.defaultDepartments.map(item => item.id).includes(child.id.toString())
              ) {
                child.is_selected = true;
                child.disabled = true;
              }
            });
          }

          if (members.length > 0) {
            members.forEach((child) => {
              child.visiable = payload.expanded;
              child.level = payload.level + 1;
              child.loading = false;
              child.showRadio = true;
              child.selected = false;
              child.expanded = false;
              child.disabled = this.disabled;
              child.type = 'user';
              child.count = 0;
              child.showCount = false;
              child.async = false;
              child.isNewMember = false;
              child.parentNodeId = payload.id;
              child.full_name = `${payload.full_name}/${child.name}`;

              // parentNodeId + username 组合成id
              child.id = `${child.parentNodeId}${child.username}`;

              if (this.hasSelectedUsers.length > 0 && (
                this.hasSelectedUsers.map(item => item.id).includes(child.id)
                || this.hasSelectedUsers.map(item => item.username).includes(child.username))
              ) {
                child.is_selected = true;
              } else {
                child.is_selected = false;
              }
              const existSelectedNode = this.treeList.find(
                item => item.is_selected && item.username === child.username
              );
              if (existSelectedNode) {
                child.is_selected = true;
                child.disabled = true;
              }

              if (this.defaultUsers.length
                && this.defaultUsers.map(item => item.id).includes(child.username)) {
                child.is_selected = true;
                child.disabled = true;
              }
            });
          }

          const loadChildren = children.concat([...members]);

          treeList.splice(curIndex + 1, 0, ...loadChildren);

          this.treeList.splice(0, this.treeList.length, ...treeList);

          if (!payload.children) {
            payload.children = [];
          }

          payload.children.splice(0, payload.children.length, ...loadChildren);
        } catch (e) {
          console.error(e);
          this.bkMessageInstance = this.$bkMessage({
            theme: 'error',
            message: e.message || e.data.msg || e.statusText
          });
        } finally {
          sleep(300).then(() => {
            payload.loading = false;
          });
        }
      },
      handleDelete (item, type) {
        if (this.isAll) {
          return;
        }
        if (this.isBeingSearch) {
          if (this.searchedUsers.length) {
            this.searchedUsers.forEach(search => {
              if (search.username === item.username) {
                search.is_selected = false;
              }
            });
          }
          if (this.searchedDepartment.length) {
            this.searchedDepartment.forEach(organ => {
              if (organ.id === item.id) {
                organ.is_selected = false;
              }
            });
          }
        } else {
          this.tabActive === 'organization' && this.$refs.memberTreeRef.setSingleSelectedStatus(item.id, false);
        }
        if (type === 'user') {
          this.hasSelectedUsers = [...this.hasSelectedUsers.filter(user => user.username !== item.username)];
        } else {
          // eslint-disable-next-line max-len
          this.hasSelectedDepartments = [...this.hasSelectedDepartments.filter(organ => organ.id !== item.id)];
        }
      },

      async handleSearchResultSelected (newVal, oldVal, localVal, item) {
        if (item.type === 'user') {
          this.handleSearchUserSelected(newVal, item);
        } else {
          if (newVal) {
            this.hasSelectedDepartments.push(item);
          } else {
            this.hasSelectedDepartments = this.hasSelectedDepartments.filter(organ => organ.id !== item.id);
          }
        }
      },

      handleSearchUserSelected (newVal, item) {
        if (newVal) {
          this.hasSelectedUsers.push(item);
        } else {
          this.hasSelectedUsers = this.hasSelectedUsers.filter(user => user.username !== item.username);
        }
      },

      handleAfterLeave () {
        this.isPrev = true;
        this.expiredAt = 15552000;
        this.keyword = '';
        this.treeLoading = false;
        this.isBeingSearch = false;
        this.hasSelectedUsers.splice(0, this.hasSelectedUsers.length, ...[]);
        this.hasSelectedDepartments.splice(0, this.hasSelectedDepartments.length, ...[]);
        this.searchedDepartment.splice(0, this.searchedDepartment.length, ...[]);
        this.searchedUsers.splice(0, this.searchedUsers.length, ...[]);
        this.searchedResult.splice(0, this.searchedResult.length, ...[]);
        this.treeList.splice(0, this.treeList.length, ...[]);
        this.requestQueue = ['categories', 'memberList'];
        this.focusItemIndex = -1;
        this.$refs.memberTreeRef && this.$refs.memberTreeRef.clearAllIsSelectedStatus();
        this.searchConditionValue = 'fuzzy';
        this.tabActive = 'organization';
        this.manualValue = '';
        this.manualAddLoading = false;
        this.manualInputError = false;
        this.manualValueBackup = [];
        bus.$emit('on-after-leave');
      },

      handleCancel () {
        window.parent.postMessage({ type: 'IAM', code: 'cancel' }, '*');
        // this.$router.go(-1);
      },

      handleNextStep () {
        this.isPrev = false;
      },

      handlePrevStep () {
        this.expiredAt = 15552000;
        this.isPrev = true;
      },

      handleSave () {
        let users = [];
        let departments = [];
        if (this.hasSelectedUsers.length) {
          users = this.hasSelectedUsers.map(item => {
            return {
              id: item.id || '',
              type: 'user',
              name: item.name,
              username: item.username || item.id,
              full_name: item.full_name || item.username
              // count: item.count
            };
          });
        }
        if (this.hasSelectedDepartments.length) {
          departments = this.hasSelectedDepartments.map(item => {
            return {
              id: item.id,
              type: 'depart',
              name: item.name,
              full_name: item.full_name,
              username: item.name
            };
          });
        }
        // eslint-disable-next-line camelcase
        const subject_scopes = [...users, ...departments];
        // const subject_scopes = list.map(item => {
        //     if (item.type === 'depart') {
        //         return {
        //             id: item.id,
        //             type: 'depart',
        //             name: item.name,
        //             full_name: item.full_name,
        //             username: item.name
        //             // count: item.count
        //         };
        //     }
        //     if (item.type === 'user') {
        //         return {
        //             id: item.id,
        //             type: 'user',
        //             name: item.name,
        //             username: item.username || item.id,
        //             full_name: item.username
        //             // count: item.count
        //         };
        //     }
        // });
        const params = {
          subject_scopes
          // expiredAt: this.expiredAt,
          // isAll: this.isAll
        };
        if (this.showExpiredAt) {
          if (this.expiredAt !== 4102444800) {
            params.policy_expired_at = this.expiredAt;
          } else {
            params.policy_expired_at = this.expiredAt;
          }
        }
        // 组织选择器发送一个postmessage
        window.parent.postMessage({ type: 'IAM', data: params, code: 'success' }, '*');
      },

      evil (fn) {
        const Fn = Function;
        return new Fn('return ' + fn)();
      },

      async handleSkip () {
        bus.$emit('nav-change', { id: this.$store.getters.navCurRoleId }, 0);
        await this.$store.dispatch('role/updateCurrentRole', { id: 0 });
        const routeData = this.$router.resolve({ path: `${this.$store.getters.navCurRoleId}/rating-manager-edit`, params: { id: this.$store.getters.navCurRoleId } });
        window.open(routeData.href, '_blank');
      }
    },
    beforeRouteEnter (to, from, next) {
      const nameCache = window.localStorage.getItem('iam-header-name-cache') || il8n('myApply', '可授权人员范围');
      window.localStorage.setItem('iam-header-title-cache', nameCache);
      store.commit('setHeaderTitle', '');
      next();
    }
  };
</script>
<style lang='postcss' scoped>
.iam-add-member-wrapper {
    padding: 0;
    overflow: hidden;
    .title {
        line-height: 26px;
        color: #313238;

        .member-title {
            display: inline-block;
            max-width: 470px;
            overflow: hidden;
            text-overflow: ellipsis;
            white-space: nowrap;
            vertical-align: top;
        }

        .expired-at-title {
            display: inline-block;
            max-width: 290px;
            overflow: hidden;
            text-overflow: ellipsis;
            white-space: nowrap;
            vertical-align: top;
        }
    }

    .user-info, .organization-info {
        display: flex;
        align-items: center;
        max-width: calc(100% - 40px);
    }

    .footer-action {
        display: flex;
        align-items: center;

        .limit-wrapper {
            margin-right: 20px;
        }
    }

    .add-member-content-wrapper {
        width: 100%;
        height: calc(100% - 100px);
        display: flex;

        .left {
            width: 400px;
            height: 100%;
            border-right: 1px solid #dcdee5;
            position: relative;

            .tab-wrapper {
                position: relative;
                top: -15px;
                display: flex;
                justify-content: flex-start;
                height: 32px;
                line-height: 32px;
                border-bottom: 1px solid #d8d8d8;

                .tab-item {
                    position: relative;
                    cursor: pointer;
                    font-size: 15px;

                    &.has-margin-left {
                        margin-left: 40px;
                    }

                    .active-line {
                        position: absolute;
                        bottom: -1px;
                        left: 0;
                        width: 100%;
                        height: 2px;
                        background: #3a84ff;
                    }
                }
            }

            .member-tree-wrapper {
                min-height: 309px;
            }

            .tree {
                /* max-height: 309px; */
                /* height: calc(100% - 50px);
                overflow: auto; */

                &::-webkit-scrollbar {
                    width: 4px;
                    background-color: lighten(transparent, 80%);
                }

                &::-webkit-scrollbar-thumb {
                    height: 5px;
                    border-radius: 2px;
                    background-color: #e6e9ea;
                }
            }

            .search-input {
                width: 370px;
                height: 32px;
                line-height: normal;
                color: #63656e;
                background-color: #fff;
                margin-bottom: 5px;
                border-radius: 2px;
                font-size: 12px;
                border: 1px solid #c4c6cc;
                padding: 0 10px;
                display: flex;
                align-items: center;
                text-align: left;
                vertical-align: middle;
                outline: none;
                resize: none;
                transition: border .2s linear;

                &.disabled {
                    background-color: #fafbfd;
                }

                &.active {
                    border-color: #3a84ff;
                }

                .search-config-icon {
                    font-size: 14px;
                }

                .bk-dropdown-menu {
                    position: relative;
                    top: 0px;

                    &:hover {
                        .search-icon {
                            color: #3a84ff;
                            opacity: 1;
                            cursor: pointer;
                        }
                    }

                    .search-icon {
                        font-size: 16px;
                        opacity: .7;
                    }
                }

                .bk-dropdown-trigger {
                    cursor: pointer;
                }

                .bk-dropdown-list {
                    li {
                        a {
                            font-size: 14px;

                            &.active {
                                background-color: #eaf3ff;
                                color: #3a84ff;
                            }
                        }
                    }
                }
            }

            .search-content {
                .too-much-wrapper {
                    position: absolute;
                    left: 50%;
                    top: 50%;
                    text-align: center;
                    transform: translate(-50%, -50%);

                    .much-tips-icon {
                        font-size: 21px;
                        color: #63656e;
                    }

                    .text {
                        margin-top: 6px;
                        font-size: 12px;
                        color: #dcdee5;
                    }
                }

                .search-empty-wrapper {
                    width: 100%;
                    position: absolute;
                    left: 50%;
                    top: 50%;
                    text-align: center;
                    transform: translate(-50%, -50%);

                    img {
                        width: 120px;
                    }

                    .empty-tips {
                        position: relative;
                        top: -20px;
                        font-size: 12px;
                        color: #dcdee5;
                    }
                }
            }

            .manual-wrapper {
                padding-right: 10px;

                .manual-error-text {
                    position: absolute;
                    width: 400px;
                    line-height: 1;
                    margin-top: 4px;
                    font-size: 12px;
                    color: #ff4d4d;
                    line-height: 14px;
                }
            }
        }

        .right {
            width: calc(100% - 400px);
            margin: 0 20px;

            .header {
                display: flex;
                justify-content: space-between;
                position: relative;
                top: 6px;

                .organization-count {
                    margin-right: 3px;
                    color: #2dcb56;
                }

                .user-count {
                    margin-right: 3px;
                    color: #2dcb56
                }
            }

            .content {
                position: relative;
                margin-top: 15px;
                overflow: auto;
                padding-right: 40px;

                &::-webkit-scrollbar {
                    width: 4px;
                    background-color: lighten(transparent, 80%);
                }

                &::-webkit-scrollbar-thumb {
                    height: 5px;
                    border-radius: 2px;
                    background-color: #e6e9ea;
                }

                .organization-content {
                    .organization-item {
                        padding: 5px 0;
                        display: flex;
                        align-items: center;
                        justify-content: space-between;

                        .organization-name {
                            /* max-width: calc(100% - 100px); */
                            overflow: hidden;
                            text-overflow: ellipsis;
                            white-space: nowrap;
                            vertical-align: top;
                        }

                        .delete-depart-icon {
                            margin: 4px 6px 0 0;
                            color: #c4c6cc;
                            cursor: pointer;

                            /* float: right; */
                            &:hover {
                                color: #3a84ff;
                            }
                        }

                        .user-count {
                            color: #c4c6cc;
                        }
                    }

                    .folder-icon {
                        font-size: 17px;
                        color: #a3c5fd;
                        margin-right: 5px;
                    }
                }

                .user-content {
                    .user-item {
                        padding: 5px 0;
                        display: flex;
                        align-items: center;
                        justify-content: space-between;

                        .user-name {
                            /* max-width: calc(100% - 50px); */
                            overflow: hidden;
                            text-overflow: ellipsis;
                            white-space: nowrap;
                            vertical-align: top;
                        }

                        .delete-icon {
                            display: block;
                            margin: 4px 6px 0 0;
                            color: #c4c6cc;
                            cursor: pointer;

                            &:hover {
                                color: #3a84ff;
                            }
                        }
                    }

                    .user-icon {
                        font-size: 16px;
                        color: #a3c5fd;
                        margin-right: 5px;
                    }
                }

                .selected-empty-wrapper {
                    position: absolute;
                    left: 50%;
                    top: 50%;
                    transform: translate(-50%, -50%);

                    img {
                        width: 120px;
                    }
                }
            }
        }
    }

    .highlight {
        color: #3a84ff;
        cursor: pointer;
        user-select: none;
    }
}

.horizontal-item {
    max-width: 900px;
    height: calc(100% - 50px);
    margin-bottom: 0;
    padding: 0;
    padding-top: 10px;
    padding-bottom: 50px;
    .label {
        width: 0;
    }

    .content {
        max-width: 100%;
    }
}

.iam-add-member-search-input-cls {
    width: 100% !important;
    top: 0;
    left: 0;
}
</style><|MERGE_RESOLUTION|>--- conflicted
+++ resolved
@@ -1,25 +1,4 @@
 <template>
-<<<<<<< HEAD
-    <smart-action class="iam-add-member-wrapper">
-        <render-horizontal-block
-            :label-width="0">
-            <div slot="header" class="title">
-                <template v-if="showExpiredAt">
-                    <div v-if="isBatch">{{ $t(`m.common['批量添加成员']`) }}</div>
-                    <div v-else>
-                        <div v-if="isPrev">
-                            {{ $t(`m.common['添加成员至']`) }}{{$t(`m.common['【']`)}}
-                            <span class="member-title" :title="name">{{ name }}</span>{{ $t(`m.common['】']`) }}
-                        </div>
-                        <div v-else
-                            :title="$t(`m.common['设置新用户加入用户组的有效期']`,
-                                       { value: `${$t(`m.common['【']`)}${name}${$t(`m.common['】']`)}` })"
-                        >
-                            {{ $t(`m.common['设置新用户加入用户组的有效期']`,
-                                  { value: `${$t(`m.common['【']`)}${name}${$t(`m.common['】']`)}` }) }}
-                        </div>
-                    </div>
-=======
   <smart-action class="iam-add-member-wrapper">
     <render-horizontal-block
       :label-width="0">
@@ -32,12 +11,11 @@
               <span class="member-title" :title="name">{{ name }}</span>{{ $t(`m.common['】']`) }}
             </div>
             <div v-else
-              :title="`${$t(`m.common['设置新用户加入']`)}
-                            ${$t(`m.common['【']`)}${name}${$t(`m.common['】']`)}${$t(`m.common['用户组的有效期']`)}`"
+              :title="$t(`m.common['设置新用户加入用户组的有效期']`,
+                         { value: `${$t(`m.common['【']`)}${name}${$t(`m.common['】']`)}` })"
             >
-              {{ $t(`m.common['设置新用户加入']`) }}
-              <span class="expired-at-title" :title="name">{{$t(`m.common['【']`)}}{{ name}}</span>
-              {{$t(`m.common['】']`)}}{{ $t(`m.common['用户组的有效期']`) }}
+              {{ $t(`m.common['设置新用户加入用户组的有效期']`,
+                    { value: `${$t(`m.common['【']`)}${name}${$t(`m.common['】']`)}` }) }}
             </div>
           </div>
         </template>
@@ -118,7 +96,6 @@
                       @on-refresh="handleEmptyRefresh"
                     />
                   </div>
->>>>>>> a2d66986
                 </template>
                 <template v-if="isShowSearchResult">
                   <div class="search-content">

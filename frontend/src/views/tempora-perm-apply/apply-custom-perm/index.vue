--- conflicted
+++ resolved
@@ -1337,221 +1337,7 @@
                     item.instances = [];
                   }
                 } else {
-<<<<<<< HEAD
-                    payload.actionsAllChecked = true;
-                }
-
-                const differenceSetIds = payload.actions.map(v => v.id).filter(
-                    v => !this.tableData.map(sub => sub.id).includes(v)
-                );
-                differenceSetIds.forEach(item => {
-                    const data = this.linearActionList.find(act => act.id === item);
-                    if (!data.resource_groups || !data.resource_groups.length) {
-                        data.resource_groups = data.related_resource_types.length ? [{ id: '', related_resource_types: data.related_resource_types }] : [];
-                    }
-                    this.tableData.unshift(new Policy({ ...data, tag: 'add' }, 'custom', false, true));
-                });
-
-                payload.count = payload.count + count;
-                if (this.isAllExpanded) {
-                    this.handleAggregateActionChange(false);
-                }
-            },
-
-            /**
-             * 获取选中的操作具有的分组
-             */
-            getFilterAggregateAction () {
-                let aggregationAction = [];
-                const curSelectActions = (() => {
-                    const tempAction = [];
-                    this.tableData.forEach(item => {
-                        if (item.isAggregate) {
-                            tempAction.push(...item.actions.map(_ => _.id));
-                        } else {
-                            tempAction.push(item.id);
-                        }
-                    });
-                    return tempAction;
-                })();
-                this.aggregationsBackup.forEach((item, index) => {
-                    const tempObj = _.cloneDeep(item);
-                    const tempAction = tempObj.actions.map(_ => _.id);
-                    const intersection = [...new Set(tempAction.filter(v => curSelectActions.includes(v)))];
-                    if (intersection.length > 0) {
-                        tempObj.actions = tempObj.actions.filter(v => intersection.includes(v.id));
-                        aggregationAction.push(tempObj);
-                    }
-                });
-                aggregationAction = aggregationAction.filter(item => item.actions.length > 1);
-                this.aggregations = _.cloneDeep(aggregationAction);
-            },
-
-            handleAggregateActionChange (payload) {
-                this.getFilterAggregateAction();
-                this.handleAggregateAction(payload);
-            },
-
-            handleRelatedChange (payload) {
-                this.aggregationsTableData = _.cloneDeep(payload);
-            },
-
-            handleResourceSelect (payload) {
-                const curAction = payload.actions.map(item => item.id);
-                const instances = (function () {
-                    const arr = [];
-                    payload.aggregateResourceType.forEach(resourceItem => {
-                        const { id, name, system_id } = resourceItem;
-                        payload.instancesDisplayData[id] && payload.instancesDisplayData[id].forEach(v => {
-                            const curItem = arr.find(_ => _.type === id);
-                            if (curItem) {
-                                curItem.path.push([{
-                                    id: v.id,
-                                    name: v.name,
-                                    system_id,
-                                    type: id,
-                                    type_name: name
-                                }]);
-                            } else {
-                                arr.push({
-                                    name,
-                                    type: id,
-                                    path: [[{
-                                        id: v.id,
-                                        name: v.name,
-                                        system_id,
-                                        type: id,
-                                        type_name: name
-                                    }]]
-                                });
-                            }
-                        });
-                    });
-                    return arr;
-                })();
-                if (instances.length) {
-                    let selectPath = instances[0].path;
-                    this.aggregationsTableData.forEach(item => {
-                        if (curAction.includes(item.id)) {
-                            if (item.tag === 'unchanged') {
-                                item.resource_groups.forEach(groupItem => {
-                                    groupItem.related_resource_types
-                                        && groupItem.related_resource_types.forEach(subItem => {
-                                            subItem.condition.forEach(conditionItem => {
-                                                conditionItem.instance.forEach(instanceItem => {
-                                                    if (instanceItem.type === instances[0].type) {
-                                                        selectPath = selectPath.filter(v => {
-                                                            const target = v.map(_ => `${_.type}${_.id}`).sort();
-                                                            return instanceItem.path.map(pathItem => pathItem.map(v => `${v.type}${v.id}`).sort()).filter(pathSub => _.isEqual(target, pathSub)).length < 1;
-                                                        });
-                                                        if (selectPath.length > 0) {
-                                                            instanceItem.path.push(...selectPath);
-                                                            instanceItem.paths.push(...selectPath);
-                                                        }
-                                                    }
-                                                });
-                                            });
-                                        });
-                                });
-                            } else {
-                                item.resource_groups.forEach(groupItem => {
-                                    groupItem.related_resource_types
-                                        && groupItem.related_resource_types.forEach(subItem => {
-                                            subItem.condition = [new Condition({ instances }, '', 'add')];
-                                        });
-                                });
-                            }
-                        }
-                    });
-                }
-            },
-
-            handleAggregateAction (payload) {
-                const aggregationAction = this.aggregations;
-                const actionIds = [];
-                aggregationAction.forEach(item => {
-                    actionIds.push(...item.actions.map(_ => _.id));
-                });
-                if (payload) {
-                    // 缓存新增加的操作权限数据
-                    aggregationAction.forEach(item => {
-                        const filterArray = this.tableData.filter(
-                            subItem => item.actions.map(_ => _.id).includes(subItem.id)
-                        );
-
-                        const addArray = _.cloneDeep(filterArray.filter(
-                            subItem => !this.aggregationsTableData.map(_ => _.id).includes(subItem.id)
-                        ));
-                        if (addArray.length > 0) {
-                            this.aggregationsTableData.push(...addArray);
-                        }
-                    });
-                    const aggregations = aggregationAction.filter(item => {
-                        const target = item.actions.map(v => v.id).sort();
-                        const existData = this.tableData.find(subItem => {
-                            return subItem.isAggregate && _.isEqual(target, subItem.actions.map(v => v.id).sort());
-                        });
-                        return !existData;
-                    }).map((item, index) => {
-                        const existTableData = this.aggregationsTableData.filter(
-                            subItem => item.actions.map(act => act.id).includes(subItem.id)
-                        );
-
-                        if (existTableData.length > 0) {
-                            item.tag = existTableData.every(subItem => subItem.tag === 'unchanged') ? 'unchanged' : 'add';
-                            const tempObj = existTableData.find(subItem => subItem.tag === 'add');
-                            if (tempObj) {
-                                item.expired_at = tempObj.expired_at || 15552000;
-                                item.expired_display = tempObj.expired_display || this.$t(`m.common['6个月']`);
-                            } else {
-                                item.expired_at = existTableData[0].expired_at || 15552000;
-                                item.expired_display = existTableData[0].expired_display || this.$t(`m.common['6个月']`);
-                            }
-                            if (item.tag === 'add') {
-                                const conditions = existTableData.map(
-                                    subItem => subItem.resource_groups[0].related_resource_types[0].condition
-                                );
-                                // 是否都选择了实例
-                                const isAllHasInstance = conditions.every(subItem => subItem[0] !== 'none'); // 这里可能有bug, 都设置了属性点击批量编辑时数据变了
-                                if (isAllHasInstance) {
-                                    const instances = conditions.map(subItem => subItem.map(v => v.instance || []));
-                                    let isAllEqual = true;
-                                    for (let i = 0; i < instances.length - 1; i++) {
-                                        if (!_.isEqual(instances[i], instances[i + 1])) {
-                                            isAllEqual = false;
-                                            break;
-                                        }
-                                    }
-                                    if (isAllEqual) {
-                                        const instanceData = instances[0][0];
-                                        item.instances = [];
-                                        instanceData.map(pathItem => {
-                                            const instance = pathItem.path.map(e => {
-                                                return {
-                                                    id: e[0].id,
-                                                    name: e[0].name,
-                                                    type: e[0].type
-                                                };
-                                            });
-                                            item.instances.push(...instance);
-                                        });
-                                        this.setInstancesDisplayData(item);
-                                    } else {
-                                        item.instances = [];
-                                    }
-                                } else {
-                                    item.instances = [];
-                                }
-                            }
-                        }
-                        return new AggregationPolicy(item);
-                    });
-                    this.tableData = this.tableData.filter(item => !actionIds.includes(item.id));
-                    this.tableData.unshift(...aggregations);
-                    return;
-=======
                   item.instances = [];
->>>>>>> a2d66986
                 }
               }
             }

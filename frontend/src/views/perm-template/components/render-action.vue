--- conflicted
+++ resolved
@@ -278,37 +278,20 @@
                             isSubAllCheckedData = subActions.every(v => v.checked);
                         }
 
-<<<<<<< HEAD
-                        sub.allChecked = isSubAllChecked
-                        sub.allCheckedData = isSubAllCheckedData
-                    })
-
-                    const isAllChecked = item.actions.every(v => v.checked)
-                    const actions = item.actions.filter(e => !e.disabled)
-                    let isAllCheckedData = true
-=======
                         sub.allChecked = isSubAllChecked;
                         sub.allCheckedData = isSubAllCheckedData;
                     });
-                    
+
                     const isAllChecked = item.actions.every(v => v.checked);
                     const actions = item.actions.filter(e => !e.disabled);
                     let isAllCheckedData = true;
->>>>>>> 6f358706
                     if (actions.length) {
                         isAllCheckedData = actions.every(v => v.checked);
                     }
-<<<<<<< HEAD
-
-                    console.log('isAllChecked', isAllChecked)
-                    item.allChecked = isAllChecked
-                    item.allCheckedData = isAllCheckedData
-=======
-                        
+
                     console.log('isAllChecked', isAllChecked);
                     item.allChecked = isAllChecked;
                     item.allCheckedData = isAllCheckedData;
->>>>>>> 6f358706
                     if (item.sub_groups && item.sub_groups.length > 0) {
                         console.log('isAllChecked && item.sub_groups.every(v => v.allCheckedData)', item.sub_groups.every(v => v.allCheckedData));
                         this.$nextTick(() => {

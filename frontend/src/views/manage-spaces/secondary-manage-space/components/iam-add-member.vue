--- conflicted
+++ resolved
@@ -1,37 +1,4 @@
 <template>
-<<<<<<< HEAD
-    <bk-dialog
-        v-model="isShowDialog"
-        width="700"
-        title=""
-        :mask-close="false"
-        draggable
-        header-position="left"
-        ext-cls="iam-add-member-dialog"
-        @after-leave="handleAfterLeave">
-        <!-- eslint-disable max-len -->
-        <div slot="header" class="title">
-            <template v-if="showExpiredAt">
-                <div v-if="isBatch">{{ $t(`m.common['批量添加成员']`) }}</div>
-                <div v-else>
-                    <div v-if="isPrev">
-                        {{ $t(`m.common['添加成员至']`) }}
-                        {{$t(`m.common['【']`)}}<span class="member-title" :title="name">{{ name }}</span>{{$t(`m.common['】']`)}}
-                    </div>
-                    <div v-else :title="$t(`m.common['设置新用户加入用户组的有效期']`, { value: `${$t(`m.common['【']`)}${name}${$t(`m.common['】']`)}` })">
-                        {{ $t(`m.common['设置新用户加入用户组的有效期']`, { value: `${$t(`m.common['【']`)}${name}${$t(`m.common['】']`)}` }) }}
-                    </div>
-                </div>
-            </template>
-            <template v-else>
-                <template v-if="title !== ''">
-                    {{ title }}
-                </template>
-                <template v-else>
-                    {{ $t(`m.common['选择用户或组织']`) }}
-                </template>
-            </template>
-=======
   <bk-dialog
     v-model="isShowDialog"
     width="700"
@@ -50,10 +17,9 @@
             {{ $t(`m.common['添加成员至']`) }}
             {{$t(`m.common['【']`)}}<span class="member-title" :title="name">{{ name }}</span>{{$t(`m.common['】']`)}}
           </div>
-          <div v-else :title="`${$t(`m.common['设置新用户加入']`)}${$t(`m.common['【']`)}${name}${$t(`m.common['】']`)}${$t(`m.common['用户组的有效期']`)}`">
-            {{ $t(`m.common['设置新用户加入']`) }}<span class="expired-at-title" :title="name">{{$t(`m.common['【']`)}}{{ name }}</span>{{$t(`m.common['】']`)}}{{ $t(`m.common['用户组的有效期']`) }}
+          <div v-else :title="$t(`m.common['设置新用户加入用户组的有效期']`, { value: `${$t(`m.common['【']`)}${name}${$t(`m.common['】']`)}` })">
+            {{ $t(`m.common['设置新用户加入用户组的有效期']`, { value: `${$t(`m.common['【']`)}${name}${$t(`m.common['】']`)}` }) }}
           </div>
->>>>>>> a2d66986
         </div>
       </template>
       <template v-else>

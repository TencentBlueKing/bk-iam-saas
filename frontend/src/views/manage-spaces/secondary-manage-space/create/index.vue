<template>
    <smart-action class="iam-create-user-group-wrapper">
        <render-horizontal-block :label="$t(`m.common['基本信息']`)">
            <section ref="basicInfoContentRef">
                <basic-info
                    :data="formData"
                    ref="basicInfoRef"
                    @on-change="handleBasicInfoChange" />
            </section>
        </render-horizontal-block>
        <render-horizontal-block
            :label="$t(`m.levelSpace['最大可授权范围操作和资源边界']`)"
            v-if="!isHasPermTemplate">
            <div class="grade-admin-select-wrapper">
                <div class="action">
                    <section class="action-wrapper" @click.stop="handleAddPerm"
                        data-test-id="grading_btn_showAddAction">
                        <Icon bk type="plus-circle-shape" />
                        <span>{{ $t(`m.levelSpace['选择操作和资源边界范围']`) }}</span>
                    </section>
                    <Icon
                        type="info-fill"
                        class="info-icon"
                        v-bk-tooltips.top="{ content: tips, width: 236, extCls: 'iam-tooltips-cls' }" />
                </div>
            </div>
        </render-horizontal-block>
        <render-horizontal-block
            :label="$t(`m.grading['操作和资源范围']`)"
            v-if="isHasPermTemplate">
            <div class="grade-admin-select-wrapper">
                <div class="action">
                    <section class="action-wrapper" @click.stop="handleAddPerm">
                        <Icon bk type="plus-circle-shape" />
                        <span>{{ $t(`m.userGroup['添加组权限']`) }}</span>
                    </section>
                </div>
                <div class="info-wrapper">
                    <section style="min-width: 108px; position: relative;">
                        <bk-switcher
                            v-model="isAllExpanded"
                            :disabled="isAggregateDisabled"
                            size="small"
                            theme="primary"
                            @change="handleAggregateAction" />
                        <span class="text">{{ expandedText }}</span>
                    </section>
                </div>
                <section ref="instanceTableContentRef">
                    <resource-instance-table
                        is-edit
                        mode="create"
                        ref="resourceInstanceRef"
                        :list="tableList"
                        :authorization="curAuthorizationData"
                        :original-list="tableListBackup"
                        :is-all-expanded="isAllExpanded"
                        @handleAggregateAction="handleAggregateAction"
                        @on-select="handleAttrValueSelected"
                        @on-resource-select="handleResSelect" />
                </section>
            </div>
        </render-horizontal-block>
        <!-- <render-action
            :title="$t(`m.userGroup['添加组成员']`)"
            v-if="isShowMemberAdd"
            style="margin-bottom: 16px;"
            data-test-id="group_btn_showAddGroupMember"
            @on-click="handleAddMember">
            <iam-guide
                type="add_group_member"
                direction="left"
                :style="{ top: '-20px', left: '180px' }"
                :content="$t(`m.guide['添加组成员']`)" />
        </render-action> -->
        <section v-if="isShowMemberAdd" ref="memberRef">
            <render-action
                ref="memberRef"
                :title="$t(`m.levelSpace['最大可授权人员边界']`)"
                :tips="addMemberTips"
                @on-click="handleAddMember"
            >
                <iam-guide
                    type="rating_manager_authorization_scope"
                    direction="left"
                    :style="{ top: '-25px', left: '440px' }"
                    :content="$t(`m.guide['授权人员范围']`)" />
            </render-action>
        </section>
<<<<<<< HEAD
        <section v-else ref="memberRef">
            <render-member
                :tip="$t(`m.levelSpace['一级管理空间可以编辑、管理二级管理空间人员边界的权限']`)"
                :users="users"
                :departments="departments"
                :expired-at-error="isShowExpiredError"
                :inherit-subject-scope="inheritSubjectScope"
                @on-add="handleAddMember"
                @on-delete="handleMemberDelete"
                @on-change="handleChange" />
        </section>
=======
        <render-member
            v-else
            :tip="addMemberTips"
            :is-all="isAll"
            :users="users"
            :departments="departments"
            @on-add="handleAddMember"
            @on-delete="handleMemberDelete"
            @on-delete-all="handleDeleteAll" />
        <p class="action-empty-error" v-if="isShowMemberEmptyError">{{ $t(`m.verify['可授权人员边界不可为空']`) }}</p>
>>>>>>> 8eb3419e
        <div slot="action">
            <bk-button theme="primary" type="button" :loading="submitLoading"
                data-test-id="group_btn_createSubmit"
                @click="handleSubmit">
                {{ $t(`m.common['提交']`) }}
            </bk-button>
            <bk-button style="margin-left: 10px;" @click="handleCancel">{{ $t(`m.common['取消']`) }}</bk-button>
        </div>

        <add-member-dialog
            :show.sync="isShowAddMemberDialog"
            :users="users"
            :is-rating-manager="isRatingManager"
            :departments="departments"
            @on-cancel="handleCancelAdd"
            @on-sumbit="handleSubmitAdd" />

        <add-perm-sideslider
            ref="addPermSideslider"
            :is-show.sync="isShowAddSideslider"
            :custom-perm="originalList"
            :template="tempalteDetailList"
            :aggregation="aggregationData"
            :authorization="authorizationData"
            @on-view="handleViewDetail"
            @on-add-custom="handleAddCustom"
            @on-edit-custom="handleEditCustom"
            @on-cancel="handleAddCancel"
            @on-submit="handleSubmitPerm" />

        <add-action-sideslider
            :is-show.sync="isShowAddActionSideslider"
            :default-value="curActionValue"
            :default-data="defaultValue"
            :aggregation="aggregationDataByCustom"
            :authorization="authorizationDataByCustom"
            @on-submit="handleSelectSubmit" />

        <render-template-sideslider
            :is-show.sync="templateDetailSideslider.isShow"
            :id="templateDetailSideslider.id" />
    </smart-action>
</template>
<script>
    import _ from 'lodash';
    import { mapGetters } from 'vuex';
    // import { bus } from '@/common/bus';
    import { CUSTOM_PERM_TEMPLATE_ID, PERMANENT_TIMESTAMP, SIX_MONTH_TIMESTAMP } from '@/common/constants';
    import { leavePageConfirm } from '@/common/leave-page-confirm';
    import IamGuide from '@/components/iam-guide/index.vue';
    import AddMemberDialog from '../components/iam-add-member';
    import RenderMember from '@/views/manage-spaces/components/render-member';
    import basicInfo from '@/views/manage-spaces/components/basic-info';
    import renderAction from '@/views/manage-spaces/common/render-action';
    import AddPermSideslider from '../components/add-group-perm-sideslider';
    import AddActionSideslider from '../components/add-action-sideslider';
    import ResourceInstanceTable from '../components/render-instance-table';
    import RenderTemplateSideslider from '../components/render-template-detail-sideslider';
    import GroupPolicy from '@/model/group-policy';
    import GroupAggregationPolicy from '@/model/group-aggregation-policy';
    import Condition from '@/model/condition';
    import { guid } from '@/common/util';

    export default {
        name: '',
        components: {
            AddMemberDialog,
            basicInfo,
            renderAction,
            RenderMember,
            IamGuide,
            AddPermSideslider,
            AddActionSideslider,
            RenderTemplateSideslider,
            ResourceInstanceTable
        },
        props: {
            id: {
                type: [String, Number],
                default: 0
            }
        },
        data () {
            return {
                formData: {
                    name: '',
                    description: '',
                    members: []
                },
                isShowAddMemberDialog: false,
                isShowMemberAdd: false,
                expired_at: SIX_MONTH_TIMESTAMP,
                users: [],
                departments: [],
                submitLoading: false,
                isShowExpiredError: false,
                isShowAddSideslider: false,
                isShowAddActionSideslider: false,
                curActionValue: [],
                originalList: [],

                tableList: [],
                tableListBackup: [],
                tempalteDetailList: [],
                aggregationData: {},
                authorizationData: {},
                aggregationDataByCustom: {},
                authorizationDataByCustom: {},
                allAggregationData: {},
                isAllExpanded: false,

                hasDeleteCustomList: [],
                hasAddCustomList: [],
                templateDetailSideslider: {
                    isShow: false,
                    id: ''
                },
                curMap: null,
                tips: this.$t(`m.grading['添加操作提示']`),
                infoText: this.$t(`m.grading['选择提示']`),
                addMemberTips: this.$t(`m.levelSpace['一级管理空间缩小/修改授权边界时，同步修改相关的二级管理空间的授权边界']`),
                addMemberTitle: this.$t(`m.levelSpace['最大可授权人员边界']`),
                inheritSubjectScope: true
            };
        },
        computed: {
            ...mapGetters(['user']),
            /**
             * isAggregateDisabled
             */
            isAggregateDisabled () {
                const aggregationIds = this.tableList.reduce((counter, item) => {
                    return item.aggregationId !== '' ? counter.concat(item.aggregationId) : counter;
                }, []);
                const temps = [];
                aggregationIds.forEach(item => {
                    if (!temps.some(sub => sub.includes(item))) {
                        temps.push([item]);
                    } else {
                        const tempObj = temps.find(sub => sub.includes(item));
                        tempObj.push(item);
                    }
                });
                return !temps.some(item => item.length > 1) && !this.isAllExpanded;
            },

            /**
             * expandedText
             */
            expandedText () {
                return this.isAllExpanded ? this.$t(`m.grading['逐项编辑']`) : this.$t(`m.grading['批量编辑']`);
            },
            members () {
                const arr = [];
                if (this.departments.length > 0) {
                    arr.push(...this.departments.map(item => {
                        return {
                            id: item.id,
                            type: 'department'
                        };
                    }));
                }
                if (this.users.length > 0) {
                    arr.push(...this.users.map(item => {
                        return {
                            id: item.username,
                            type: 'user'
                        };
                    }));
                }
                return arr;
            },
            defaultValue () {
                if (this.originalList.length < 1) {
                    return [];
                }
                const tempList = [];
                this.originalList.forEach(item => {
                    if (!tempList.some(sys => sys.system_id === item.system_id)) {
                        tempList.push({
                            system_id: item.system_id,
                            system_name: item.system_name,
                            list: [item]
                        });
                    } else {
                        const curData = tempList.find(sys => sys.system_id === item.system_id);
                        curData.list.push(item);
                    }
                });

                return tempList;
            },
            isHasPermTemplate () {
                return this.tableList.length > 0;
            },
            isRatingManager () {
                return this.user.role.type === 'rating_manager';
            },
            isSuperManager () {
                return this.user.role.type === 'super_manager';
            },
            curAuthorizationData () {
                const data = Object.assign(this.authorizationData, this.authorizationDataByCustom);
                return data;
            }
        },
        mounted () {
            this.formData.members = [{ username: this.user.username, readonly: true }];
        },
        methods: {
            async fetchPageData () {
                if (Number(this.id) > 0) {
                    await this.fetchDetail();
                }
            },
            async fetchDetail () {
                try {
                    const res = await this.$store.dispatch('role/getRatingManagerDetail', { id: this.id });
                    this.formData.members = res.data.members;
                    this.users = res.data.subject_scopes.filter(item => item.type === 'user').map(item => {
                        return {
                            name: item.name,
                            username: item.id,
                            type: item.type
                        };
                    });
                    this.departments = res.data.subject_scopes.filter(item => item.type === 'department').map(item => {
                        return {
                            name: item.name,
                            count: item.member_count,
                            type: item.type,
                            id: item.id
                        };
                    });
                    this.isShowMemberAdd = false;
                    const list = [];
                    res.data.authorization_scopes.forEach(item => {
                        item.actions.forEach(act => {
                            const tempResource = _.cloneDeep(act.resource_groups);
                            tempResource.forEach(groupItem => {
                                groupItem.related_resource_types.forEach(subItem => {
                                    subItem.condition = null;
                                });
                            });
                            list.push({
                                description: act.description,
                                expired_at: act.expired_at,
                                id: act.id,
                                name: act.name,
                                system_id: item.system.id,
                                system_name: item.system.name,
                                $id: `${item.system.id}&${act.id}`,
                                tag: act.tag,
                                type: act.type,
                                resource_groups: tempResource
                            });
                        });
                    });
                    this.originalList = _.cloneDeep(list);
                } catch (e) {
                    console.error(e);
                    this.bkMessageInstance = this.$bkMessage({
                        limit: 1,
                        theme: 'error',
                        message: e.message || e.data.msg || e.statusText,
                        ellipsisLine: 2,
                        ellipsisCopy: true
                    });
                }
            },
            /**
             * handleBasicInfoChange
             */
            handleBasicInfoChange (field, value) {
                window.changeDialog = true;
                this.formData[field] = value;
            },

            /**
             * handleAddCancel
             */
            handleAddCancel () {
                this.isShowAddSideslider = false;
            },

            /**
             * handleAddCustom
             */
            handleAddCustom () {
                this.isShowAddActionSideslider = true;
            },

            /**
             * handleViewDetail
             */
            handleViewDetail ({ id }) {
                this.templateDetailSideslider.id = id;
                this.templateDetailSideslider.isShow = true;
            },

            /**
             * handleSubmitPerm
             */
            handleSubmitPerm (templates, aggregation, authorization) {
                console.log('handleSubmitPerm');
                // debugger
                if (this.isAllExpanded) {
                    this.isAllExpanded = false;
                    this.handleAggregateAction(false);
                }

                this.aggregationData = aggregation;
                this.authorizationData = authorization;

                let hasDeleteTemplateList = [];
                let hasAddTemplateList = [];
                if (this.tempalteDetailList.length > 0) {
                    const intersection = templates.filter(
                        item => this.tempalteDetailList.map(sub => sub.id).includes(item.id)
                    );
                    hasDeleteTemplateList = this.tempalteDetailList.filter(
                        item => !intersection.map(sub => sub.id).includes(item.id)
                    );
                    hasAddTemplateList = templates.filter(item => !intersection.map(sub => sub.id).includes(item.id));
                } else {
                    hasAddTemplateList = templates;
                }
                this.tempalteDetailList = _.cloneDeep(templates);

                if (hasDeleteTemplateList.length > 0) {
                    this.tableList = this.tableList.filter(
                        item => !hasDeleteTemplateList.map(sub => sub.id).includes(item.detail.id)
                    );
                }

                if (this.hasDeleteCustomList.length > 0) {
                    this.tableList = this.tableList.filter(item => {
                        return item.detail.id === CUSTOM_PERM_TEMPLATE_ID
                            && !this.hasDeleteCustomList
                                .map(sub => sub.$id).includes(`${item.detail.system.id}&${item.id}`);
                    });
                }

                const tempList = [];
                hasAddTemplateList.forEach(item => {
                    const temp = _.cloneDeep(item);
                    delete temp.actions;
                    item.actions.forEach(sub => {
                        if (!sub.resource_groups || !sub.resource_groups.length) {
                            sub.resource_groups = sub.related_resource_types.length ? [{ id: '', related_resource_types: sub.related_resource_types }] : [];
                        }
                        tempList.push(new GroupPolicy(sub, 'add', 'template', temp));
                    });
                });
                this.hasAddCustomList.forEach(item => {
                    if (!item.resource_groups || !item.resource_groups.length) {
                        item.resource_groups = item.related_resource_types.length ? [{ id: '', related_resource_types: item.related_resource_types }] : [];
                    }
                    tempList.push(new GroupPolicy(item, 'add', 'custom', {
                        system: {
                            id: item.system_id,
                            name: item.system_name
                        },
                        id: CUSTOM_PERM_TEMPLATE_ID
                    }));
                });

                if (this.tableList.length < 1) {
                    this.tableList = _.cloneDeep(tempList);
                } else {
                    this.tableList.push(..._.cloneDeep(tempList));
                }
                this.tableListBackup = _.cloneDeep(this.tableList);

                // 处理聚合的数据，将表格数据按照相同的聚合id分配好
                this.handleAggregateData();

                this.$nextTick(() => {
                    if (hasDeleteTemplateList.length > 0 || this.hasDeleteCustomList.length > 0) {
                        this.setCurMapData(hasDeleteTemplateList);
                    }
                });
            },

            /**
             * handleResSelect
             */
            handleResSelect (index, resIndex, condition, groupIndex, resItem) {
                // debugger
                if (this.curMap.size > 0) {
                    const item = this.tableList[index];
                    const actions = this.curMap.get(item.aggregationId) || [];
                    const len = actions.length;
                    if (len > 0) {
                        for (let i = 0; i < len; i++) {
                            if (actions[i].id === item.id) {
                                // eslint-disable-next-line max-len
                                if (!actions[i].resource_groups[groupIndex]) {
                                    actions[i].resource_groups.push({ id: '', related_resource_types: resItem });
                                } else {
                                    // eslint-disable-next-line max-len
                                    actions[i].resource_groups[groupIndex].related_resource_types[resIndex].condition = _.cloneDeep(condition);
                                }
                                break;
                            }
                        }
                    }
                }
            },

            /**
             * handleAttrValueSelected
             */
            handleAttrValueSelected (payload) {
                window.changeDialog = true;
                const instances = (function () {
                    const arr = [];
                    payload.aggregateResourceType.forEach(resourceItem => {
                        const { id, name, system_id } = resourceItem;
                        payload.instancesDisplayData[id] && payload.instancesDisplayData[id].forEach(v => {
                            const curItem = arr.find(_ => _.type === id);
                            if (curItem) {
                                curItem.path.push([{
                                    id: v.id,
                                    name: v.name,
                                    system_id,
                                    type: id,
                                    type_name: name
                                }]);
                            } else {
                                arr.push({
                                    name,
                                    type: id,
                                    path: [[{
                                        id: v.id,
                                        name: v.name,
                                        system_id,
                                        type: id,
                                        type_name: name
                                    }]]
                                });
                            }
                        });
                    });
                    return arr;
                })();
                if (instances.length > 0) {
                    const actions = this.curMap.get(payload.aggregationId);
                    actions.forEach(item => {
                        item.resource_groups.forEach(groupItem => {
                            groupItem.related_resource_types.forEach(subItem => {
                                subItem.condition = [new Condition({ instances }, '', 'add')];
                            });
                        });
                    });
                }
            },

            /**
             * handleAggregateData
             */
            handleAggregateData () {
                // debugger
                this.allAggregationData = Object.assign(this.aggregationData, this.aggregationDataByCustom);
                const keys = Object.keys(this.allAggregationData);
                const data = {};
                keys.forEach(item => {
                    if (this.allAggregationData[item] && this.allAggregationData[item].length > 0) {
                        data[item] = this.allAggregationData[item];
                    }
                });
                this.allAggregationData = data;
                this.tableList.forEach(item => {
                    const aggregationData = this.allAggregationData[item.detail.system.id];
                    if (aggregationData && aggregationData.length) {
                        aggregationData.forEach(aggItem => {
                            if (aggItem.actions.map(act => act.id).includes(item.id)) {
                                // const existDatas = this.tableList.filter(sub => sub.judgeId === item.judgeId)
                                // const existDatas = this.tableList.filter(
                                //     sub => aggItem.actions.find(act => act.id === sub.id)
                                // )
                                const existDatas = this.tableList.filter(
                                    sub => aggItem.actions.find(act => act.id === sub.id)
                                        && sub.judgeId === item.judgeId
                                );
                                if (existDatas.length > 1) {
                                    const temp = existDatas.find(sub => sub.aggregationId !== '') || {};
                                    item.aggregationId = temp.aggregationId || guid();
                                    item.aggregateResourceType = aggItem.aggregate_resource_types;
                                }
                            }
                        });
                    }
                });
                const aggregationIds = this.tableList.reduce((counter, item) => {
                    return item.aggregationId !== '' ? counter.concat(item.aggregationId) : counter;
                }, []);
                console.warn('aggregationIds:');
                console.warn([...new Set(aggregationIds)]);
                if (!this.curMap) {
                    this.curMap = new Map();
                }
                this.tableList.forEach(item => {
                    if (item.aggregationId !== '') {
                        if (!this.curMap.has(item.aggregationId)) {
                            this.curMap.set(item.aggregationId, [_.cloneDeep(item)]);
                        } else {
                            const temps = this.curMap.get(item.aggregationId);
                            if (!temps.map(sub => sub.id).includes(item.id)) {
                                temps.push(_.cloneDeep(item));
                            }
                        }
                    }
                });
            },

            /**
             * setCurMapData
             */
            setCurMapData (payload = []) {
                const flag = String(Number(payload.length > 0)) + String(Number(this.hasDeleteCustomList.length > 0));
                const hasDeleteIds = payload.map(item => item.id);
                const hasDeleteIdsTemp = this.hasDeleteCustomList.map(_ => _.$id);
                const tempData = {};
                for (const [key, value] of this.curMap.entries()) {
                    tempData[key] = value;
                }
                const tempDataBackup = {};
                switch (flag) {
                    case '11':
                        for (const key in tempData) {
                            const value = tempData[key];
                            if (value[0].detail.id !== CUSTOM_PERM_TEMPLATE_ID) {
                                const tempValue = _.cloneDeep(value);
                                if (!value.every(item => hasDeleteIds.includes(item.detail.id))) {
                                    tempDataBackup[key] = tempValue;
                                }
                            }
                        }
                        for (const key in tempData) {
                            const value = tempData[key];
                            if (value[0].detail.id === CUSTOM_PERM_TEMPLATE_ID) {
                                let tempValue = _.cloneDeep(value);
                                tempValue = tempValue.filter(item => !hasDeleteIdsTemp.includes(`${item.detail.system.id}&${item.id}`));
                                if (tempValue.length > 0) {
                                    tempDataBackup[key] = tempValue;
                                }
                            }
                        }
                        break;
                    case '10':
                        for (const key in tempData) {
                            const value = tempData[key];
                            if (value[0].detail.id !== CUSTOM_PERM_TEMPLATE_ID) {
                                if (!value.every(item => hasDeleteIds.includes(item.detail.id))) {
                                    tempDataBackup[key] = value;
                                }
                            } else {
                                tempDataBackup[key] = value;
                            }
                        }
                        break;
                    case '01':
                        for (const key in tempData) {
                            const value = tempData[key];
                            if (value[0].detail.id === CUSTOM_PERM_TEMPLATE_ID) {
                                let tempValue = _.cloneDeep(value);
                                tempValue = tempValue.filter(item => !hasDeleteIdsTemp.includes(`${item.detail.system.id}&${item.id}`));
                                if (tempValue.length > 0) {
                                    tempDataBackup[key] = tempValue;
                                }
                            } else {
                                tempDataBackup[key] = value;
                            }
                        }
                        break;
                }
                this.curMap.clear();
                for (const key in tempDataBackup) {
                    this.curMap.set(key, _.cloneDeep(tempDataBackup[key]));
                }

                console.warn('curMap: ');
                console.warn(this.curMap);
                console.warn(this.tableList);
            },

            /**
             * handleAggregateAction
             */
            handleAggregateAction (payload) {
                const tempData = [];
                let templateIds = [];
                let instancesDisplayData = {};
                if (payload) {
                    // debugger
                    this.tableList.forEach(item => {
                        if (!item.aggregationId) {
                            tempData.push(item);
                            templateIds.push(item.detail.id);
                        }
                    });
                    for (const [key, value] of this.curMap.entries()) {
                        if (value.length === 1) {
                            tempData.push(...value);
                        } else {
                            let curInstances = [];
                            const conditions = value.map(subItem => subItem.resource_groups[0]
                                .related_resource_types[0].condition);
                            // 是否都选择了实例
                            const isAllHasInstance = conditions.every(subItem => subItem[0] !== 'none' && subItem.length > 0);
                            if (isAllHasInstance) {
                                const instances = conditions.map(subItem => subItem.map(v => v.instance));
                                let isAllEqual = true;
                                for (let i = 0; i < instances.length - 1; i++) {
                                    if (!_.isEqual(instances[i], instances[i + 1])) {
                                        isAllEqual = false;
                                        break;
                                    }
                                }
                                console.log('instances: ');
                                console.log(instances);
                                console.log('isAllEqual: ' + isAllEqual);
                                console.log('value', value);
                                if (isAllEqual) {
                                    // const instanceData = instances[0][0][0];
                                    // curInstances = instanceData.path.map(pathItem => {
                                    //     return {
                                    //         id: pathItem[0].id,
                                    //         name: pathItem[0].name
                                    //     };
                                    // });
                                    const instanceData = instances[0][0];
                                    console.log('instanceData', instanceData);
                                    curInstances = [];
                                    instanceData.forEach(pathItem => {
                                        const instance = pathItem.path.map(e => {
                                            return {
                                                id: e[0].id,
                                                name: e[0].name,
                                                type: e[0].type
                                            };
                                        });
                                        curInstances.push(...instance);
                                    });
                                    instancesDisplayData = this.setInstancesDisplayData(curInstances);
                                    console.log('instancesDisplayData', instancesDisplayData);
                                } else {
                                    curInstances = [];
                                }
                            } else {
                                curInstances = [];
                            }
                            tempData.push(new GroupAggregationPolicy({
                                aggregationId: key,
                                aggregate_resource_types: value[0].aggregateResourceType,
                                actions: value,
                                instances: curInstances,
                                instancesDisplayData
                            }));
                        }
                        templateIds.push(value[0].detail.id);
                    }
                } else {
                    this.tableList.forEach(item => {
                        if (item.hasOwnProperty('isAggregate') && item.isAggregate) {
                            const actions = this.curMap.get(item.aggregationId);
                            tempData.push(...actions);
                            templateIds.push(actions[0].detail.id);
                        } else {
                            tempData.push(item);
                            templateIds.push(item.detail.id);
                        }
                    });
                }
                // 为了合并单元格的计算，需将再次展开后的数据按照相同模板id重新排序组装一下
                const tempList = [];
                templateIds = [...new Set(templateIds)];
                templateIds.forEach(item => {
                    const list = tempData.filter(subItem => subItem.detail.id === item);
                    tempList.push(...list);
                });
                this.tableList = _.cloneDeep(tempList);
            },

            setInstancesDisplayData (data) {
                const instancesDisplayData = data.reduce((p, v) => {
                    if (!p[v['type']]) {
                        p[v['type']] = [];
                    }
                    p[v['type']].push({
                        id: v.id,
                        name: v.name
                    });
                    return p;
                }, {});
                return instancesDisplayData;
            },

            /**
             * handleEditCustom
             */
            handleEditCustom () {
                this.curActionValue = this.originalList.map(item => item.$id);
                this.isShowAddActionSideslider = true;
            },

            /**
             * handleSelectSubmit
             */
            handleSelectSubmit (payload, aggregation, authorization) {
                // debugger
                if (this.originalList.length > 0) {
                    const intersection = payload.filter(
                        item => this.originalList.map(sub => sub.$id).includes(item.$id)
                    );
                    this.hasDeleteCustomList = this.originalList.filter(
                        item => !intersection.map(sub => sub.$id).includes(item.$id)
                    );
                    // eslint-disable-next-line max-len
                    this.hasAddCustomList = payload.filter(item => !intersection.map(sub => sub.$id).includes(item.$id));
                } else {
                    this.hasAddCustomList = payload;
                }

                this.originalList = _.cloneDeep(payload);
                this.aggregationDataByCustom = _.cloneDeep(aggregation);
                this.authorizationDataByCustom = _.cloneDeep(authorization);
                
                this.$refs.addPermSideslider.handleSubmit();
                // this.handleSubmitPerm()
            },

            /**
             * handleSubmit
             */
            // async handleSubmit () {
            //     if (this.expired_at === 0) {
            //         this.isShowExpiredError = true;
            //     }
            //     const infoFlag = this.$refs.basicInfoRef.handleValidator();
            //     if (infoFlag) {
            //         this.scrollToLocation(this.$refs.basicInfoContentRef);
            //     }
            //     const $ref = this.$refs.resInstanceTableRef;
            //     let templates = [];
            //     let flag = false;
            //     if (!infoFlag) {
            //         if ($ref) {
            //             flag = $ref.getData().flag;
            //             templates = $ref.getData().templates;
            //         }
            //         if (!this.isShowMemberAdd) {
            //             if (this.expired_at === 0) {
            //                 this.isShowExpiredError = true;
            //             }
            //         }
            //         if (this.isShowExpiredError || flag) {
            //             const $dom = flag ? this.$refs.instanceTableContentRef : this.$refs.memberRef;
            //             this.scrollToLocation($dom);
            //             return;
            //         }
            //         this.submitLoading = true;
            //         window.changeDialog = false;
            //         const params = {
            //             ...this.formData,
            //             members: this.members,
            //             expired_at: this.expired_at,
            //             templates
            //         };
            //         try {
            //             await this.$store.dispatch('userGroup/addUserGroup', params);
            //             this.messageSuccess(this.$t(`m.info['新建用户组成功']`), 1000);
            //             bus.$emit('show-guide', 'process');
            //             this.$router.push({
            //                 name: 'userGroup'
            //             });
            //         } catch (e) {
            //             console.error(e);
            //             this.bkMessageInstance = this.$bkMessage({
            //                 limit: 1,
            //                 theme: 'error',
            //                 message: e.message || e.data.msg || e.statusText,
            //                 ellipsisLine: 2,
            //                 ellipsisCopy: true
            //             });
            //         } finally {
            //             this.submitLoading = false;
            //         }
            //     }
            // },

            async handleSubmit () {
                const validatorFlag = this.$refs.basicInfoRef.handleValidator();
                let data = [];
                let flag = false;
                this.isShowActionEmptyError = this.originalList.length < 1;
                this.reasonEmptyError = this.isStaff && this.reason === '';
                this.isShowMemberEmptyError = this.inheritSubjectScope ? false
                    : (this.users.length < 1 && this.departments.length < 1) && !this.isAll;
                if (!this.isShowActionEmptyError) {
                    data = this.$refs.resourceInstanceRef.handleGetValue().actions;
                    flag = this.$refs.resourceInstanceRef.handleGetValue().flag;
                }
                if (validatorFlag || flag || this.isShowActionEmptyError
                    || this.isShowMemberEmptyError || this.reasonEmptyError) {
                    if (validatorFlag) {
                        this.scrollToLocation(this.$refs.basicInfoContentRef);
                    } else if (flag) {
                        this.scrollToLocation(this.$refs.instanceTableContentRef);
                    } else if (this.isShowMemberEmptyError) {
                        this.scrollToLocation(this.$refs.memberRef);
                    }
                    return;
                }
                if (this.isStaff) {
                    this.submitLoading = true;
                    this.handleSubmitWithReason();
                    // this.isShowReasonDialog = true;
                    return;
                }
                const subjects = [];
                if (this.isAll) {
                    subjects.push({
                        id: '*',
                        type: '*'
                    });
                } else {
                    this.users.forEach(item => {
                        subjects.push({
                            type: 'user',
                            id: item.username
                        });
                    });
                    this.departments.forEach(item => {
                        subjects.push({
                            type: 'department',
                            id: item.id
                        });
                    });
                }
                const { name, description, members } = this.formData;
                const params = {
                    name,
                    description,
                    members,
                    subject_scopes: subjects,
                    authorization_scopes: data,
                    sync_perm: false,
                    inherit_subject_scope: this.inheritSubjectScope
                };
                // 如果是动态继承上级空间 组织架构可为空
                if (this.inheritSubjectScope) {
                    params.subject_scopes = [];
                }
                window.changeDialog = false;
                this.submitLoading = true;
                console.log('params', params);
                debugger;
                try {
                    await this.$store.dispatch('spaceManage/addSecondManager', params);
                    await this.$store.dispatch('roleList');
                    this.messageSuccess(this.$t(`m.levelSpace['新建二级管理空间成功']`), 1000);
                    this.$router.push({
                        name: 'ratingManager'
                    });
                } catch (e) {
                    console.error(e);
                    this.bkMessageInstance = this.$bkMessage({
                        limit: 1,
                        theme: 'error',
                        message: e.message || e.data.msg || e.statusText,
                        ellipsisLine: 2,
                        ellipsisCopy: true
                    });
                } finally {
                    this.submitLoading = false;
                }
            },

            /**
             * handleCancel
             */
            handleCancel () {
                let cancelHandler = Promise.resolve();
                if (window.changeDialog) {
                    cancelHandler = leavePageConfirm();
                }
                cancelHandler.then(() => {
                    this.$router.push({
                        name: 'userGroup'
                    });
                }, _ => _);
            },

            /**
             * handleAddMember
             */
            handleAddMember () {
                this.isShowAddMemberDialog = true;
            },

            /**
             * handleExpiredAtChange
             */
            handleExpiredAtChange (payload) {
                window.changeDialog = true;
                if (payload) {
                    this.isShowExpiredError = false;
                }
                if (payload !== PERMANENT_TIMESTAMP && payload) {
                    const nowTimestamp = +new Date() / 1000;
                    const tempArr = String(nowTimestamp).split('');
                    const dotIndex = tempArr.findIndex(item => item === '.');
                    const nowSecond = parseInt(tempArr.splice(0, dotIndex).join(''), 10);
                    this.expired_at = payload + nowSecond;
                    return;
                }
                this.expired_at = payload;
            },

            /**
             * handleMemberDelete
             */
            handleMemberDelete (type, payload) {
                window.changeDialog = true;
                if (type === 'user') {
                    this.users.splice(payload, 1);
                } else {
                    this.departments.splice(payload, 1);
                }
                this.isShowMemberAdd = this.users.length < 1 && this.departments.length < 1;
            },

            /**
             * handleAddPerm
             */
            handleAddPerm () {
                this.handleAddCustom();
                // this.isShowAddSideslider = true;
            },

            /**
             * handleCancelAdd
             */
            handleCancelAdd () {
                this.isShowAddMemberDialog = false;
            },

            /**
             * handleSubmitAdd
             */
            handleSubmitAdd (payload) {
                window.changeDialog = true;
                const { users, departments } = payload;
                this.users = _.cloneDeep(users);
                this.departments = _.cloneDeep(departments);
                this.isShowMemberAdd = false;
                this.isShowAddMemberDialog = false;
            },

            handleChange (payload) {
                this.inheritSubjectScope = payload;
            }
        }
    };
</script>
<style lang="postcss" scoped>
    .iam-create-user-group-wrapper {
        padding-bottom: 50px;
        .add-perm-action {
            margin: 16px 0 20px 0;
        }
    }
    .grade-admin-select-wrapper {
        .action {
            position: relative;
            display: flex;
            justify-content: flex-start;
            .action-wrapper {
                font-size: 14px;
                color: #3a84ff;
                cursor: pointer;
                &:hover {
                    color: #699df4;
                }
                i {
                    position: relative;
                    top: -1px;
                    left: 2px;
                }
            }
            .info-icon {
                margin: 2px 0 0 2px;
                color: #c4c6cc;
                &:hover {
                    color: #3a84ff;
                }
            }
        }
        .info-wrapper {
            display: flex;
            justify-content: flex-end;
            margin-top: 16px;
            line-height: 24px;
            .tips,
            .text {
                line-height: 20px;
                font-size: 12px;
            }
        }
    }

    .iam-create-user-group-wrapper {
        .grading-admin-render-perm-cls {
            margin-bottom: 16px;
        }
        .action-empty-error {
            position: relative;
            top: -50px;
            left: 150px;
            font-size: 12px;
            color: #ff4d4d;
        }

        .grade-admin-select-wrapper {
            .action {
                position: relative;
                display: flex;
                justify-content: flex-start;
                .action-wrapper {
                    margin-left: 8px;
                    font-size: 14px;
                    color: #3a84ff;
                    cursor: pointer;
                    &:hover {
                        color: #699df4;
                    }
                    i {
                        position: relative;
                        top: -1px;
                        left: 2px;
                    }
                }
                .info-icon {
                    margin: 2px 0 0 2px;
                    color: #c4c6cc;
                    &:hover {
                        color: #3a84ff;
                    }
                }
            }
            .sub-title {
                margin-top:10px;
                margin-left:10px;
                font-size:14px;
                color: #979ba5;
                .number {
                    font-weight: 600;
                }
            }
            .info-wrapper {
                display: flex;
                justify-content: space-between;
                margin-top: 16px;
                margin-left: 8px;
                line-height: 24px;
                .tips,
                .text {
                    line-height: 20px;
                    font-size: 12px;
                }
            }
            .resource-instance-wrapper {
                margin-left: 8px;
                min-height: 200px;
            }
            .loading-resource-instance-cls {
                border: 1px solid #c4c6cc;
            }
        }
    }
    .iam-create-rate-manager-reason-dialog {
        .content-wrapper {
            display: flex;
            justify-content: flex-start;
            label {
                display: block;
                width: 70px;
                span {
                    color: #ea3636;
                }
            }
        }
    }
</style><|MERGE_RESOLUTION|>--- conflicted
+++ resolved
@@ -87,7 +87,6 @@
                     :content="$t(`m.guide['授权人员范围']`)" />
             </render-action>
         </section>
-<<<<<<< HEAD
         <section v-else ref="memberRef">
             <render-member
                 :tip="$t(`m.levelSpace['一级管理空间可以编辑、管理二级管理空间人员边界的权限']`)"
@@ -99,18 +98,6 @@
                 @on-delete="handleMemberDelete"
                 @on-change="handleChange" />
         </section>
-=======
-        <render-member
-            v-else
-            :tip="addMemberTips"
-            :is-all="isAll"
-            :users="users"
-            :departments="departments"
-            @on-add="handleAddMember"
-            @on-delete="handleMemberDelete"
-            @on-delete-all="handleDeleteAll" />
-        <p class="action-empty-error" v-if="isShowMemberEmptyError">{{ $t(`m.verify['可授权人员边界不可为空']`) }}</p>
->>>>>>> 8eb3419e
         <div slot="action">
             <bk-button theme="primary" type="button" :loading="submitLoading"
                 data-test-id="group_btn_createSubmit"

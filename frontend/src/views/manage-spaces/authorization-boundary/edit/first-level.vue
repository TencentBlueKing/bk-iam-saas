--- conflicted
+++ resolved
@@ -78,7 +78,6 @@
             @on-delete="handleMemberDelete"
             @on-delete-all="handleDeleteAll" />
         <p class="action-empty-error" v-if="isShowMemberEmptyError">{{ $t(`m.verify['可授权人员范围不可为空']`) }}</p>
-<<<<<<< HEAD
         <render-horizontal-block v-if="isRatingManager" :label="$t(`m.common['理由']`)" :required="true">
             <section class="content-wrapper">
                 <bk-input
@@ -91,8 +90,6 @@
             </section>
         </render-horizontal-block>
         <p class="reason-empty-error" v-if="reasonEmptyError">{{ $t(`m.verify['理由不可为空']`) }}</p>
-=======
->>>>>>> 8eb3419e
         <div slot="action">
             <bk-button theme="primary" type="button" @click="handleSubmit" :loading="submitLoading">
                 {{ $t(`m.common['确定']`) }}

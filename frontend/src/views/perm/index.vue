<template>
    <div class="iam-my-perm-wrapper">
        <div class="header">
            <bk-button
                v-if="!externalSystemsLayout.myPerm.hideApplyBtn"
                data-test-id="myPerm_btn_applyPerm"
                type="button"
                theme="primary"
                style="margin-bottom: 16px;"
                @click="handleGoApply">
                {{ $t(`m.common['申请权限']`) }}
            </bk-button>
            <bk-button
                data-test-id="myPerm_btn_batchRenewal"
                style="margin: 0 6px 16px 6px;"
                :disabled="externalSystemsLayout.myPerm.hideApplyBtn ? isNoExternalRenewal : (isEmpty || isNoRenewal)"
                @click="handleBatchRenewal">
                {{ $t(`m.renewal['权限续期']`) }}
            </bk-button>
            <div :class="[
                     'info-renewal',
                     {
                         'external-info-renewal': externalSystemsLayout.myPerm.hideApplyBtn,
                         'info-renewal-lang': !['zh-cn'].includes(CUR_LANGUAGE)
                     }
                 ]"
                style="background: #000"
                v-bk-tooltips="$t(`m.renewal['没有需要续期的权限']`)"
                v-if="externalSystemsLayout.myPerm.hideApplyBtn ? isNoExternalRenewal : (isEmpty || isNoRenewal)"
            >
            </div>
            <bk-button
                v-if="enablePermissionHandover.toLowerCase() === 'true'"
                :disabled="!systemList.length && !teporarySystemList.length"
                data-test-id="myPerm_btn_transferPerm"
                type="button"
                style="margin-bottom: 16px;"
                @click="handleGoPermTransfer">
                {{ $t(`m.permTransfer['权限交接']`) }}
            </bk-button>
            <div
                v-if="!systemList.length && !teporarySystemList.length"
                :class="[
                    'info-sys',
                    {
                        'external-info-sys': externalSystemsLayout.myPerm.hideApplyBtn,
                        'info-sys-lang': !['zh-cn'].includes(CUR_LANGUAGE)
                    }
                ]"
                style="background: #000"
                v-bk-tooltips="$t(`m.permTransfer['您还没有权限，无需交接']`)">
            </div>
            <bk-button
                v-if="enableTemporaryPolicy.toLowerCase() === 'true'"
                data-test-id="myPerm_btn_temporaryPerm"
                type="button"
                style="margin-bottom: 16px;"
                @click="handleGoApplyProvisionPerm">
                {{ $t(`m.perm['临时权限申请']`) }}
            </bk-button>
        </div>
        <div
            v-if="externalSystemsLayout.myPerm.hideApplyBtn ? !isNoExternalRenewal : !isNoRenewal"
            :class="[
                'redCircle',
                {
                    'redCircle-lang': !['zh-cn'].includes(CUR_LANGUAGE),
                    'external-redCircle': externalSystemsLayout.myPerm.hideApplyBtn,
                    'external-redCircle-lang': !['zh-cn'].includes(CUR_LANGUAGE)
                        && externalSystemsLayout.myPerm.hideApplyBtn
                }
            ]"
        />
        <template>
            <template v-if="isEmpty">
                <div class="empty-wrapper">
                    <ExceptionEmpty
                        style="background: #f5f6fa"
                        empty-text="您还没有任何权限"
                    />
                </div>
            </template>
            <bk-tab
                v-else
                :active="active"
                type="unborder-card"
                ext-cls="iam-my-perm-tab-cls"
                @tab-change="handleTabChange">
                <bk-tab-panel
                    v-for="(panel, index) in panels"
                    :data-test-id="`myPerm_tabPanel_${panel.name}`"
                    v-bind="panel"
                    :key="index">
                    <div class="content-wrapper" v-bkloading="{ isLoading: componentLoading, opacity: 1 }">
                        <component
                            v-if="!componentLoading && active === panel.name"
                            :is="active"
                            :personal-group-list="personalGroupList"
                            :system-list="systemList"
                            :tep-system-list="teporarySystemList"
                            :department-group-list="departmentGroupList"
                            :ref="panel.name"
                            :empty-data="curEmptyData"
                            @refresh="fetchData"
                        ></component>
                    </div>
                </bk-tab-panel>
            </bk-tab>
        </template>
    </div>
</template>
<script>
    import _ from 'lodash';
    import { buildURLParams } from '@/common/url';
    import { formatCodeData } from '@/common/util';
    import CustomPerm from './custom-perm/index.vue';
    import TeporaryCustomPerm from './teporary-custom-perm/index.vue';
    import GroupPerm from './group-perm/index.vue';
    import { mapGetters } from 'vuex';
    import DepartmentGroupPerm from './department-group-perm/index.vue';

    export default {
        name: 'MyPerm',
        components: {
            CustomPerm,
            TeporaryCustomPerm,
            GroupPerm,
            DepartmentGroupPerm
        },
        data () {
            return {
                componentLoading: true,
                panels: [
                    {
                        name: 'GroupPerm',
                        label: this.$t(`m.perm['用户组权限']`),
                        empty: 'emptyData'
                    },
                    {
                        name: 'DepartmentGroupPerm',
                        label: this.$t(`m.perm['所属组织用户组权限']`),
                        empty: 'emptyData6'
                    },
                    {
                        name: 'CustomPerm',
                        label: this.$t(`m.approvalProcess['自定义权限']`),
                        empty: 'emptyData2'
                    }
                    // {
                    //     name: 'TeporaryCustomPerm', label: this.$t(`m.myApply['临时权限']`)
                    // }
                ],
                active: 'GroupPerm',
                isEmpty: false,
                isNoRenewal: false,
                isNoExternalRenewal: false,
                soonGroupLength: 0,
                soonPermLength: 0,
                personalGroupList: [],
                systemList: [],
                teporarySystemList: [],
                departmentGroupList: [],
                enablePermissionHandover: window.ENABLE_PERMISSION_HANDOVER,
                emptyData: {
                    type: '',
                    text: '',
                    tip: '',
                    tipType: ''
                },
                curEmptyData: {
                    type: 'empty',
                    text: '暂无数据',
                    tip: '',
                    tipType: ''
                },
                enableTemporaryPolicy: window.ENABLE_TEMPORARY_POLICY,
                CUR_LANGUAGE: window.CUR_LANGUAGE
            };
        },
        computed: {
<<<<<<< HEAD
            ...mapGetters(['externalSystemsLayout'])
=======
            ...mapGetters(['externalSystemsLayout', 'externalSystemId'])
>>>>>>> 4baded0b
        },
        watch: {
            externalSystemsLayout: {
                handler (value) {
                    if (value.myPerm.hideCustomTab) {
<<<<<<< HEAD
                        this.panels.splice(1, 1);
=======
                        this.panels.splice(2, 1);
>>>>>>> 4baded0b
                    }
                },
                immediate: true,
                deep: true
<<<<<<< HEAD
=======
            },
            active: {
                handler (value) {
                    // 因为同时调了很多接口，所以需要对应的空配置内容
                    const emptyField = this.panels.find(item => item.name === value);
                    if (emptyField) {
                        this.curEmptyData = this[emptyField.empty];
                    }
                },
                immediate: true
>>>>>>> 4baded0b
            }
        },
        created () {
            this.emptyData2 = _.cloneDeep(this.emptyData);
            this.emptyData5 = _.cloneDeep(this.emptyData);
            this.emptyData6 = _.cloneDeep(this.emptyData);
            const query = this.$route.query;
            if (query.tab) {
                this.active = query.tab;
            }
            if (this.enableTemporaryPolicy.toLowerCase() === 'true') {
                this.panels.push({
                    name: 'TeporaryCustomPerm',
                    label: this.$t(`m.myApply['临时权限']`)
                });
            }
        },
        methods: {
            async fetchPageData () {
                await this.fetchData();
            },

            async handleTabChange (tabName) {
                this.active = tabName;
                await this.fetchData();
                const searchParams = {
                    ...this.$route.query,
                    tab: tabName
                };
                window.history.replaceState({}, '', `?${buildURLParams(searchParams)}`);
            },

            async fetchData () {
                this.componentLoading = true;
                const userGroupParams = {
                    page_size: 10,
                    page: 1
                };
                if (this.externalSystemId) {
                    userGroupParams.system_id = this.externalSystemId;
                }
                const requestList = [
                    this.$store.dispatch('perm/getPersonalGroups', userGroupParams),
                    this.$store.dispatch('permApply/getHasPermSystem'),
                    this.$store.dispatch('renewal/getExpireSoonGroupWithUser', {
                        page_size: 10,
                        page: 1
                    }),
                    this.$store.dispatch('renewal/getExpireSoonPerm'),
                    this.$store.dispatch('permApply/getTeporHasPermSystem'),
                    this.$store.dispatch('perm/getDepartMentsPersonalGroups')
                    // this.fetchPermGroups(),
                    // this.fetchSystems(),
                    // this.fetchSoonGroupWithUser(),
                    // this.fetchSoonPerm()
                ];
                try {
                    const [
                        { code: code1, data: data1 },
                        { code: code2, data: data2 },
                        { data: data3 },
                        { data: data4 },
                        { code: code5, data: data5 },
                        { code: code6, data: data6 }
                    ] = await Promise.all(requestList);
                    
                    const personalGroupList = data1.results || [];
                    this.personalGroupList.splice(0, this.personalGroupList.length, ...personalGroupList);
                    this.emptyData = formatCodeData(code1, this.emptyData, this.personalGroupList.length === 0);
                    
                    const systemList = data2 || [];
                    this.systemList.splice(0, this.systemList.length, ...systemList);
                    this.emptyData2 = formatCodeData(code2, this.emptyData2, this.systemList.length === 0);

                    const teporarySystemList = data5 || [];
                    this.teporarySystemList.splice(0, this.teporarySystemList.length, ...teporarySystemList);
                    this.emptyData5 = formatCodeData(code5, this.emptyData5, this.teporarySystemList.length === 0);

                    const departmentGroupList = data6 || [];
                    this.departmentGroupList.splice(0, this.departmentGroupList.length, ...departmentGroupList);
                    this.emptyData6 = formatCodeData(code6, this.emptyData6, this.departmentGroupList.length === 0);

                    this.isEmpty = personalGroupList.length < 1 && systemList.length < 1
                        && teporarySystemList.length < 1 && departmentGroupList.length < 1;
                    this.soonGroupLength = data3.results.length;
                    this.soonPermLength = data4.length;
                    this.isNoRenewal = this.soonGroupLength < 1 && this.soonPermLength < 1;
                    this.isNoExternalRenewal = this.soonGroupLength < 1
                        || (personalGroupList.length < 1 && systemList.length < 1 && departmentGroupList.length < 1);
                } catch (e) {
                    console.error(e);
                    const { code, data, message, statusText } = e;
                    this.bkMessageInstance = this.$bkMessage({
                        limit: 1,
                        theme: 'error',
                        message: message || data.msg || statusText,
                        ellipsisLine: 2,
                        ellipsisCopy: true
                    });
                    // 获取非阻塞且未报错列表接口信息
                    await this.fetchAsyncTable(requestList);
                    const emptyField = this.panels.find(item => item.name === this.active);
                    if (emptyField) {
                        this[emptyField.empty] = formatCodeData(code, this[emptyField.empty]);
                    }
                } finally {
                    this.componentLoading = false;
                }
            },
            
            async fetchAsyncTable (payload) {
                const errorList = [];
                const res = await Promise.all(payload.map((item, index) => item.catch((e) => {
                    errorList.push(index);
                })));
                if (res[0]) {
                    const personalGroupList = res[0].data.results || [];
                    this.personalGroupList.splice(0, this.personalGroupList.length, ...personalGroupList);
                }

                if (res[1]) {
                    const systemList = res[1].data || [];
                    this.systemList.splice(0, this.systemList.length, ...systemList);
                }
                    
                if (res[5]) {
                    const departmentGroupList = res[5].data || [];
                    this.departmentGroupList.splice(0, this.departmentGroupList.length, ...departmentGroupList);
                }
            },
            // fetchSoonGroupWithUser () {
            //     return this.$store.dispatch('renewal/getExpireSoonGroupWithUser')
            // },
            // fetchSoonPerm () {
            //     return this.$store.dispatch('renewal/getExpireSoonPerm')
            // },
            // fetchSystems () {
            //     return this.$store.dispatch('permApply/getHasPermSystem')
            // },

            // fetchPermGroups () {
            //     return this.$store.dispatch('perm/getPersonalGroups')
            // },

            handleGoApply () {
                this.$router.push({
                    name: 'applyJoinUserGroup'
                });
            },

            handleBatchRenewal () {
                if (this.soonGroupLength > 0 && this.soonPermLength < 1) {
                    this.$router.push({
                        name: 'permRenewal',
                        query: {
                            tab: 'group'
                        }
                    });
                } else if (this.soonPermLength > 0 && this.soonGroupLength < 1) {
                    this.$router.push({
                        name: 'permRenewal',
                        query: {
                            tab: 'custom'
                        }
                    });
                } else if (this.soonPermLength > 0 && this.soonGroupLength > 0) {
                    this.$router.push({
                        name: 'permRenewal',
                        query: {
                            tab: this.active === 'GroupPerm' ? 'group' : 'custom'
                        }
                    });
                }
            },
            // 权限交接
            handleGoPermTransfer () {
                this.$router.push({
                    name: 'permTransfer'
                });
            },
            handleGoApplyProvisionPerm () {
                this.$router.push({
                    name: 'applyProvisionPerm'
                });
            }
        }
    };
</script>
<style lang="postcss">
    .iam-my-perm-wrapper {
        position: relative;
        .header {
            position: relative;
        }
        .content-wrapper {
            /* 20 + 20 + 42 + 24 + 24 + 61 + 48 */
            min-height: calc(100vh - 325px);
        }
        .empty-wrapper {
            position: absolute;
            top: 50%;
            left: 50%;
            transform: translate(-50%, -50%);
            img {
                width: 120px;
            }
            .empty-tips {
                position: relative;
                top: -25px;
                font-size: 12px;
                color: #c4c6cc;
                text-align: center;
            }
        }
        .redCircle {
            position: relative;
            top: -50px;
            right: -180px;
            width: 10px;
            height: 10px;
            background-color: red;
            border-radius: 50%;
            &-lang {
                right: -312px;
            }
            &.external-redCircle {
                right: -90px;
                &-lang {
                  right: -160px;
                }
            }
        }
    }
    .iam-my-perm-tab-cls {
        background: #fff;
    }
    .icon-info-renewal {
        position: absolute;
        top: -5px;
        left: 176px;
    }
    .info-renewal {
        top: -5px;
        left: 100px;
        position: absolute;
        width: 90px;
        height: 40px;
        opacity: 0;
        cursor: no-drop;
        &.info-renewal-lang {
            left: 200px;
        }
        &.external-info-renewal {
            left: 0;
            &.info-renewal-lang {
                left: 50px;
            }
        }
    }
    .info-sys {
        top: -5px;
        left: 198px;
        position: absolute;
        width: 90px;
        height: 40px;
        opacity: 0;
        cursor: no-drop;
        &.info-sys-lang {
            left: 360px;
        }
    }

    .external-info-sys {
        left: 100px;
        &.info-sys-lang {
            left: 200px;
        }
    }
</style><|MERGE_RESOLUTION|>--- conflicted
+++ resolved
@@ -178,27 +178,17 @@
             };
         },
         computed: {
-<<<<<<< HEAD
-            ...mapGetters(['externalSystemsLayout'])
-=======
             ...mapGetters(['externalSystemsLayout', 'externalSystemId'])
->>>>>>> 4baded0b
         },
         watch: {
             externalSystemsLayout: {
                 handler (value) {
                     if (value.myPerm.hideCustomTab) {
-<<<<<<< HEAD
-                        this.panels.splice(1, 1);
-=======
                         this.panels.splice(2, 1);
->>>>>>> 4baded0b
                     }
                 },
                 immediate: true,
                 deep: true
-<<<<<<< HEAD
-=======
             },
             active: {
                 handler (value) {
@@ -209,7 +199,6 @@
                     }
                 },
                 immediate: true
->>>>>>> 4baded0b
             }
         },
         created () {

<template>
    <div class="iam-my-perm-wrapper">
        <div class="header">
            <bk-button
                data-test-id="myPerm_btn_applyPerm"
                type="button"
                theme="primary"
                style="margin-bottom: 16px;"
                @click="handleGoApply">
                {{ $t(`m.common['申请权限']`) }}
            </bk-button>
            <bk-button
                data-test-id="myPerm_btn_batchRenewal"
                style="margin: 0 6px 16px 6px;"
                :disabled="isEmpty || isNoRenewal"
                @click="handleBatchRenewal">
                {{ $t(`m.renewal['批量续期']`) }}
            </bk-button>
            <bk-button
<<<<<<< HEAD
                data-test-id="myPerm_btn_applyPerm"
=======
                data-test-id="myPerm_btn_transferPerm"
>>>>>>> bac4e714
                type="button"
                style="margin-bottom: 16px;"
                @click="handleGoPermTransfer">
                {{ $t(`m.permTransfer['权限交接']`) }}
            </bk-button>
<<<<<<< HEAD
=======
            <bk-button
                data-test-id="myPerm_btn_applyPerm"
                text
                style="position: absolute; top: 5px; right: 0;"
                @click="goPermTransferHistory">
                {{ $t(`m.permTransfer['交接历史']`) }}
            </bk-button>
>>>>>>> bac4e714
        </div>
        <div class="redCircle" v-if="!isNoRenewal"></div>
        <template v-if="isEmpty">
            <div class="empty-wrapper">
                <iam-svg />
                <div class="empty-tips">{{ $t(`m.common['您还没有任何权限']`) }}</div>
            </div>
        </template>
        <bk-tab
            v-else
            :active="active"
            type="unborder-card"
            ext-cls="iam-my-perm-tab-cls"
            @tab-change="handleTabChange">
            <bk-tab-panel
                v-for="(panel, index) in panels"
                :data-test-id="`myPerm_tabPanel_${panel.name}`"
                v-bind="panel"
                :key="index">
                <div class="content-wrapper" v-bkloading="{ isLoading: componentLoading, opacity: 1 }">
                    <component
                        v-if="!componentLoading"
                        :is="active"
                        :personal-group-list="personalGroupList"
                        :system-list="systemList"
                        @refresh="fetchData"
                    ></component>
                </div>
            </bk-tab-panel>
        </bk-tab>
    </div>
</template>
<script>
    import { buildURLParams } from '@/common/url'
    import CustomPerm from './custom-perm/index.vue'
    import GroupPerm from './group-perm/index.vue'

    export default {
        name: 'MyPerm',
        components: {
            CustomPerm,
            GroupPerm
        },
        data () {
            return {
                componentLoading: true,
                panels: [
                    {
                        name: 'GroupPerm', label: this.$t(`m.perm['用户组权限']`)
                    },
                    {
                        name: 'CustomPerm', label: this.$t(`m.approvalProcess['自定义权限']`)
                    }
                ],
                active: 'GroupPerm',
                isEmpty: false,
                isNoRenewal: false,
                soonGroupLength: 0,
                soonPermLength: 0,
                personalGroupList: [],
                systemList: []
            }
        },
        created () {
            const query = this.$route.query
            if (query.tab) {
                this.active = query.tab
            }
        },
        methods: {
            async fetchPageData () {
                await this.fetchData()
            },

            async handleTabChange (tabName) {
                this.active = tabName
                await this.fetchData()
                window.history.replaceState({}, '', `?${buildURLParams({ tab: tabName })}`)
            },

            async fetchData () {
                this.componentLoading = true
                try {
                    const [res1, res2, res3, res4] = await Promise.all([
                        this.$store.dispatch('perm/getPersonalGroups'),
                        this.$store.dispatch('permApply/getHasPermSystem'),
                        this.$store.dispatch('renewal/getExpireSoonGroupWithUser'),
                        this.$store.dispatch('renewal/getExpireSoonPerm')
                        // this.fetchPermGroups(),
                        // this.fetchSystems(),
                        // this.fetchSoonGroupWithUser(),
                        // this.fetchSoonPerm()
                    ])
                    const personalGroupList = res1.data || []
                    this.personalGroupList.splice(0, this.personalGroupList.length, ...personalGroupList)

                    const systemList = res2.data || []
                    this.systemList.splice(0, this.systemList.length, ...systemList)

                    this.isEmpty = personalGroupList.length < 1 && systemList.length < 1
                    this.soonGroupLength = res3.data.length
                    this.soonPermLength = res4.data.length
                    this.isNoRenewal = this.soonGroupLength < 1 && this.soonPermLength < 1
                } catch (e) {
                    console.error(e)
                    this.bkMessageInstance = this.$bkMessage({
                        limit: 1,
                        theme: 'error',
                        message: e.message || e.data.msg || e.statusText,
                        ellipsisLine: 2,
                        ellipsisCopy: true
                    })
                } finally {
                    this.componentLoading = false
                }
            },
            // fetchSoonGroupWithUser () {
            //     return this.$store.dispatch('renewal/getExpireSoonGroupWithUser')
            // },
            // fetchSoonPerm () {
            //     return this.$store.dispatch('renewal/getExpireSoonPerm')
            // },
            // fetchSystems () {
            //     return this.$store.dispatch('permApply/getHasPermSystem')
            // },

            // fetchPermGroups () {
            //     return this.$store.dispatch('perm/getPersonalGroups')
            // },

            handleGoApply () {
                this.$router.push({
                    name: 'applyJoinUserGroup'
                })
            },

            handleBatchRenewal () {
                if (this.soonGroupLength > 0 && this.soonPermLength < 1) {
                    this.$router.push({
                        name: 'permRenewal',
                        query: {
                            tab: 'group'
                        }
                    })
                } else if (this.soonPermLength > 0 && this.soonGroupLength < 1) {
                    this.$router.push({
                        name: 'permRenewal',
                        query: {
                            tab: 'custom'
                        }
                    })
                } else if (this.soonPermLength > 0 && this.soonGroupLength > 0) {
                    this.$router.push({
                        name: 'permRenewal',
                        query: {
                            tab: this.active === 'GroupPerm' ? 'group' : 'custom'
                        }
                    })
                }
            },
            // 权限交接
            handleGoPermTransfer () {
                this.$router.push({
                    name: 'permTransfer'
                })
<<<<<<< HEAD
=======
            },
            // 权限交接历史
            goPermTransferHistory () {
                this.$router.push({
                    name: 'permTransferHistory'
                })
>>>>>>> bac4e714
            }
        }
    }
</script>
<style lang="postcss">
    .iam-my-perm-wrapper {
        position: relative;
        .header {
            position: relative;
        }
        .content-wrapper {
            /* 20 + 20 + 42 + 24 + 24 + 61 + 48 */
            min-height: calc(100vh - 239px);
        }
        .empty-wrapper {
            position: absolute;
            top: 50%;
            left: 50%;
            transform: translate(-50%, -50%);
            img {
                width: 120px;
            }
            .empty-tips {
                position: relative;
                top: -25px;
                font-size: 12px;
                color: #c4c6cc;
                text-align: center;
            }
        }
        .redCircle {
            position: relative;
            top: -50px;
            right: -180px;
            width:10px;
            height:10px;
            background-color: red;
            border-radius: 50%;

        }
    }
    .iam-my-perm-tab-cls {
        background: #fff;
    }
</style><|MERGE_RESOLUTION|>--- conflicted
+++ resolved
@@ -17,18 +17,12 @@
                 {{ $t(`m.renewal['批量续期']`) }}
             </bk-button>
             <bk-button
-<<<<<<< HEAD
-                data-test-id="myPerm_btn_applyPerm"
-=======
                 data-test-id="myPerm_btn_transferPerm"
->>>>>>> bac4e714
                 type="button"
                 style="margin-bottom: 16px;"
                 @click="handleGoPermTransfer">
                 {{ $t(`m.permTransfer['权限交接']`) }}
             </bk-button>
-<<<<<<< HEAD
-=======
             <bk-button
                 data-test-id="myPerm_btn_applyPerm"
                 text
@@ -36,7 +30,6 @@
                 @click="goPermTransferHistory">
                 {{ $t(`m.permTransfer['交接历史']`) }}
             </bk-button>
->>>>>>> bac4e714
         </div>
         <div class="redCircle" v-if="!isNoRenewal"></div>
         <template v-if="isEmpty">
@@ -202,15 +195,12 @@
                 this.$router.push({
                     name: 'permTransfer'
                 })
-<<<<<<< HEAD
-=======
             },
             // 权限交接历史
             goPermTransferHistory () {
                 this.$router.push({
                     name: 'permTransferHistory'
                 })
->>>>>>> bac4e714
             }
         }
     }

--- conflicted
+++ resolved
@@ -50,10 +50,7 @@
                         :personal-group-list="personalGroupList"
                         :system-list="systemList"
                         :tep-system-list="teporarySystemList"
-<<<<<<< HEAD
                         :department-group-list="departmentGroupList"
-=======
->>>>>>> 95f332cc
                         :ref="panel.name"
                         @refresh="fetchData"
                     ></component>
@@ -85,10 +82,10 @@
                         name: 'GroupPerm', label: this.$t(`m.perm['用户组权限']`)
                     },
                     {
-                        name: 'DepartmentGroupPerm', label: this.$t(`m.perm['所属部门用户组权限']`)
+                        name: 'CustomPerm', label: this.$t(`m.approvalProcess['自定义权限']`)
                     },
                     {
-                        name: 'CustomPerm', label: this.$t(`m.approvalProcess['自定义权限']`)
+                        name: 'TeporaryCustomPerm', label: this.$t(`m.myApply['临时权限']`)
                     }
                     // {
                     //     name: 'TeporaryCustomPerm', label: this.$t(`m.myApply['临时权限']`)

<template>
  <div>
    <div class="iam-my-perm-wrapper">
      <div class="header">
        <bk-button
          v-if="!externalSystemsLayout.myPerm.hideApplyBtn"
          data-test-id="myPerm_btn_applyPerm"
          type="button"
          theme="primary"
          style="margin-bottom: 16px;"
          @click="handleGoApply">
          {{ $t(`m.common['申请权限']`) }}
        </bk-button>
        <bk-button
          data-test-id="myPerm_btn_batchRenewal"
          style="margin: 0 6px 16px 6px;"
          :disabled="externalSystemsLayout.myPerm.hideApplyBtn ? isNoExternalRenewal : (isEmpty || isNoRenewal)"
          @click="handleBatchRenewal">
          {{ $t(`m.renewal['权限续期']`) }}
        </bk-button>
        <div
          :class="[
            'info-renewal',
            {
              'external-info-renewal': externalSystemsLayout.myPerm.hideApplyBtn,
              'info-renewal-lang': !['zh-cn'].includes(CUR_LANGUAGE)
            }
          ]"
          style="background: #000"
          v-bk-tooltips="$t(`m.renewal['没有需要续期的权限']`)"
          v-if="externalSystemsLayout.myPerm.hideApplyBtn ? isNoExternalRenewal : (isEmpty || isNoRenewal)"
        >
        </div>
        <bk-button
          v-if="enablePermissionHandover.toLowerCase() === 'true'"
          :disabled="isNoTransfer"
          data-test-id="myPerm_btn_transferPerm"
          type="button"
          style="margin-bottom: 16px;"
          @click="handleGoPermTransfer">
          {{ $t(`m.permTransfer['权限交接']`) }}
        </bk-button>
        <div
          v-if="isNoTransfer"
          :class="[
            'info-sys',
            {
              'external-info-sys': externalSystemsLayout.myPerm.hideApplyBtn,
              'info-sys-lang': !['zh-cn'].includes(CUR_LANGUAGE)
            }
          ]"
          style="background: #000"
          v-bk-tooltips="$t(`m.permTransfer['您还没有权限，无需交接']`)">
        </div>
        <bk-button
          v-if="enableTemporaryPolicy.toLowerCase() === 'true'"
          data-test-id="myPerm_btn_temporaryPerm"
          type="button"
          style="margin-bottom: 16px;"
          @click="handleGoApplyProvisionPerm">
          {{ $t(`m.perm['临时权限申请']`) }}
        </bk-button>
      </div>
      <div
        v-if="externalSystemsLayout.myPerm.hideApplyBtn ? !isNoExternalRenewal : !isNoRenewal"
        :class="[
          'redCircle',
          {
            'redCircle-lang': !['zh-cn'].includes(CUR_LANGUAGE),
            'external-redCircle': externalSystemsLayout.myPerm.hideApplyBtn,
            'external-redCircle-lang': !['zh-cn'].includes(CUR_LANGUAGE)
              && externalSystemsLayout.myPerm.hideApplyBtn
          }
        ]"
      />
      <template>
        <template v-if="isEmpty">
          <div class="empty-wrapper">
            <ExceptionEmpty
              style="background: #f5f6fa"
              :empty-text="$t(`m.common['您还没有任何权限']`)"
            />
          </div>
        </template>
        <template v-else>
          <div>
            <IamResourceCascadeSearch
              ref="iamResourceSearchRef"
              :active="active"
              @on-remote-table="handleRemoteTable"
              @on-refresh-table="handleRefreshTable"
              @on-input-value="handleInputValue"
            />
          </div>
          <bk-tab
            ref="tabRef"
            type="unborder-card"
            ext-cls="iam-my-perm-tab-cls"
            :active.sync="active"
            :key="tabKey"
            @tab-change="handleTabChange">
            <bk-tab-panel
              v-for="(panel, index) in panels"
              v-bind="panel"
              :data-test-id="`myPerm_tabPanel_${panel.name}`"
              :key="index">
              <template slot="label">
                <span class="panel-name">
                  <span>{{ panel.label }}</span>
                  <span
                    style="color:##3a84ff;"
                    v-if="curSearchParams && Object.keys(curSearchParams).length">
                    ({{panel.count}})
                  </span>
                </span>
              </template>
              <div
                class="content-wrapper"
                v-bkloading="{ isLoading: componentLoading, opacity: 1 }">
                <component
                  v-if="active === panel.name"
                  ref="childPermRef"
                  :is="active"
                  :component-loading="componentLoading"
                  :total-count="panel.count"
                  :personal-group-list="personalGroupList"
                  :system-list="systemList"
                  :tep-system-list="teporarySystemList"
                  :department-group-list="departmentGroupList"
                  :empty-data="curEmptyData"
                  :cur-search-params="curSearchParams"
                  :cur-search-pagination="curSearchPagination"
                  :is-search-perm="isSearchPerm"
                  :check-group-list="panels[0].selectList"
                  @refresh="fetchData"
                  @on-select-group="handleSelectGroup"
                  @on-clear="handleEmptyClear"
                  @on-refresh="handleEmptyRefresh"
                ></component>
              </div>
            </bk-tab-panel>
          </bk-tab>
        </template>
      </template>
    </div>
    <div
      v-if="!externalSystemsLayout.myPerm.hideApplyBtn"
      :class="[
        'custom-footer-wrapper',
        { 'custom-footer-wrapper-no-perm': isEmpty }
      ]"
    >
      <the-footer />
    </div>
  </div>
</template>
<script>
  import _ from 'lodash';
  import { mapGetters } from 'vuex';
  import { buildURLParams } from '@/common/url';
  import { formatCodeData } from '@/common/util';
  import { bus } from '@/common/bus';
  import CustomPerm from './custom-perm/index.vue';
  import TeporaryCustomPerm from './teporary-custom-perm/index.vue';
  import GroupPerm from './group-perm/index.vue';
  import DepartmentGroupPerm from './department-group-perm/index.vue';
  import IamResourceCascadeSearch from '@/components/iam-resource-cascade-search';
  import theFooter from '@/components/footer/index.vue';

  export default {
    name: 'MyPerm',
    components: {
      CustomPerm,
      TeporaryCustomPerm,
      GroupPerm,
      DepartmentGroupPerm,
      IamResourceCascadeSearch,
      theFooter
    },
    data () {
      return {
        panels: [
          {
            name: 'GroupPerm',
            label: this.$t(`m.perm['用户组权限']`),
            empty: 'emptyData',
            count: 0,
            selectList: []
          },
          {
            name: 'DepartmentGroupPerm',
            label: this.$t(`m.perm['所属组织用户组权限']`),
            empty: 'emptyDepartmentGroupData',
            count: 0,
            selectList: []
          },
          {
            name: 'CustomPerm',
            label: this.$t(`m.approvalProcess['自定义权限']`),
            empty: 'emptyCustomData',
            count: 0,
            selectList: []
          }
          // {
          //     name: 'TeporaryCustomPerm', label: this.$t(`m.myApply['临时权限']`)
          // }
        ],
        active: 'GroupPerm',
        isEmpty: false,
        isNoRenewal: false,
        isNoExternalRenewal: false,
        isNoTransfer: false,
        soonGroupLength: 0,
        soonPermLength: 0,
        personalGroupList: [],
        systemList: [],
        systemListStorage: [],
        teporarySystemList: [],
        departmentGroupList: [],
        curSearchParams: {},
        curSearchPagination: {
          current: 1,
          count: 0,
          limit: 10
        },
        emptyData: {
          type: '',
          text: '',
          tip: '',
          tipType: ''
        },
        emptyDepartmentGroupData: {},
        emptyTemporarySystemData: {},
        curEmptyData: {
          type: 'empty',
          text: '暂无数据',
          tip: '',
          tipType: ''
        },
        enablePermissionHandover: window.ENABLE_PERMISSION_HANDOVER,
        enableTemporaryPolicy: window.ENABLE_TEMPORARY_POLICY,
        enableGroupInstanceSearch: window.ENABLE_GROUP_INSTANCE_SEARCH.toLowerCase() === 'true',
        CUR_LANGUAGE: window.CUR_LANGUAGE,
        confirmDialogTitle: this.$t(`m.verify['admin无需申请权限']`),
        isShowConfirmDialog: false,
        componentLoading: false,
        isSearchPerm: false,
        actionIdError: false,
        searchTypeError: false,
        resourceTypeError: false,
        resourceInstanceError: false,
        isShowResourceInstanceSideSlider: false,
        resourceInstanceSideSliderTitle: '',
        tabKey: 'tab-key'
      };
    },
    computed: {
      ...mapGetters(['externalSystemsLayout', 'externalSystemId', 'roleList', 'mainContentLoading'])
    },
    watch: {
      '$route': {
        handler (value) {
          const { tab } = value.query;
          if (tab) {
            this.active = tab;
          }
        },
        immediate: true
      },
      externalSystemsLayout: {
        handler (value) {
          if (value.myPerm.hideCustomTab) {
            this.panels.splice(2, 1);
          }
        },
        immediate: true,
        deep: true
      },
      active: {
        handler (value) {
          // 因为同时调了很多接口，所以需要对应的空配置内容
          const emptyField = this.panels.find(item => item.name === value);
          if (emptyField) {
            this.curEmptyData = _.cloneDeep(this[emptyField.empty]);
          }
        },
        immediate: true
      }
    },
    created () {
      this.emptyCustomData = _.cloneDeep(this.emptyData);
      this.emptyTemporarySystemData = _.cloneDeep(this.emptyData);
      this.emptyDepartmentGroupData = _.cloneDeep(this.emptyData);
      // if (this.enableTemporaryPolicy.toLowerCase() === 'true') {
      //   this.panels.push({
      //     name: 'TeporaryCustomPerm',
      //     label: this.$t(`m.myApply['临时权限']`)
      //   });
      // }
    },
    mounted () {
      this.$once('hook:beforeDestroy', () => {
        bus.$off('on-perm-tab-count');
      });
      bus.$on('on-perm-tab-count', (payload) => {
        const { active, count } = payload;
        const panelIndex = this.panels.findIndex(item => item.name === active);
        if (panelIndex > -1) {
          if (active === this.active && count !== this.panels[panelIndex].count) {
            this.fetchRemoteTable(true);
          }
          this.$set(this.panels[panelIndex], 'count', count);
          if (['CustomPerm'].includes(active) && count < 1) {
            this.systemList = [];
          }
        }
      });
    },
    methods: {
      async fetchPageData () {
        await this.fetchData();
      },

      async fetchData (isLoading = false, limit = 10, page = 1) {
        this.componentLoading = isLoading;
        const hideApplyBtn = this.externalSystemsLayout.myPerm.hideApplyBtn;
        const userGroupParams = {
          page_size: limit,
          page
        };
        if (this.externalSystemId) {
          userGroupParams.system_id = this.externalSystemId;
        }
        const externalParams = userGroupParams.system_id ? { system_id: userGroupParams.system_id } : '';
        const requestList = [
          this.$store.dispatch('perm/getPersonalGroups', userGroupParams),
          this.$store.dispatch('permApply/getHasPermSystem', externalParams),
          this.$store.dispatch('renewal/getExpireSoonGroupWithUser', userGroupParams),
          this.$store.dispatch('renewal/getExpireSoonPerm', externalParams),
          this.$store.dispatch('permApply/getTeporHasPermSystem', externalParams),
          this.$store.dispatch('perm/getDepartMentsPersonalGroups', externalParams)
        ];
        if (hideApplyBtn) {
          requestList[1] = {};
          requestList[4] = {};
        }
        try {
          const [
            { code: personalGroupCode, data: personalGroupData },
            { code: emptyCustomCode, data: customData },
            { data: data3 },
            { data: data4 },
            { code: teporarySystemCode, data: teporarySystemData },
            { code: departmentGroupCode, data: departmentGroupData }
          ] = await Promise.all(requestList);
                    
          const personalGroupList = personalGroupData && personalGroupData.results ? personalGroupData.results : [];
          this.personalGroupList.splice(0, this.personalGroupList.length, ...personalGroupList);
          this.$set(this.panels[0], 'count', personalGroupData.count || 0);
          this.emptyData = formatCodeData(personalGroupCode, this.emptyData, this.personalGroupList.length === 0);
                    
          const systemList = customData || [];
          this.systemList.splice(0, this.systemList.length, ...systemList);
          this.systemListStorage = _.cloneDeep(systemList);
          this.emptyCustomData = formatCodeData(emptyCustomCode, this.emptyCustomData, this.systemList.length === 0);

          const teporarySystemList = teporarySystemData || [];
          this.teporarySystemList.splice(0, this.teporarySystemList.length, ...teporarySystemList);
          this.emptyTemporarySystemData
            = formatCodeData(teporarySystemCode, this.emptyTemporarySystemData, this.teporarySystemList.length === 0);

          const departmentGroupList = departmentGroupData || [];
          this.departmentGroupList.splice(0, this.departmentGroupList.length, ...departmentGroupList);
          this.emptyDepartmentGroupData
            = formatCodeData(departmentGroupCode, this.emptyDepartmentGroupData, this.departmentGroupList.length === 0);

          this.formatCheckGroups();

<<<<<<< HEAD
          this.isEmpty = personalGroupList.length < 1 && systemList && systemList.length < 1
=======
          this.isEmpty = personalGroupList.length < 1 && systemList.length < 1
>>>>>>> 0664d5c5
            && teporarySystemList.length < 1 && departmentGroupList.length < 1;
          this.soonGroupLength = data3 && data3.results ? data3.results.length : 0;
          this.soonPermLength = data4 ? data4.length : 0;
          this.isNoRenewal = this.soonGroupLength < 1 && this.soonPermLength < 1;
          this.isNoExternalRenewal = this.soonGroupLength < 1;
          this.isNoTransfer = hideApplyBtn ? !personalGroupList.length
            : (!personalGroupList.length && !systemList.length && !this.roleList.length);
        } catch (e) {
          console.error(e);
          const { code } = e;
          this.messageAdvancedError(e);
          // 获取非阻塞且未报错列表接口信息
          // await this.fetchAsyncTable(requestList);
          const emptyField = this.panels.find(item => item.name === this.active);
          if (emptyField) {
            this[emptyField.empty] = formatCodeData(code, this[emptyField.empty]);
          }
        } finally {
          this.componentLoading = false;
        }
      },
            
      // 获取搜索的个人用户组
      async fetchUserGroupSearch () {
        try {
          const { current, limit } = this.curSearchPagination;
          const params = {
            ...this.curSearchParams,
            limit,
            offset: limit * (current - 1)
          };
          if (this.externalSystemId) {
            params.system_id = this.externalSystemId;
            params.hidden = false;
          }
          const { code, data } = await this.$store.dispatch('perm/getUserGroupSearch', params);
          this.personalGroupList = data.results || [];
          this.$set(this.panels[0], 'count', data.count || 0);
          this.emptyData = formatCodeData(code, this.emptyData, data.count === 0);
        } catch (e) {
          console.error(e);
          const { code } = e;
          this.personalGroupList = [];
          this.emptyData = formatCodeData(code, this.emptyData);
          this.messageAdvancedError(e);
        } finally {
          this.componentLoading = false;
        }
      },

      // 获取所属组织用户组
      async fetchDepartSearch () {
        const { current, limit } = this.curSearchPagination;
        const params = {
          ...this.curSearchParams,
          limit,
          offset: limit * (current - 1)
        };
        if (this.externalSystemId) {
          params.system_id = this.externalSystemId;
          params.hidden = false;
        }
        try {
          const { code, data } = await this.$store.dispatch('perm/getDepartGroupSearch', params);
          const { count, results } = data;
          this.departmentGroupList = results || [];
          this.$set(this.panels[1], 'count', count || 0);
          this.emptyDepartmentGroupData = formatCodeData(code, this.emptyDepartmentGroupData, results.length === 0);
        } catch (e) {
          const { code } = e;
          this.emptyDepartmentGroupData = formatCodeData(code, this.emptyDepartmentGroupData);
          this.departmentGroupList = [];
          this.messageAdvancedError(e);
        } finally {
          this.componentLoading = false;
        }
      },

      // 获取policy
      async fetchPolicySearch () {
        const customIndex = this.panels.findIndex(item => item.name === 'CustomPerm');
        if (customIndex > -1 && this.curSearchParams.system_id) {
          try {
            const { code, data } = await this.$store.dispatch('perm/getPoliciesSearch', this.curSearchParams);
            this.systemList = this.systemListStorage.filter((item) => item.id === this.curSearchParams.system_id);
            this.$set(this.panels[customIndex], 'count', data.length || 0);
            this.emptyCustomData = formatCodeData(code, this.emptyCustomData, data.length === 0);
          } catch (e) {
            console.error(e);
            this.emptyCustomData = formatCodeData(e.code, this.emptyCustomData);
            this.systemList = [];
            this.messageAdvancedError(e);
          }
        } else {
          this.systemList = [];
        }
      },

      async fetchRemoteTable (isRefreshCurCount = false) {
        // 这里需要拿到所有tab项的total，所以需要调所有接口, 且需要在当前页动态加载tab的label
        const typeMap = {
          GroupPerm: async () => {
            this.emptyData = _.cloneDeep(this.curEmptyData);
            if (isRefreshCurCount) {
              if (this.$refs.childPermRef && this.$refs.childPermRef.length) {
                this.curSearchPagination.limit = this.$refs.childPermRef[0].pageConf.limit;
              }
              await this.fetchUserGroupSearch();
            } else {
              await Promise.all([
                this.fetchUserGroupSearch(),
                this.fetchDepartSearch(),
                this.fetchPolicySearch()
              ]);
            }
            if (this.$refs.childPermRef && this.$refs.childPermRef.length) {
              this.$nextTick(() => {
                this.$refs.childPermRef[0].$refs.groupPermTableRef.clearSelection();
              });
            }
            this.curEmptyData = Object.assign({}, this.emptyData, { tipType: this.isSearchPerm ? 'search' : '' });
            this.tabKey = +new Date();
          },
          DepartmentGroupPerm: async () => {
            this.emptyDepartmentGroupData = _.cloneDeep(this.curEmptyData);
            if (isRefreshCurCount) {
              await this.fetchDepartSearch();
            } else {
              await Promise.all([
                this.fetchDepartSearch(),
                this.fetchUserGroupSearch(),
                this.fetchPolicySearch()
              ]);
            }
            this.curEmptyData = Object.assign({}, this.emptyDepartmentGroupData, { tipType: this.isSearchPerm ? 'search' : '' });
            this.tabKey = +new Date();
          },
          CustomPerm: async () => {
            this.emptyCustomData = _.cloneDeep(this.curEmptyData);
            if (isRefreshCurCount) {
              await this.fetchPolicySearch();
            } else {
              await Promise.all([
                this.fetchPolicySearch(),
                this.fetchUserGroupSearch(),
                this.fetchDepartSearch()
              ]);
            }
            this.curEmptyData = Object.assign({}, this.emptyCustomData, { tipType: this.isSearchPerm ? 'search' : '' });
            this.tabKey = +new Date();
          }
        };
        return typeMap[this.active] ? typeMap[this.active]() : typeMap['GroupPerm']();
      },

      async handleRemoteTable (payload) {
        if (!this.mainContentLoading) {
          this.componentLoading = true;
        }
        const { emptyData, pagination, searchParams, isNoTag } = payload;
        this.isSearchPerm = emptyData.tipType === 'search';
        this.curSearchParams = _.cloneDeep(searchParams);
        this.curSearchPagination = _.cloneDeep(pagination);
        if (!isNoTag) {
          this.curEmptyData = _.cloneDeep(emptyData);
          await this.fetchRemoteTable();
          this.formatCheckGroups();
        }
      },

      // 处理只输入纯文本，不生成tag情况
      async handleInputValue (payload) {
        this.curEmptyData.tipType = payload ? 'search' : '';
        if (payload && !this.curSearchParams.system_id) {
          this.isSearchPerm = true;
          this.$set(this.curSearchParams, 'name', payload);
          await this.fetchRemoteTable();
          this.formatCheckGroups();
        }
      },

      async handleRefreshTable () {
        this.curEmptyData.tipType = '';
        this.isSearchPerm = false;
        this.curSearchParams = {};
        // 重置搜索参数需要去掉tab上的数量
        this.tabKey = +new Date();
        this.fetchData(true);
      },

      async handleTabChange (tabName) {
        this.active = tabName;
        // 如果active是同一项目
        const searchParams = {
          ...this.$route.query,
          tab: tabName
        };
        if (!['GroupPerm'].includes(tabName)) {
          this.handleSelectGroup([]);
        }
        window.history.replaceState({}, '', `?${buildURLParams(searchParams)}`);
      },
      
      formatCheckGroups () {
        const selectList = this.panels[0].selectList.map(item => item.id.toString());
        setTimeout(() => {
          this.personalGroupList.length && this.personalGroupList.forEach(item => {
            if (item.role_members && item.role_members.length) {
              const hasName = item.role_members.some((v) => v.username);
              if (!hasName) {
                item.role_members = item.role_members.map(v => {
                  return {
                    username: v,
                    readonly: false
                  };
                });
              }
            }
            if (selectList.includes(item.id.toString())
              && this.$refs.childPermRef
              && this.$refs.childPermRef.length) {
              this.$refs.childPermRef[0].$refs.groupPermTableRef.toggleRowSelection(item, true);
            }
          });
          if (this.departmentGroupList && this.departmentGroupList.length) {
            this.departmentGroupList.forEach(item => {
              if (item.role_members && item.role_members.length) {
                const hasName = item.role_members.some((v) => v.username);
                if (!hasName) {
                  item.role_members = item.role_members.map(v => {
                    return {
                      username: v,
                      readonly: false
                    };
                  });
                }
              }
            });
          }
        }, 0);
      },

      handleSelectGroup (payload) {
        this.$set(this.panels[0], 'selectList', payload);
      },

      // 显示资源实例
      handleShowResourceInstance (data, resItem, resIndex, groupIndex) {
        this.params = {
          system_id: this.applyGroupData.system_id,
          action_id: data.id,
          resource_type_system: resItem.system_id,
          resource_type_id: resItem.type
        };
        this.curResIndex = resIndex;
        this.groupIndex = groupIndex;
        this.resourceInstanceSidesliderTitle = this.$t(`m.info['关联侧边栏操作的资源实例']`, { value: `${this.$t(`m.common['【']`)}${data.name}${this.$t(`m.common['】']`)}` });
        window.changeAlert = 'iamSidesider';
        this.isShowResourceInstanceSideSlider = true;
      },

      handleGoApply () {
        this.$router.push({
          name: 'applyJoinUserGroup'
        });
      },

      handleBatchRenewal () {
        if (this.soonGroupLength > 0 && this.soonPermLength < 1) {
          this.$router.push({
            name: 'permRenewal',
            query: {
              tab: 'group'
            }
          });
        } else if (this.soonPermLength > 0 && this.soonGroupLength < 1) {
          this.$router.push({
            name: 'permRenewal',
            query: {
              tab: 'custom'
            }
          });
        } else if (this.soonPermLength > 0 && this.soonGroupLength > 0) {
          this.$router.push({
            name: 'permRenewal',
            query: {
              tab: this.active === 'GroupPerm' ? 'group' : 'custom'
            }
          });
        }
      },

      // 权限交接
      handleGoPermTransfer () {
        this.$router.push({
          name: 'permTransfer'
        });
      },

      handleGoApplyProvisionPerm () {
        this.$router.push({
          name: 'applyProvisionPerm'
        });
      },
      
      handleEmptyRefresh () {
        this.isSearchPerm = false;
        // 调用子组件的刷新方法
        this.$refs.iamResourceSearchRef && this.$refs.iamResourceSearchRef.handleEmptyClear();
      },

      handleEmptyClear () {
        this.isSearchPerm = false;
        // 调用子组件的刷新方法
        this.$refs.iamResourceSearchRef && this.$refs.iamResourceSearchRef.handleEmptyClear();
      }
    }
  };
</script>
<style lang="postcss">
    .iam-my-perm-wrapper {
        position: relative;
        .header {
            position: relative;
        }
        .content-wrapper {
            /* 20 + 20 + 42 + 24 + 24 + 61 + 48 */
            min-height: calc(100vh - 325px);
        }
        .empty-wrapper {
            position: absolute;
            top: 200px;
            left: 50%;
            transform: translate(-50%, -50%);
            img {
                width: 120px;
            }
            .empty-tips {
                position: relative;
                top: -25px;
                font-size: 12px;
                color: #c4c6cc;
                text-align: center;
            }
        }
        .redCircle {
            position: relative;
            top: -50px;
            right: -180px;
            width: 10px;
            height: 10px;
            background-color: red;
            border-radius: 50%;
            &-lang {
                right: -340px;
            }
            &.external-redCircle {
                right: -90px;
                &-lang {
                  right: -160px;
                }
            }
        }
    }
    .iam-my-perm-tab-cls {
        background: #ffffff;
        margin-bottom: 50px;
    }
    .icon-info-renewal {
        position: absolute;
        top: -5px;
        left: 176px;
    }
    .info-renewal {
        top: -5px;
        left: 100px;
        position: absolute;
        width: 90px;
        height: 40px;
        opacity: 0;
        cursor: no-drop;
        &.info-renewal-lang {
            left: 200px;
        }
        &.external-info-renewal {
            left: 0;
            &.info-renewal-lang {
                left: 50px;
            }
        }
    }
    .info-sys {
        top: -5px;
        left: 198px;
        position: absolute;
        width: 90px;
        height: 40px;
        opacity: 0;
        cursor: no-drop;
        &.info-sys-lang {
            left: 400px;
        }
    }

    .external-info-sys {
        left: 100px;
        &.info-sys-lang {
            left: 200px;
        }
    }

    .custom-perm-wrapper {
      &.custom-perm-wrapper-no-perm {
        position: absolute;
        left: 50%;
        bottom: 0;
        transform: translate(-50%, 10px);
       }
    }
</style><|MERGE_RESOLUTION|>--- conflicted
+++ resolved
@@ -373,14 +373,8 @@
           this.departmentGroupList.splice(0, this.departmentGroupList.length, ...departmentGroupList);
           this.emptyDepartmentGroupData
             = formatCodeData(departmentGroupCode, this.emptyDepartmentGroupData, this.departmentGroupList.length === 0);
-
           this.formatCheckGroups();
-
-<<<<<<< HEAD
-          this.isEmpty = personalGroupList.length < 1 && systemList && systemList.length < 1
-=======
           this.isEmpty = personalGroupList.length < 1 && systemList.length < 1
->>>>>>> 0664d5c5
             && teporarySystemList.length < 1 && departmentGroupList.length < 1;
           this.soonGroupLength = data3 && data3.results ? data3.results.length : 0;
           this.soonPermLength = data4 ? data4.length : 0;

--- conflicted
+++ resolved
@@ -141,11 +141,7 @@
                     return payload === this.active ? '#e1ecff' : '#f0f1f5';
                 };
             },
-<<<<<<< HEAD
-            ...mapGetters(['externalSystemsLayout'])
-=======
             ...mapGetters(['externalSystemsLayout', 'externalSystemId'])
->>>>>>> 4baded0b
         },
         watch: {
             panels: {
@@ -158,20 +154,14 @@
                 handler (value) {
                     if (value.myPerm.renewal.hideCustomTab) {
                         this.panels.splice(1, 1);
-<<<<<<< HEAD
-=======
                         this.active = 'group';
->>>>>>> 4baded0b
                     }
                 },
                 immediate: true,
                 deep: true
-<<<<<<< HEAD
-=======
             },
             active () {
                 this.fetchActiveTabData(this.panels);
->>>>>>> 4baded0b
             }
         },
         async created () {

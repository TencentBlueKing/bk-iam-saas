--- conflicted
+++ resolved
@@ -113,7 +113,6 @@
                 // this.isLoading = flag
             },
 
-<<<<<<< HEAD
             async fetchMemberList () {
                 try {
                     const params = {
@@ -142,8 +141,6 @@
                 this.tabActive = payload
             },
 
-=======
->>>>>>> 300d5368
             handleAnimationEnd () {
                 // this.groupTemplateList = []
                 this.requestQueue = ['list']

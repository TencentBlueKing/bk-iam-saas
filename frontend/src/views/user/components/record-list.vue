<template>
  <div class="iam-record-list-wrapper">
    <render-search>
      <Icon type="arrows-left" class="breadcrumbs-back" @click="handleBackClick" />
      <span class="display-name">{{$t(`m.user['同步记录']`)}}</span>
      <div slot="right">
        <bk-date-picker
          v-model="initDateTimeRange"
          :placeholder="$t(`m.user['选择日期范围']`)"
          :type="'daterange'"
          placement="bottom-end"
          :shortcuts="shortcuts"
          :shortcut-close="true"
          @change="handleDateChange">
        </bk-date-picker>
      </div>
    </render-search>
    <bk-table
      :data="tableList"
      size="small"
      ext-cls="system-access-table"
      :class="{ 'set-border': tableLoading }"
      :max-height="tableHeight"
      :pagination="pagination"
      @page-change="handlePageChange"
      @page-limit-change="handleLimitChange"
      v-bkloading="{ isLoading: tableLoading, opacity: 1 }">
      <!-- <bk-table-column type="selection" align="center"></bk-table-column> -->
      <bk-table-column :label="$t(`m.user['开始时间']`)" :min-width="220">
        <template slot-scope="{ row }">
          {{ timestampToTime(row.created_time) }}
        </template>
      </bk-table-column>
      <bk-table-column :label="$t(`m.user['耗时']`)">
        <template slot-scope="{ row }">
          <span :title="row.cost_time">{{ row.cost_time | getDuration }}</span>
        </template>
      </bk-table-column>
      <bk-table-column :label="$t(`m.user['操作人']`)">
        <template slot-scope="{ row }">
          <span :title="row.executor">
            {{ row.trigger_type === 'periodic_task' ? $t(`m.user['定时同步']`) : row.executor }}
          </span>
        </template>
      </bk-table-column>
      <bk-table-column :label="$t(`m.user['触发类型']`)">
        <template slot-scope="{ row }">
          <span :title="row.trigger_type">{{ triggerType[row.trigger_type] }}</span>
        </template>
      </bk-table-column>
      <bk-table-column :label="$t(`m.audit['状态']`)">
        <template slot-scope="{ row }">
          <render-status :status="row.status" />
        </template>
      </bk-table-column>
      <bk-table-column :label="$t(`m.common['操作-table']`)" width="150" fixed="right">
        <template slot-scope="{ row }">
          <div class="sync-record-btn">
            <bk-popconfirm
              v-if="['Running'].includes(row.status)"
              trigger="click"
              placement="bottom-start"
              ext-popover-cls="sync-record-remove-confirm"
              @confirm="handleDelRecord(row)"
            >
              <div slot="content">
                <div class="popover-title">
                  <div class="popover-title-text">
                    {{ $t(`m.dialog['确认删除同步记录？']`) }}
                  </div>
                </div>
                <div class="popover-content">
                  <div class="popover-content-tip">
                    {{
<<<<<<< HEAD
                      $t(`m.user['删除后，可通过重新同步更新记录。']`)
=======
                      $t(`m.user['删除后，可通过重新同步更新记录']`)
>>>>>>> 87827bb4
                    }}
                  </div>
                </div>
              </div>
              <bk-button
                theme="primary"
                text
                :loading="delLoading"
              >
                {{ $t(`m.common['删除']`) }}
              </bk-button>
            </bk-popconfirm>
            <bk-button theme="primary" text @click="showLogDetails(row)">
              {{ $t(`m.user['日志详情']`) }}
            </bk-button>
          </div>
        </template>
      </bk-table-column>
      <template slot="empty">
        <ExceptionEmpty
          :type="emptyData.type"
          :empty-text="emptyData.text"
          :tip-text="emptyData.tip"
          :tip-type="emptyData.tipType"
          @on-refresh="handleEmptyRefresh"
        />
      </template>
    </bk-table>

    <bk-sideslider
      :is-show.sync="isShowLogDetails"
      :title="$t(`m.user['日志详情']`)"
      :width="640"
      :quick-close="true"
      @animation-end="handleAnimationEnd">
      <div slot="content" v-bkloading="{ isLoading: logDetailLoading, opacity: 1 }">
        <section v-show="!logDetailLoading">
          <div class="link-btn">
            <bk-link class="link" theme="primary" href="https://bk.tencent.com/docs/document/6.0/160/8402" target="_blank">{{$t(`m.user['同步失败排查指引']`)}}</bk-link>
          </div>
          <div v-if="exceptionMsg || traceBackMsg"
            class="msg-content">
            <div>
              <div v-html="exceptionMsg"></div>
              <div v-html="traceBackMsg"></div>
            </div>
            <!-- <div v-else>{{ $t(`m.user['暂无日志详情']`) }}</div> -->
          </div>
          <div v-else>
            <ExceptionEmpty style="background: #ffffff" />
          </div>
        </section>
      </div>
    </bk-sideslider>
  </div>
</template>

<script>
  import { bus } from '@/common/bus';
  import { formatCodeData, timestampToTime, getWindowHeight } from '@/common/util';
  import RenderStatus from './render-status';
  import moment from 'moment';

  export default {
    name: 'system-access-index',
    filters: {
      getDuration (val) {
        const d = moment.duration(val, 'seconds');
        if (val >= 86400) {
          return `${Math.floor(d.asDays())}d${d.hours()}h${d.minutes()}min${d.seconds()}s`;
        }
        if (val >= 3600) {
          return `${d.hours()}h${d.minutes()}min${d.seconds()}s`;
        }
        if (val > 60) {
          return `${d.minutes()}min${d.seconds()}s`;
        }
        return `${Math.floor(val)}s`;
      }
    },
    components: {
      RenderStatus
    },
    data () {
      return {
        tableList: [],
        tableLoading: false,
        pagination: {
          current: 1,
          count: 0,
          limit: 10
        },
        currentBackup: 1,
        isShowLogDetails: false,
        logDetailLoading: false,
        delLoading: false,
        exceptionMsg: '',
        traceBackMsg: '',
        timestampToTime: timestampToTime,
        initDateTimeRange: [],
        triggerType: { 'periodic_task': this.$t(`m.user['定时同步']`), 'manual_sync': this.$t(`m.user['手动同步']`) },
        shortcuts: [
          {
            text: this.$t(`m.user['今天']`),
            value () {
              const end = new Date();
              const start = new Date();
              return [start, end];
            }
          },
          {
            text: this.$t(`m.user['最近7天']`),
            value () {
              const end = new Date();
              const start = new Date();
              start.setTime(start.getTime() - 3600 * 1000 * 24 * 7);
              return [start, end];
            }
          },
          {
            text: this.$t(`m.user['最近30天']`),
            value () {
              const end = new Date();
              const start = new Date();
              start.setTime(start.getTime() - 3600 * 1000 * 24 * 30);
              return [start, end];
            }
          }
        ],
        dateRange: { startTime: '', endTime: '' },
        emptyData: {
          type: '',
          text: '',
          tip: '',
          tipType: ''
        },
        tableHeight: getWindowHeight() - 185
      };
    },
    watch: {
      'pagination.current' (value) {
        this.currentBackup = value;
      }
    },
    created () {
      window.addEventListener('resize', () => {
        this.tableHeight = getWindowHeight() - 185;
      });
      this.fetchPageData();
    },
    mounted () {
      bus.$on('updatePoll', () => {
        this.fetchPageData();
      });
      bus.$on('on-sync-record-status', () => {
        this.fetchPageData();
      });
      this.$once('hook:beforeDestroy', () => {
        bus.$off('updatePoll');
        bus.$off('sync-success');
      });
    },
    methods: {
      async fetchPageData () {
        await this.fetchModelingList(true);
      },

      async fetchModelingList (isLoading = false) {
        this.tableLoading = isLoading;
        const params = {
          limit: this.pagination.limit,
          offset: this.pagination.limit * (this.pagination.current - 1),
          start_time: this.dateRange.startTime,
          end_time: this.dateRange.endTime
        };
        try {
          const { code, data } = await this.$store.dispatch('organization/getRecordsList', params);
          this.pagination.count = data.count;
          data.results = data.results.length && data.results.sort(
            (a, b) => new Date(b.updated_time) - new Date(a.updated_time));
                        
          this.tableList.splice(0, this.tableList.length, ...(data.results || []));
          this.emptyData = formatCodeData(code, this.emptyData, this.tableList.length === 0);
        } catch (e) {
          console.error(e);
          const { code } = e;
          this.emptyData = formatCodeData(code, this.emptyData);
          this.messageAdvancedError(e);
        } finally {
          this.tableLoading = false;
        }
      },

      handlePageChange (page) {
        if (this.currentBackup === page) {
          return;
        }
        this.pagination.current = page;
        this.fetchModelingList(true);
      },

      handleLimitChange (currentLimit, prevLimit) {
        this.pagination.limit = currentLimit;
        this.pagination.current = 1;
        this.fetchModelingList(true);
      },

      handleAnimationEnd () {
        this.isShowLogDetails = false;
      },

      async showLogDetails (data) {
        this.isShowLogDetails = true;
        this.logDetailLoading = true;
        try {
          const res = await this.$store.dispatch('organization/getRecordsLog', data.id);
          this.exceptionMsg = res.data.exception_msg.replace(/\n/g, '<br>');
          this.traceBackMsg = res.data.traceback_msg.replace(/\n/g, '<br>');
        } catch (e) {
          console.error(e);
          this.messageAdvancedError(e);
        } finally {
          this.logDetailLoading = false;
        }
      },

      async handleDelRecord (payload) {
        this.delLoading = true;
        try {
          const { code } = await this.$store.dispatch('organization/delRecordsLog', payload.id);
          if (code === 0) {
            this.$store.commit('updateSync', false);
            bus.$emit('updatePoll', { isStop: true });
            window.localStorage.removeItem('isPoll');
<<<<<<< HEAD
            this.messageSuccess(this.$t(`m.common['删除成功']`), 3000);
=======
            this.messageSuccess(this.$t(`m.info['删除成功']`), 3000);
>>>>>>> 87827bb4
            this.resetPagination();
            this.fetchModelingList(true);
          }
        } catch (e) {
          this.messageAdvancedError(e);
        } finally {
          this.delLoading = false;
        }
      },

      resetPagination () {
        this.pagination = Object.assign({}, {
          limit: 10,
          current: 1,
          count: 0,
          showTotalCount: true
        });
      },

      handleDateChange (date) {
        this.resetPagination();
        this.dateRange = {
          startTime: `${date[0]}` ? `${date[0]} 00:00:00` : '',
          endTime: `${date[1]}` ? `${date[1]} 23:59:59` : ''
        };
        this.fetchModelingList(true);
      },

      handleBackClick () {
        this.$emit('handleBack');
      },

      handleEmptyRefresh () {
        this.fetchModelingList(true);
      }
    }
  };
</script>

<style lang="postcss" scoped>
.iam-record-list-wrapper {
  .detail-link {
    color: #3a84ff;
    font-size: 12px;
    cursor: pointer;
    &:hover {
      color: #699df4;
    }
  }
  /deep/ .system-access-table {
    margin-top: 16px;
    border-right: none;
    border-bottom: none;
    &.set-border {
      border-right: 1px solid #dfe0e5;
      border-bottom: 1px solid #dfe0e5;
    }
    .system-access-name {
      color: #3a84ff;
      cursor: pointer;
      &:hover {
        color: #699df4;
      }
    }
    .lock-status {
      font-size: 12px;
      color: #fe9c00;
    }
    .breadcrumbs-back {
      cursor: pointer;
      display: inline-block;
      vertical-align: middle;
      width: 24px;
      height: 24px;
      line-height: 24px;
      text-align: center;
      font-size: 24px;
      color: #3c96ff;
    }
    .sync-record-btn {
      .bk-button-text {
        margin-right: 8px;
      }
    }
    .bk-table-fixed,
    .bk-table-fixed-right {
      border-bottom: 0;
    }
  }
  .link-btn {
    margin: 10px;
    text-align: right;
    word-break: break-all;
  }
  .msg-content{
    background: #555555;
    color: #fff;
    margin: 0 0px 0 30px;
    padding: 10px;
    max-height: 1200px;
    overflow-y: scroll;
  }
}
.sync-record-remove-confirm {
  .popover-title {
    font-size: 16px;
    padding-bottom: 16px;
    color: #313238;
  }
  .popover-content {
    color: #63656e;
    .popover-content-item {
      display: flex;
      margin-bottom: 8px;
      &-value {
        color: #313238;
        margin-left: 8px;
      }
    }
    &-tip {
      padding-bottom: 20px;
      color: #63656E;
    }
  }
}
</style>
<|MERGE_RESOLUTION|>--- conflicted
+++ resolved
@@ -1,444 +1,436 @@
-<template>
-  <div class="iam-record-list-wrapper">
-    <render-search>
-      <Icon type="arrows-left" class="breadcrumbs-back" @click="handleBackClick" />
-      <span class="display-name">{{$t(`m.user['同步记录']`)}}</span>
-      <div slot="right">
-        <bk-date-picker
-          v-model="initDateTimeRange"
-          :placeholder="$t(`m.user['选择日期范围']`)"
-          :type="'daterange'"
-          placement="bottom-end"
-          :shortcuts="shortcuts"
-          :shortcut-close="true"
-          @change="handleDateChange">
-        </bk-date-picker>
-      </div>
-    </render-search>
-    <bk-table
-      :data="tableList"
-      size="small"
-      ext-cls="system-access-table"
-      :class="{ 'set-border': tableLoading }"
-      :max-height="tableHeight"
-      :pagination="pagination"
-      @page-change="handlePageChange"
-      @page-limit-change="handleLimitChange"
-      v-bkloading="{ isLoading: tableLoading, opacity: 1 }">
-      <!-- <bk-table-column type="selection" align="center"></bk-table-column> -->
-      <bk-table-column :label="$t(`m.user['开始时间']`)" :min-width="220">
-        <template slot-scope="{ row }">
-          {{ timestampToTime(row.created_time) }}
-        </template>
-      </bk-table-column>
-      <bk-table-column :label="$t(`m.user['耗时']`)">
-        <template slot-scope="{ row }">
-          <span :title="row.cost_time">{{ row.cost_time | getDuration }}</span>
-        </template>
-      </bk-table-column>
-      <bk-table-column :label="$t(`m.user['操作人']`)">
-        <template slot-scope="{ row }">
-          <span :title="row.executor">
-            {{ row.trigger_type === 'periodic_task' ? $t(`m.user['定时同步']`) : row.executor }}
-          </span>
-        </template>
-      </bk-table-column>
-      <bk-table-column :label="$t(`m.user['触发类型']`)">
-        <template slot-scope="{ row }">
-          <span :title="row.trigger_type">{{ triggerType[row.trigger_type] }}</span>
-        </template>
-      </bk-table-column>
-      <bk-table-column :label="$t(`m.audit['状态']`)">
-        <template slot-scope="{ row }">
-          <render-status :status="row.status" />
-        </template>
-      </bk-table-column>
-      <bk-table-column :label="$t(`m.common['操作-table']`)" width="150" fixed="right">
-        <template slot-scope="{ row }">
-          <div class="sync-record-btn">
-            <bk-popconfirm
-              v-if="['Running'].includes(row.status)"
-              trigger="click"
-              placement="bottom-start"
-              ext-popover-cls="sync-record-remove-confirm"
-              @confirm="handleDelRecord(row)"
-            >
-              <div slot="content">
-                <div class="popover-title">
-                  <div class="popover-title-text">
-                    {{ $t(`m.dialog['确认删除同步记录？']`) }}
-                  </div>
-                </div>
-                <div class="popover-content">
-                  <div class="popover-content-tip">
-                    {{
-<<<<<<< HEAD
-                      $t(`m.user['删除后，可通过重新同步更新记录。']`)
-=======
-                      $t(`m.user['删除后，可通过重新同步更新记录']`)
->>>>>>> 87827bb4
-                    }}
-                  </div>
-                </div>
-              </div>
-              <bk-button
-                theme="primary"
-                text
-                :loading="delLoading"
-              >
-                {{ $t(`m.common['删除']`) }}
-              </bk-button>
-            </bk-popconfirm>
-            <bk-button theme="primary" text @click="showLogDetails(row)">
-              {{ $t(`m.user['日志详情']`) }}
-            </bk-button>
-          </div>
-        </template>
-      </bk-table-column>
-      <template slot="empty">
-        <ExceptionEmpty
-          :type="emptyData.type"
-          :empty-text="emptyData.text"
-          :tip-text="emptyData.tip"
-          :tip-type="emptyData.tipType"
-          @on-refresh="handleEmptyRefresh"
-        />
-      </template>
-    </bk-table>
-
-    <bk-sideslider
-      :is-show.sync="isShowLogDetails"
-      :title="$t(`m.user['日志详情']`)"
-      :width="640"
-      :quick-close="true"
-      @animation-end="handleAnimationEnd">
-      <div slot="content" v-bkloading="{ isLoading: logDetailLoading, opacity: 1 }">
-        <section v-show="!logDetailLoading">
-          <div class="link-btn">
-            <bk-link class="link" theme="primary" href="https://bk.tencent.com/docs/document/6.0/160/8402" target="_blank">{{$t(`m.user['同步失败排查指引']`)}}</bk-link>
-          </div>
-          <div v-if="exceptionMsg || traceBackMsg"
-            class="msg-content">
-            <div>
-              <div v-html="exceptionMsg"></div>
-              <div v-html="traceBackMsg"></div>
-            </div>
-            <!-- <div v-else>{{ $t(`m.user['暂无日志详情']`) }}</div> -->
-          </div>
-          <div v-else>
-            <ExceptionEmpty style="background: #ffffff" />
-          </div>
-        </section>
-      </div>
-    </bk-sideslider>
-  </div>
-</template>
-
-<script>
-  import { bus } from '@/common/bus';
-  import { formatCodeData, timestampToTime, getWindowHeight } from '@/common/util';
-  import RenderStatus from './render-status';
-  import moment from 'moment';
-
-  export default {
-    name: 'system-access-index',
-    filters: {
-      getDuration (val) {
-        const d = moment.duration(val, 'seconds');
-        if (val >= 86400) {
-          return `${Math.floor(d.asDays())}d${d.hours()}h${d.minutes()}min${d.seconds()}s`;
-        }
-        if (val >= 3600) {
-          return `${d.hours()}h${d.minutes()}min${d.seconds()}s`;
-        }
-        if (val > 60) {
-          return `${d.minutes()}min${d.seconds()}s`;
-        }
-        return `${Math.floor(val)}s`;
-      }
-    },
-    components: {
-      RenderStatus
-    },
-    data () {
-      return {
-        tableList: [],
-        tableLoading: false,
-        pagination: {
-          current: 1,
-          count: 0,
-          limit: 10
-        },
-        currentBackup: 1,
-        isShowLogDetails: false,
-        logDetailLoading: false,
-        delLoading: false,
-        exceptionMsg: '',
-        traceBackMsg: '',
-        timestampToTime: timestampToTime,
-        initDateTimeRange: [],
-        triggerType: { 'periodic_task': this.$t(`m.user['定时同步']`), 'manual_sync': this.$t(`m.user['手动同步']`) },
-        shortcuts: [
-          {
-            text: this.$t(`m.user['今天']`),
-            value () {
-              const end = new Date();
-              const start = new Date();
-              return [start, end];
-            }
-          },
-          {
-            text: this.$t(`m.user['最近7天']`),
-            value () {
-              const end = new Date();
-              const start = new Date();
-              start.setTime(start.getTime() - 3600 * 1000 * 24 * 7);
-              return [start, end];
-            }
-          },
-          {
-            text: this.$t(`m.user['最近30天']`),
-            value () {
-              const end = new Date();
-              const start = new Date();
-              start.setTime(start.getTime() - 3600 * 1000 * 24 * 30);
-              return [start, end];
-            }
-          }
-        ],
-        dateRange: { startTime: '', endTime: '' },
-        emptyData: {
-          type: '',
-          text: '',
-          tip: '',
-          tipType: ''
-        },
-        tableHeight: getWindowHeight() - 185
-      };
-    },
-    watch: {
-      'pagination.current' (value) {
-        this.currentBackup = value;
-      }
-    },
-    created () {
-      window.addEventListener('resize', () => {
-        this.tableHeight = getWindowHeight() - 185;
-      });
-      this.fetchPageData();
-    },
-    mounted () {
-      bus.$on('updatePoll', () => {
-        this.fetchPageData();
-      });
-      bus.$on('on-sync-record-status', () => {
-        this.fetchPageData();
-      });
-      this.$once('hook:beforeDestroy', () => {
-        bus.$off('updatePoll');
-        bus.$off('sync-success');
-      });
-    },
-    methods: {
-      async fetchPageData () {
-        await this.fetchModelingList(true);
-      },
-
-      async fetchModelingList (isLoading = false) {
-        this.tableLoading = isLoading;
-        const params = {
-          limit: this.pagination.limit,
-          offset: this.pagination.limit * (this.pagination.current - 1),
-          start_time: this.dateRange.startTime,
-          end_time: this.dateRange.endTime
-        };
-        try {
-          const { code, data } = await this.$store.dispatch('organization/getRecordsList', params);
-          this.pagination.count = data.count;
-          data.results = data.results.length && data.results.sort(
-            (a, b) => new Date(b.updated_time) - new Date(a.updated_time));
-                        
-          this.tableList.splice(0, this.tableList.length, ...(data.results || []));
-          this.emptyData = formatCodeData(code, this.emptyData, this.tableList.length === 0);
-        } catch (e) {
-          console.error(e);
-          const { code } = e;
-          this.emptyData = formatCodeData(code, this.emptyData);
-          this.messageAdvancedError(e);
-        } finally {
-          this.tableLoading = false;
-        }
-      },
-
-      handlePageChange (page) {
-        if (this.currentBackup === page) {
-          return;
-        }
-        this.pagination.current = page;
-        this.fetchModelingList(true);
-      },
-
-      handleLimitChange (currentLimit, prevLimit) {
-        this.pagination.limit = currentLimit;
-        this.pagination.current = 1;
-        this.fetchModelingList(true);
-      },
-
-      handleAnimationEnd () {
-        this.isShowLogDetails = false;
-      },
-
-      async showLogDetails (data) {
-        this.isShowLogDetails = true;
-        this.logDetailLoading = true;
-        try {
-          const res = await this.$store.dispatch('organization/getRecordsLog', data.id);
-          this.exceptionMsg = res.data.exception_msg.replace(/\n/g, '<br>');
-          this.traceBackMsg = res.data.traceback_msg.replace(/\n/g, '<br>');
-        } catch (e) {
-          console.error(e);
-          this.messageAdvancedError(e);
-        } finally {
-          this.logDetailLoading = false;
-        }
-      },
-
-      async handleDelRecord (payload) {
-        this.delLoading = true;
-        try {
-          const { code } = await this.$store.dispatch('organization/delRecordsLog', payload.id);
-          if (code === 0) {
-            this.$store.commit('updateSync', false);
-            bus.$emit('updatePoll', { isStop: true });
-            window.localStorage.removeItem('isPoll');
-<<<<<<< HEAD
-            this.messageSuccess(this.$t(`m.common['删除成功']`), 3000);
-=======
-            this.messageSuccess(this.$t(`m.info['删除成功']`), 3000);
->>>>>>> 87827bb4
-            this.resetPagination();
-            this.fetchModelingList(true);
-          }
-        } catch (e) {
-          this.messageAdvancedError(e);
-        } finally {
-          this.delLoading = false;
-        }
-      },
-
-      resetPagination () {
-        this.pagination = Object.assign({}, {
-          limit: 10,
-          current: 1,
-          count: 0,
-          showTotalCount: true
-        });
-      },
-
-      handleDateChange (date) {
-        this.resetPagination();
-        this.dateRange = {
-          startTime: `${date[0]}` ? `${date[0]} 00:00:00` : '',
-          endTime: `${date[1]}` ? `${date[1]} 23:59:59` : ''
-        };
-        this.fetchModelingList(true);
-      },
-
-      handleBackClick () {
-        this.$emit('handleBack');
-      },
-
-      handleEmptyRefresh () {
-        this.fetchModelingList(true);
-      }
-    }
-  };
-</script>
-
-<style lang="postcss" scoped>
-.iam-record-list-wrapper {
-  .detail-link {
-    color: #3a84ff;
-    font-size: 12px;
-    cursor: pointer;
-    &:hover {
-      color: #699df4;
-    }
-  }
-  /deep/ .system-access-table {
-    margin-top: 16px;
-    border-right: none;
-    border-bottom: none;
-    &.set-border {
-      border-right: 1px solid #dfe0e5;
-      border-bottom: 1px solid #dfe0e5;
-    }
-    .system-access-name {
-      color: #3a84ff;
-      cursor: pointer;
-      &:hover {
-        color: #699df4;
-      }
-    }
-    .lock-status {
-      font-size: 12px;
-      color: #fe9c00;
-    }
-    .breadcrumbs-back {
-      cursor: pointer;
-      display: inline-block;
-      vertical-align: middle;
-      width: 24px;
-      height: 24px;
-      line-height: 24px;
-      text-align: center;
-      font-size: 24px;
-      color: #3c96ff;
-    }
-    .sync-record-btn {
-      .bk-button-text {
-        margin-right: 8px;
-      }
-    }
-    .bk-table-fixed,
-    .bk-table-fixed-right {
-      border-bottom: 0;
-    }
-  }
-  .link-btn {
-    margin: 10px;
-    text-align: right;
-    word-break: break-all;
-  }
-  .msg-content{
-    background: #555555;
-    color: #fff;
-    margin: 0 0px 0 30px;
-    padding: 10px;
-    max-height: 1200px;
-    overflow-y: scroll;
-  }
-}
-.sync-record-remove-confirm {
-  .popover-title {
-    font-size: 16px;
-    padding-bottom: 16px;
-    color: #313238;
-  }
-  .popover-content {
-    color: #63656e;
-    .popover-content-item {
-      display: flex;
-      margin-bottom: 8px;
-      &-value {
-        color: #313238;
-        margin-left: 8px;
-      }
-    }
-    &-tip {
-      padding-bottom: 20px;
-      color: #63656E;
-    }
-  }
-}
-</style>
+<template>
+  <div class="iam-record-list-wrapper">
+    <render-search>
+      <Icon type="arrows-left" class="breadcrumbs-back" @click="handleBackClick" />
+      <span class="display-name">{{$t(`m.user['同步记录']`)}}</span>
+      <div slot="right">
+        <bk-date-picker
+          v-model="initDateTimeRange"
+          :placeholder="$t(`m.user['选择日期范围']`)"
+          :type="'daterange'"
+          placement="bottom-end"
+          :shortcuts="shortcuts"
+          :shortcut-close="true"
+          @change="handleDateChange">
+        </bk-date-picker>
+      </div>
+    </render-search>
+    <bk-table
+      :data="tableList"
+      size="small"
+      ext-cls="system-access-table"
+      :class="{ 'set-border': tableLoading }"
+      :max-height="tableHeight"
+      :pagination="pagination"
+      @page-change="handlePageChange"
+      @page-limit-change="handleLimitChange"
+      v-bkloading="{ isLoading: tableLoading, opacity: 1 }">
+      <!-- <bk-table-column type="selection" align="center"></bk-table-column> -->
+      <bk-table-column :label="$t(`m.user['开始时间']`)" :min-width="220">
+        <template slot-scope="{ row }">
+          {{ timestampToTime(row.created_time) }}
+        </template>
+      </bk-table-column>
+      <bk-table-column :label="$t(`m.user['耗时']`)">
+        <template slot-scope="{ row }">
+          <span :title="row.cost_time">{{ row.cost_time | getDuration }}</span>
+        </template>
+      </bk-table-column>
+      <bk-table-column :label="$t(`m.user['操作人']`)">
+        <template slot-scope="{ row }">
+          <span :title="row.executor">
+            {{ row.trigger_type === 'periodic_task' ? $t(`m.user['定时同步']`) : row.executor }}
+          </span>
+        </template>
+      </bk-table-column>
+      <bk-table-column :label="$t(`m.user['触发类型']`)">
+        <template slot-scope="{ row }">
+          <span :title="row.trigger_type">{{ triggerType[row.trigger_type] }}</span>
+        </template>
+      </bk-table-column>
+      <bk-table-column :label="$t(`m.audit['状态']`)">
+        <template slot-scope="{ row }">
+          <render-status :status="row.status" />
+        </template>
+      </bk-table-column>
+      <bk-table-column :label="$t(`m.common['操作-table']`)" width="150" fixed="right">
+        <template slot-scope="{ row }">
+          <div class="sync-record-btn">
+            <bk-popconfirm
+              v-if="['Running'].includes(row.status)"
+              trigger="click"
+              placement="bottom-start"
+              ext-popover-cls="sync-record-remove-confirm"
+              @confirm="handleDelRecord(row)"
+            >
+              <div slot="content">
+                <div class="popover-title">
+                  <div class="popover-title-text">
+                    {{ $t(`m.dialog['确认删除同步记录？']`) }}
+                  </div>
+                </div>
+                <div class="popover-content">
+                  <div class="popover-content-tip">
+                    {{
+                      $t(`m.user['删除后，可通过重新同步更新记录']`)
+                    }}
+                  </div>
+                </div>
+              </div>
+              <bk-button
+                theme="primary"
+                text
+                :loading="delLoading"
+              >
+                {{ $t(`m.common['删除']`) }}
+              </bk-button>
+            </bk-popconfirm>
+            <bk-button theme="primary" text @click="showLogDetails(row)">
+              {{ $t(`m.user['日志详情']`) }}
+            </bk-button>
+          </div>
+        </template>
+      </bk-table-column>
+      <template slot="empty">
+        <ExceptionEmpty
+          :type="emptyData.type"
+          :empty-text="emptyData.text"
+          :tip-text="emptyData.tip"
+          :tip-type="emptyData.tipType"
+          @on-refresh="handleEmptyRefresh"
+        />
+      </template>
+    </bk-table>
+
+    <bk-sideslider
+      :is-show.sync="isShowLogDetails"
+      :title="$t(`m.user['日志详情']`)"
+      :width="640"
+      :quick-close="true"
+      @animation-end="handleAnimationEnd">
+      <div slot="content" v-bkloading="{ isLoading: logDetailLoading, opacity: 1 }">
+        <section v-show="!logDetailLoading">
+          <div class="link-btn">
+            <bk-link class="link" theme="primary" href="https://bk.tencent.com/docs/document/6.0/160/8402" target="_blank">{{$t(`m.user['同步失败排查指引']`)}}</bk-link>
+          </div>
+          <div v-if="exceptionMsg || traceBackMsg"
+            class="msg-content">
+            <div>
+              <div v-html="exceptionMsg"></div>
+              <div v-html="traceBackMsg"></div>
+            </div>
+            <!-- <div v-else>{{ $t(`m.user['暂无日志详情']`) }}</div> -->
+          </div>
+          <div v-else>
+            <ExceptionEmpty style="background: #ffffff" />
+          </div>
+        </section>
+      </div>
+    </bk-sideslider>
+  </div>
+</template>
+
+<script>
+  import { bus } from '@/common/bus';
+  import { formatCodeData, timestampToTime, getWindowHeight } from '@/common/util';
+  import RenderStatus from './render-status';
+  import moment from 'moment';
+
+  export default {
+    name: 'system-access-index',
+    filters: {
+      getDuration (val) {
+        const d = moment.duration(val, 'seconds');
+        if (val >= 86400) {
+          return `${Math.floor(d.asDays())}d${d.hours()}h${d.minutes()}min${d.seconds()}s`;
+        }
+        if (val >= 3600) {
+          return `${d.hours()}h${d.minutes()}min${d.seconds()}s`;
+        }
+        if (val > 60) {
+          return `${d.minutes()}min${d.seconds()}s`;
+        }
+        return `${Math.floor(val)}s`;
+      }
+    },
+    components: {
+      RenderStatus
+    },
+    data () {
+      return {
+        tableList: [],
+        tableLoading: false,
+        pagination: {
+          current: 1,
+          count: 0,
+          limit: 10
+        },
+        currentBackup: 1,
+        isShowLogDetails: false,
+        logDetailLoading: false,
+        delLoading: false,
+        exceptionMsg: '',
+        traceBackMsg: '',
+        timestampToTime: timestampToTime,
+        initDateTimeRange: [],
+        triggerType: { 'periodic_task': this.$t(`m.user['定时同步']`), 'manual_sync': this.$t(`m.user['手动同步']`) },
+        shortcuts: [
+          {
+            text: this.$t(`m.user['今天']`),
+            value () {
+              const end = new Date();
+              const start = new Date();
+              return [start, end];
+            }
+          },
+          {
+            text: this.$t(`m.user['最近7天']`),
+            value () {
+              const end = new Date();
+              const start = new Date();
+              start.setTime(start.getTime() - 3600 * 1000 * 24 * 7);
+              return [start, end];
+            }
+          },
+          {
+            text: this.$t(`m.user['最近30天']`),
+            value () {
+              const end = new Date();
+              const start = new Date();
+              start.setTime(start.getTime() - 3600 * 1000 * 24 * 30);
+              return [start, end];
+            }
+          }
+        ],
+        dateRange: { startTime: '', endTime: '' },
+        emptyData: {
+          type: '',
+          text: '',
+          tip: '',
+          tipType: ''
+        },
+        tableHeight: getWindowHeight() - 185
+      };
+    },
+    watch: {
+      'pagination.current' (value) {
+        this.currentBackup = value;
+      }
+    },
+    created () {
+      window.addEventListener('resize', () => {
+        this.tableHeight = getWindowHeight() - 185;
+      });
+      this.fetchPageData();
+    },
+    mounted () {
+      bus.$on('updatePoll', () => {
+        this.fetchPageData();
+      });
+      bus.$on('on-sync-record-status', () => {
+        this.fetchPageData();
+      });
+      this.$once('hook:beforeDestroy', () => {
+        bus.$off('updatePoll');
+        bus.$off('sync-success');
+      });
+    },
+    methods: {
+      async fetchPageData () {
+        await this.fetchModelingList(true);
+      },
+
+      async fetchModelingList (isLoading = false) {
+        this.tableLoading = isLoading;
+        const params = {
+          limit: this.pagination.limit,
+          offset: this.pagination.limit * (this.pagination.current - 1),
+          start_time: this.dateRange.startTime,
+          end_time: this.dateRange.endTime
+        };
+        try {
+          const { code, data } = await this.$store.dispatch('organization/getRecordsList', params);
+          this.pagination.count = data.count;
+          data.results = data.results.length && data.results.sort(
+            (a, b) => new Date(b.updated_time) - new Date(a.updated_time));
+                        
+          this.tableList.splice(0, this.tableList.length, ...(data.results || []));
+          this.emptyData = formatCodeData(code, this.emptyData, this.tableList.length === 0);
+        } catch (e) {
+          console.error(e);
+          const { code } = e;
+          this.emptyData = formatCodeData(code, this.emptyData);
+          this.messageAdvancedError(e);
+        } finally {
+          this.tableLoading = false;
+        }
+      },
+
+      handlePageChange (page) {
+        if (this.currentBackup === page) {
+          return;
+        }
+        this.pagination.current = page;
+        this.fetchModelingList(true);
+      },
+
+      handleLimitChange (currentLimit, prevLimit) {
+        this.pagination.limit = currentLimit;
+        this.pagination.current = 1;
+        this.fetchModelingList(true);
+      },
+
+      handleAnimationEnd () {
+        this.isShowLogDetails = false;
+      },
+
+      async showLogDetails (data) {
+        this.isShowLogDetails = true;
+        this.logDetailLoading = true;
+        try {
+          const res = await this.$store.dispatch('organization/getRecordsLog', data.id);
+          this.exceptionMsg = res.data.exception_msg.replace(/\n/g, '<br>');
+          this.traceBackMsg = res.data.traceback_msg.replace(/\n/g, '<br>');
+        } catch (e) {
+          console.error(e);
+          this.messageAdvancedError(e);
+        } finally {
+          this.logDetailLoading = false;
+        }
+      },
+
+      async handleDelRecord (payload) {
+        this.delLoading = true;
+        try {
+          const { code } = await this.$store.dispatch('organization/delRecordsLog', payload.id);
+          if (code === 0) {
+            this.$store.commit('updateSync', false);
+            bus.$emit('updatePoll', { isStop: true });
+            window.localStorage.removeItem('isPoll');
+            this.messageSuccess(this.$t(`m.info['删除成功']`), 3000);
+            this.resetPagination();
+            this.fetchModelingList(true);
+          }
+        } catch (e) {
+          this.messageAdvancedError(e);
+        } finally {
+          this.delLoading = false;
+        }
+      },
+
+      resetPagination () {
+        this.pagination = Object.assign({}, {
+          limit: 10,
+          current: 1,
+          count: 0,
+          showTotalCount: true
+        });
+      },
+
+      handleDateChange (date) {
+        this.resetPagination();
+        this.dateRange = {
+          startTime: `${date[0]}` ? `${date[0]} 00:00:00` : '',
+          endTime: `${date[1]}` ? `${date[1]} 23:59:59` : ''
+        };
+        this.fetchModelingList(true);
+      },
+
+      handleBackClick () {
+        this.$emit('handleBack');
+      },
+
+      handleEmptyRefresh () {
+        this.fetchModelingList(true);
+      }
+    }
+  };
+</script>
+
+<style lang="postcss" scoped>
+.iam-record-list-wrapper {
+  .detail-link {
+    color: #3a84ff;
+    font-size: 12px;
+    cursor: pointer;
+    &:hover {
+      color: #699df4;
+    }
+  }
+  /deep/ .system-access-table {
+    margin-top: 16px;
+    border-right: none;
+    border-bottom: none;
+    &.set-border {
+      border-right: 1px solid #dfe0e5;
+      border-bottom: 1px solid #dfe0e5;
+    }
+    .system-access-name {
+      color: #3a84ff;
+      cursor: pointer;
+      &:hover {
+        color: #699df4;
+      }
+    }
+    .lock-status {
+      font-size: 12px;
+      color: #fe9c00;
+    }
+    .breadcrumbs-back {
+      cursor: pointer;
+      display: inline-block;
+      vertical-align: middle;
+      width: 24px;
+      height: 24px;
+      line-height: 24px;
+      text-align: center;
+      font-size: 24px;
+      color: #3c96ff;
+    }
+    .sync-record-btn {
+      .bk-button-text {
+        margin-right: 8px;
+      }
+    }
+    .bk-table-fixed,
+    .bk-table-fixed-right {
+      border-bottom: 0;
+    }
+  }
+  .link-btn {
+    margin: 10px;
+    text-align: right;
+    word-break: break-all;
+  }
+  .msg-content{
+    background: #555555;
+    color: #fff;
+    margin: 0 0px 0 30px;
+    padding: 10px;
+    max-height: 1200px;
+    overflow-y: scroll;
+  }
+}
+.sync-record-remove-confirm {
+  .popover-title {
+    font-size: 16px;
+    padding-bottom: 16px;
+    color: #313238;
+  }
+  .popover-content {
+    color: #63656e;
+    .popover-content-item {
+      display: flex;
+      margin-bottom: 8px;
+      &-value {
+        color: #313238;
+        margin-left: 8px;
+      }
+    }
+    &-tip {
+      padding-bottom: 20px;
+      color: #63656E;
+    }
+  }
+}
+</style>
--- conflicted
+++ resolved
@@ -120,15 +120,9 @@
                 const { current, limit } = this.pagination;
                 const params = {
                     ...this.searchParams,
-<<<<<<< HEAD
                     period: this.filterActive,
-                    limit: this.pagination.limit,
-                    offset: this.pagination.limit * (this.pagination.current - 1)
-=======
-                    period: this.currentActive,
                     limit,
                     offset: limit * (current - 1)
->>>>>>> 1b9f3945
                 };
                 if (!isScrollLoad) {
                     this.applyList.splice(0, this.applyList.length, ...[]);
@@ -138,11 +132,7 @@
                     params.source_system_id = this.externalSystemId;
                 }
                 try {
-<<<<<<< HEAD
                     const { code, data } = await this.$store.dispatch('myApply/getApplyList', params);
-=======
-                    const { data } = await this.$store.dispatch('myApply/getApplyList', params);
->>>>>>> 1b9f3945
                     if (!isScrollLoad) {
                         this.applyList = [...data.results];
                         if (this.applyList.length < 1) {
@@ -150,11 +140,7 @@
                         } else {
                             this.currentApplyData = this.applyList[0];
                         }
-<<<<<<< HEAD
-                        this.pagination.totalPage = Math.ceil(data.count / this.pagination.limit);
-=======
                         this.pagination.totalPage = Math.ceil(data.count / limit);
->>>>>>> 1b9f3945
                     } else {
                         this.currentBackup++;
                         (data.results || []).forEach(item => {

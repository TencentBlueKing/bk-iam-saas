--- conflicted
+++ resolved
@@ -1,414 +1,206 @@
-<<<<<<< HEAD
-<template>
-    <div class="iam-left-wrapper">
-        <filter-item
-            :title="title"
-            :data="filterData"
-            :active="filterActive"
-            @on-change="handleFilterChange" />
-        <div
-            :class="['apply-wrapper', { 'set-right-border': isEmpty || isLoading }]"
-            v-bkloading="{ isLoading, opacity: 1, color: '#fff' }"
-            @scroll="handleScroll">
-            <template v-if="!isEmpty">
-                <apply-item
-                    v-for="(item, index) in data"
-                    :key="item.id"
-                    :data="item"
-                    :has-bottom-border="index !== data.length - 1"
-                    :active="selectActive"
-                    @on-change="handleChange"></apply-item>
-                <div class="load-more-wrapper"
-                    v-bkloading="{ isLoading: isScrollLoading, opacity: 1, color: '#fff' }"
-                    v-if="isScrollLoading"></div>
-                <div class="no-data-tips" v-show="isShowNoDataTips">{{ $t(`m.common['没有更多内容了']`) }}</div>
-            </template>
-            <template v-else>
-                <div class="empty-wrapper">
-                    <!-- <iam-svg />
-                    <div class="empty-tip">{{ $t(`m.common['暂无数据']`) }}</div> -->
-                    <ExceptionEmpty />
-                </div>
-            </template>
-        </div>
-    </div>
-</template>
-<script>
-    import il8n from '@/language';
-    import FilterItem from './filter-item';
-    import ApplyItem from './apply-item';
-
-    export default {
-        name: '',
-        components: {
-            FilterItem,
-            ApplyItem
-        },
-        props: {
-            data: {
-                type: Array,
-                default: () => []
-            },
-            title: {
-                type: String,
-                default: il8n('myApply', '申请列表')
-            },
-            filterData: {
-                type: Object,
-                default: () => {
-                    return {
-                        'all': il8n('common', '全部'),
-                        'wait': il8n('myApproval', '待审批')
-                    };
-                }
-            },
-            emptyData: {
-                type: Object,
-                default: () => {
-                    return {
-                        type: '',
-                        text: '',
-                        tip: '',
-                        tipType: ''
-                    };
-                }
-            },
-            // 当前筛选日期
-            filterActive: {
-                type: [String, Number],
-                default: 'wait'
-            },
-            // 当前选中id
-            currentActive: {
-                type: Number
-            },
-            isLoading: {
-                type: Boolean,
-                default: false
-            },
-            canScrollLoad: {
-                type: Boolean,
-                default: false
-            }
-        },
-        data () {
-            return {
-                selectActive: -1,
-                isScrollLoading: false,
-                isShowNoDataTips: false
-            };
-        },
-        computed: {
-            isEmpty () {
-                return this.data.length < 1 && !this.isLoading;
-            }
-        },
-        watch: {
-            data: {
-                handler (value) {
-                    if (value.length) {
-                        if (!value.some(item => item.id === this.currentActive)) {
-                            this.selectActive = value[0].id;
-                        }
-                    } else {
-                        this.selectActive = -1;
-                        this.isShowNoDataTips = false;
-                    }
-                },
-                immediate: true
-            },
-            isLoading () {
-                this.isShowNoDataTips = false;
-            },
-            currentActive (value) {
-                this.selectActive = value;
-            }
-        },
-        methods: {
-            handleChange (payload) {
-                this.selectActive = payload.id;
-                this.$emit('on-change', payload);
-            },
-            handleFilterChange (payload) {
-                this.handleResetScrollLoading();
-                this.$emit('on-filter-change', payload);
-            },
-            handleResetScrollLoading () {
-                this.isShowNoDataTips = false;
-                this.isScrollLoading = false;
-            },
-            handleScroll (event) {
-                if (this.isLoading) {
-                    this.handleResetScrollLoading();
-                    return;
-                }
-                if (!this.canScrollLoad) {
-                    this.isShowNoDataTips = true;
-                    this.isScrollLoading = false;
-                    return;
-                }
-                if (event.target.scrollTop + event.target.offsetHeight >= event.target.scrollHeight) {
-                    this.isScrollLoading = true;
-                    this.isShowNoDataTips = false;
-                    this.$emit('on-load');
-                }
-            }
-        }
-    };
-</script>
-<style lang='postcss' scoped>
-    .iam-left-wrapper {
-        height: 100%;
-        .filter-item {
-            height: 42px;
-            border-right: 1px solid #dcdee5;
-            border-bottom: 1px solid #dcdee5;
-        }
-        .apply-wrapper {
-            position: relative;
-            height: calc(100% - 43px);
-            overflow-x: hidden;
-            overflow-y: auto;
-            &.set-right-border {
-                border-right: 1px solid #dcdee5;
-            }
-            &::-webkit-scrollbar {
-                display: none;
-                width: 4px;
-                background-color: lighten(transparent, 80%);
-            }
-            &::-webkit-scrollbar-thumb {
-                display: none;
-                height: 5px;
-                border-radius: 2px;
-                background-color: #e6e9ea;
-            }
-            .empty-wrapper {
-                position: absolute;
-                top: 50%;
-                left: 50%;
-                transform: translate(-50%, -50%);
-                img {
-                    width: 120px;
-                }
-            .empty-tip {
-                position: relative;
-                top: -25px;
-                font-size: 12px;
-                color: #c4c6cc;
-                text-align: center;
-                }
-            }
-            .load-more-wrapper {
-                height: 70px;
-                border-right: 1px solid #dcdee5;
-            }
-            .no-data-tips {
-                padding: 10px 0;
-                font-size: 12px;
-                color: #979ba5;
-                border-right: 1px solid #dcdee5;
-                text-align: center;
-            }
-        }
-    }
-</style>
-=======
-<template>
-    <div class="iam-left-wrapper">
-        <filter-item
-            :title="title"
-            :data="filterData"
-            :active="active"
-            @on-change="handleFilterChange" />
-        <div
-            :class="['apply-wrapper', { 'set-right-border': isEmpty || isLoading }]"
-            v-bkloading="{ isLoading, opacity: 1, color: '#fff' }"
-            @scroll="handleScroll">
-            <template v-if="!isEmpty">
-                <apply-item
-                    v-for="(item, index) in data"
-                    :key="item.id"
-                    :data="item"
-                    :has-bottom-border="index !== data.length - 1"
-                    :active="currentActive"
-                    @on-change="handleChange"></apply-item>
-                <div class="load-more-wrapper"
-                    v-bkloading="{ isLoading: isScrollLoading, opacity: 1, color: '#fff' }"
-                    v-if="isScrollLoading"
-                />
-                <div class="no-data-tips" v-show="isShowNoDataTips">{{ $t(`m.common['没有更多内容了']`) }}</div>
-            </template>
-            <template v-else>
-                <div class="empty-wrapper">
-                    <iam-svg />
-                    <div class="empty-tip">{{ $t(`m.common['暂无数据']`) }}</div>
-                </div>
-            </template>
-        </div>
-    </div>
-</template>
-<script>
-    import il8n from '@/language';
-    import FilterItem from './filter-item';
-    import ApplyItem from './apply-item';
-
-    export default {
-        name: '',
-        components: {
-            FilterItem,
-            ApplyItem
-        },
-        props: {
-            data: {
-                type: Array,
-                default: () => []
-            },
-            title: {
-                type: String,
-                default: il8n('myApply', '申请列表')
-            },
-            filterData: {
-                type: Object,
-                default: () => {
-                    return {
-                        'all': il8n('common', '全部'),
-                        'wait': il8n('myApproval', '待审批')
-                    };
-                }
-            },
-            active: {
-                type: String,
-                default: 'wait'
-            },
-            isLoading: {
-                type: Boolean,
-                default: false
-            },
-            canScrollLoad: {
-                type: Boolean,
-                default: false
-            }
-        },
-        data () {
-            return {
-                currentActive: '',
-                isScrollLoading: false,
-                isShowNoDataTips: false
-            };
-        },
-        computed: {
-            isEmpty () {
-                return this.data.length < 1 && !this.isLoading;
-            }
-        },
-        watch: {
-            data: {
-                handler (value) {
-                    if (value.length) {
-                        if (!value.some(item => item.id === this.currentActive)) {
-                            this.currentActive = value[0].id;
-                        }
-                    } else {
-                        this.currentActive = '';
-                        this.isShowNoDataTips = false;
-                    }
-                },
-                immediate: true
-            },
-            isLoading () {
-                this.isShowNoDataTips = false;
-            }
-        },
-        methods: {
-            handleChange (payload) {
-                this.currentActive = payload.id;
-                this.$emit('on-change', payload);
-            },
-            handleFilterChange (payload) {
-                this.handleResetScrollLoading();
-                this.$emit('on-filter-change', payload);
-            },
-            handleResetScrollLoading () {
-                this.isShowNoDataTips = false;
-                this.isScrollLoading = false;
-            },
-            handleScroll (event) {
-                if (this.isLoading) {
-                    this.handleResetScrollLoading();
-                    return;
-                }
-                if (!this.canScrollLoad) {
-                    this.isShowNoDataTips = true;
-                    this.isScrollLoading = false;
-                    return;
-                }
-                if (event.target.scrollTop + event.target.offsetHeight >= event.target.scrollHeight) {
-                    this.isScrollLoading = true;
-                    this.isShowNoDataTips = false;
-                    this.$emit('on-load');
-                }
-            }
-        }
-    };
-</script>
-<style lang='postcss' scoped>
-    .iam-left-wrapper {
-        height: 100%;
-        .filter-item {
-            height: 42px;
-            border-right: 1px solid #dcdee5;
-            border-bottom: 1px solid #dcdee5;
-        }
-        .apply-wrapper {
-            position: relative;
-            height: calc(100% - 43px);
-            overflow-x: hidden;
-            overflow-y: auto;
-            &.set-right-border {
-                border-right: 1px solid #dcdee5;
-            }
-            &::-webkit-scrollbar {
-                display: none;
-                width: 4px;
-                background-color: lighten(transparent, 80%);
-            }
-            &::-webkit-scrollbar-thumb {
-                display: none;
-                height: 5px;
-                border-radius: 2px;
-                background-color: #e6e9ea;
-            }
-            .empty-wrapper {
-                position: absolute;
-                top: 50%;
-                left: 50%;
-                transform: translate(-50%, -50%);
-                img {
-                    width: 120px;
-                }
-            .empty-tip {
-                position: relative;
-                top: -25px;
-                font-size: 12px;
-                color: #c4c6cc;
-                text-align: center;
-                }
-            }
-            .load-more-wrapper {
-                height: 70px;
-                border-right: 1px solid #dcdee5;
-            }
-            .no-data-tips {
-                height: 70px;
-                line-height: 35px;
-                font-size: 12px;
-                color: #979ba5;
-                padding-bottom: 15px;
-                border-right: 1px solid #dcdee5;
-                text-align: center;
-            }
-        }
-    }
-</style>
->>>>>>> 1b9f3945
+<template>
+    <div class="iam-left-wrapper">
+        <filter-item
+            :title="title"
+            :data="filterData"
+            :active="filterActive"
+            @on-change="handleFilterChange" />
+        <div
+            :class="['apply-wrapper', { 'set-right-border': isEmpty || isLoading }]"
+            v-bkloading="{ isLoading, opacity: 1, color: '#fff' }"
+            @scroll="handleScroll">
+            <template v-if="!isEmpty">
+                <apply-item
+                    v-for="(item, index) in data"
+                    :key="item.id"
+                    :data="item"
+                    :has-bottom-border="index !== data.length - 1"
+                    :active="selectActive"
+                    @on-change="handleChange"></apply-item>
+                <div class="load-more-wrapper"
+                    v-bkloading="{ isLoading: isScrollLoading, opacity: 1, color: '#fff' }"
+                    v-if="isScrollLoading"
+                />
+                <div class="no-data-tips" v-show="isShowNoDataTips">{{ $t(`m.common['没有更多内容了']`) }}</div>
+            </template>
+            <template v-else>
+                <div class="empty-wrapper">
+                    <!-- <iam-svg />
+                    <div class="empty-tip">{{ $t(`m.common['暂无数据']`) }}</div> -->
+                    <ExceptionEmpty />
+                </div>
+            </template>
+        </div>
+    </div>
+</template>
+<script>
+    import il8n from '@/language';
+    import FilterItem from './filter-item';
+    import ApplyItem from './apply-item';
+
+    export default {
+        name: '',
+        components: {
+            FilterItem,
+            ApplyItem
+        },
+        props: {
+            data: {
+                type: Array,
+                default: () => []
+            },
+            title: {
+                type: String,
+                default: il8n('myApply', '申请列表')
+            },
+            filterData: {
+                type: Object,
+                default: () => {
+                    return {
+                        'all': il8n('common', '全部'),
+                        'wait': il8n('myApproval', '待审批')
+                    };
+                }
+            },
+            // 当前筛选日期
+            filterActive: {
+                type: [String, Number],
+                default: 'wait'
+            },
+            // 当前选中id
+            currentActive: {
+                type: Number
+            },
+            isLoading: {
+                type: Boolean,
+                default: false
+            },
+            canScrollLoad: {
+                type: Boolean,
+                default: false
+            }
+        },
+        data () {
+            return {
+                selectActive: -1,
+                isScrollLoading: false,
+                isShowNoDataTips: false
+            };
+        },
+        computed: {
+            isEmpty () {
+                return this.data.length < 1 && !this.isLoading;
+            }
+        },
+        watch: {
+            data: {
+                handler (value) {
+                    if (value.length) {
+                        if (!value.some(item => item.id === this.currentActive)) {
+                            this.selectActive = value[0].id;
+                        }
+                    } else {
+                        this.selectActive = -1;
+                        this.isShowNoDataTips = false;
+                    }
+                },
+                immediate: true
+            },
+            isLoading () {
+                this.isShowNoDataTips = false;
+            },
+            currentActive (value) {
+                this.selectActive = value;
+            }
+        },
+        methods: {
+            handleChange (payload) {
+                this.selectActive = payload.id;
+                this.$emit('on-change', payload);
+            },
+            handleFilterChange (payload) {
+                this.handleResetScrollLoading();
+                this.$emit('on-filter-change', payload);
+            },
+            handleResetScrollLoading () {
+                this.isShowNoDataTips = false;
+                this.isScrollLoading = false;
+            },
+            handleScroll (event) {
+                if (this.isLoading) {
+                    this.handleResetScrollLoading();
+                    return;
+                }
+                if (!this.canScrollLoad) {
+                    this.isShowNoDataTips = true;
+                    this.isScrollLoading = false;
+                    return;
+                }
+                if (event.target.scrollTop + event.target.offsetHeight >= event.target.scrollHeight) {
+                    this.isScrollLoading = true;
+                    this.isShowNoDataTips = false;
+                    this.$emit('on-load');
+                }
+            }
+        }
+    };
+</script>
+<style lang='postcss' scoped>
+    .iam-left-wrapper {
+        height: 100%;
+        .filter-item {
+            height: 42px;
+            border-right: 1px solid #dcdee5;
+            border-bottom: 1px solid #dcdee5;
+        }
+        .apply-wrapper {
+            position: relative;
+            height: calc(100% - 43px);
+            overflow-x: hidden;
+            overflow-y: auto;
+            &.set-right-border {
+                border-right: 1px solid #dcdee5;
+            }
+            &::-webkit-scrollbar {
+                display: none;
+                width: 4px;
+                background-color: lighten(transparent, 80%);
+            }
+            &::-webkit-scrollbar-thumb {
+                display: none;
+                height: 5px;
+                border-radius: 2px;
+                background-color: #e6e9ea;
+            }
+            .empty-wrapper {
+                position: absolute;
+                top: 50%;
+                left: 50%;
+                transform: translate(-50%, -50%);
+                img {
+                    width: 120px;
+                }
+            .empty-tip {
+                position: relative;
+                top: -25px;
+                font-size: 12px;
+                color: #c4c6cc;
+                text-align: center;
+                }
+            }
+            .load-more-wrapper {
+                height: 70px;
+                border-right: 1px solid #dcdee5;
+            }
+            .no-data-tips {
+                height: 70px;
+                line-height: 35px;
+                font-size: 12px;
+                color: #979ba5;
+                padding-bottom: 15px;
+                border-right: 1px solid #dcdee5;
+                text-align: center;
+            }
+        }
+    }
+</style>
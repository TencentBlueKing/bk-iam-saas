--- conflicted
+++ resolved
@@ -171,22 +171,13 @@
         return '';
       },
 
-<<<<<<< HEAD
-            handleViewResource (groupItem, row) {
-                this.previewData = _.cloneDeep(this.handleDetailData(groupItem));
-                this.renderDetailCom = 'DetailContent';
-                this.sidesliderTitle = this.$t(`m.info['操作侧边栏操作的资源实例']`, { value: `${this.$t(`m.common['【']`)}${row.name}${this.$t(`m.common['】']`)}` });
-                // this.sidesliderTitle = `${this.$t(`m.common['操作']`)}${this.$t(`m.common['【']`)}${row.name}${this.$t(`m.common['】']`)}${this.$t(`m.common['的资源实例']`)}`;
-                this.isShowSideslider = true;
-            },
-=======
       handleViewResource (groupItem, row) {
         this.previewData = _.cloneDeep(this.handleDetailData(groupItem));
         this.renderDetailCom = 'DetailContent';
-        this.sidesliderTitle = `${this.$t(`m.common['操作']`)}${this.$t(`m.common['【']`)}${row.name}${this.$t(`m.common['】']`)}${this.$t(`m.common['的资源实例']`)}`;
+        this.sidesliderTitle = this.$t(`m.info['操作侧边栏操作的资源实例']`, { value: `${this.$t(`m.common['【']`)}${row.name}${this.$t(`m.common['】']`)}` });
+        // this.sidesliderTitle = `${this.$t(`m.common['操作']`)}${this.$t(`m.common['【']`)}${row.name}${this.$t(`m.common['】']`)}${this.$t(`m.common['的资源实例']`)}`;
         this.isShowSideslider = true;
       },
->>>>>>> a2d66986
 
       handleDetailData (payload) {
         this.curId = payload.id;
@@ -205,18 +196,6 @@
         return params;
       },
 
-<<<<<<< HEAD
-            /**
-             * handleEnvironmentsViewResource
-             */
-            handleEnvironmentsViewResource (payload, data) {
-                this.environmentsSidesliderData = payload.environments;
-                console.log('environmentsSidesliderData', this.environmentsSidesliderData);
-                this.isShowEnvironmentsSideslider = true;
-                this.environmentsSidesliderTitle = this.$t(`m.info['关联侧边栏操作生效条件']`, { value: `${this.$t(`m.common['【']`)}${data.name}${this.$t(`m.common['】']`)}` });
-                // this.environmentsSidesliderTitle = `${this.$t(`m.common['关联操作']`)}${this.$t(`m.common['【']`)}${data.name}${this.$t(`m.common['】']`)}${this.$t(`m.common['生效条件']`)}`;
-            },
-=======
       /**
        * handleEnvironmentsViewResource
        */
@@ -224,9 +203,9 @@
         this.environmentsSidesliderData = payload.environments;
         console.log('environmentsSidesliderData', this.environmentsSidesliderData);
         this.isShowEnvironmentsSideslider = true;
-        this.environmentsSidesliderTitle = `${this.$t(`m.common['关联操作']`)}${this.$t(`m.common['【']`)}${data.name}${this.$t(`m.common['】']`)}${this.$t(`m.common['生效条件']`)}`;
-      },
->>>>>>> a2d66986
+        this.environmentsSidesliderTitle = this.$t(`m.info['关联侧边栏操作生效条件']`, { value: `${this.$t(`m.common['【']`)}${data.name}${this.$t(`m.common['】']`)}` });
+        // this.environmentsSidesliderTitle = `${this.$t(`m.common['关联操作']`)}${this.$t(`m.common['【']`)}${data.name}${this.$t(`m.common['】']`)}${this.$t(`m.common['生效条件']`)}`;
+      },
 
       /**
        * handleViewSidesliderCondition

--- conflicted
+++ resolved
@@ -138,42 +138,12 @@
                 disabled: false
             },
             {
-<<<<<<< HEAD
-                icon: 'grade-admin',
-=======
                 icon: 'my-manage-space',
->>>>>>> 4baded0b
                 id: 'myManageSpaceNav',
                 rkey: 'myManageSpace',
                 name: il8n('nav', '我的管理空间'),
                 path: `${SITE_URL}my-manage-space`,
                 disabled: false
-<<<<<<< HEAD
-            }
-        ]
-    },
-    {
-        icon: 'perm-manage',
-        name: il8n('nav', '管理空间'),
-        rkey: 'manageSpaces',
-        children: [
-            {
-                icon: 'user-group',
-                id: 'authorBoundaryNav',
-                rkey: 'authorBoundary',
-                name: il8n('nav', '授权边界'),
-                path: `${SITE_URL}manage-spaces/authorization-boundary`,
-                disabled: false
-            },
-            {
-                icon: 'perm-template',
-                id: 'secondaryManageSpaceNav',
-                rkey: 'secondaryManageSpace',
-                name: il8n('nav', '二级管理空间'),
-                path: `${SITE_URL}manage-spaces/secondary-manage-space`,
-                disabled: false
-=======
->>>>>>> 4baded0b
             }
         ]
     },
@@ -248,19 +218,7 @@
     //     disabled: false
     // },
     {
-<<<<<<< HEAD
-        icon: 'grade-admin',
-        id: 'firstManageSpaceNav',
-        rkey: 'firstManageSpace',
-        name: il8n('nav', '一级管理空间'),
-        path: `${SITE_URL}first-manage-space`,
-        disabled: false
-    },
-    {
-        icon: 'grade-admin',
-=======
         icon: 'resource-perm-manage',
->>>>>>> 4baded0b
         id: 'resourcePermissNav',
         rkey: 'resourcePermiss',
         name: il8n('nav', '资源权限管理'),
@@ -384,12 +342,8 @@
             create_group: true,
             set_group_approval_process: true,
             add_group_member: true,
-<<<<<<< HEAD
-            add_group_perm_template: true
-=======
             add_group_perm_template: true,
             grade_manager_upgrade: true
->>>>>>> 4baded0b
         },
         loadingConf: {
             speed: 2,
@@ -416,20 +370,6 @@
             hideIamHeader: false, // 第一层级头部导航
             hideIamSlider: false, // 第一层级侧边导航
             hideIamBreadCrumbs: false, // 第一层级面包屑
-<<<<<<< HEAD
-            myPerm: { // 我的权限
-                hideCustomTab: true, // 自定义权限tab - 1
-                hideApplyBtn: true, // 申请权限按钮 - 1
-                hideTemporaryCustomTab: true, // 临时权限tab -1
-                renewal: { // 我的权限-权限续期
-                    hideCustomTab: true // 自定义权限tab - 2
-                },
-                transfer: { // 我的权限-权限交接
-                    hideTextBtn: true, // 交接历史文本按钮 - 3
-                    hideCustomData: true, // 自定义权限交接-3
-                    hideManagerData: true, // 管理员交接数据-3
-                    showUserGroupSearch: true // 显示权限交接用户组查询-3
-=======
             hideIamGuide: false, // 隐藏所有guide的tooltip
             myPerm: { // 我的权限
                 hideCustomTab: false, // 自定义权限tab - 1
@@ -444,20 +384,10 @@
                     hideManagerData: false, // 管理员交接数据-3
                     showUserGroupSearch: false, // 显示权限交接用户组查询-3
                     setFooterBtnPadding: false // 设置内嵌页面权限交接底部按钮你编剧
->>>>>>> 4baded0b
                 }
             },
             userGroup: { // 用户组
                 addGroup: { // 用户组 - 添加用户组 - 添加权限抽屉
-<<<<<<< HEAD
-                    hideAddTemplateTextBtn: true // 右侧抽屉新增文本按钮-7.1
-                },
-                groupDetail: { // 用户组 - 组详情
-                    hideAddBtn: true, // 用户组-组权限-添加权限按钮-6
-                    hideEditBtn: true, // 用户组-组权限-编辑权限按钮-6
-                    hideDeleteBtn: true // 用户组-组权限-删除权限按钮-6
-                }
-=======
                     hideAddTemplateTextBtn: false, // 右侧抽屉新增文本按钮-7.1
                     AddUserGroupDiaLogUrl: '' // 用户组 - 添加用户组 - 组成员链接跳转
                 },
@@ -482,7 +412,6 @@
             addMemberBoundary: {
                 customFooterClass: false, // 设置项目最大可授权范围, 底部插槽自定义样式
                 hideInfiniteTreeCount: false // 隐藏设置项目最大可授权范围左边拓扑树显示成员个数
->>>>>>> 4baded0b
             }
         }
     },
@@ -510,12 +439,8 @@
         navCurRoleId: state => state.navCurRoleId,
         showNoviceGuide: state => state.showNoviceGuide,
         curRoleId: state => state.curRoleId,
-<<<<<<< HEAD
-        externalSystemsLayout: state => state.externalSystemsLayout
-=======
         externalSystemsLayout: state => state.externalSystemsLayout,
         externalSystemId: state => state.externalSystemId
->>>>>>> 4baded0b
     },
     mutations: {
         updateHost (state, params) {
@@ -658,7 +583,6 @@
         },
 
         updataRouterDiff (state, role) {
-            console.log(state, role);
             state.routerDiff = [...getRouterDiff(role)];
         },
 
@@ -689,13 +613,10 @@
 
         setExternalSystemsLayout (state, payload) {
             state.externalSystemsLayout = payload;
-<<<<<<< HEAD
-=======
         },
 
         updateSystemId (state, payload) {
             state.externalSystemId = payload;
->>>>>>> 4baded0b
         }
     },
     actions: {
@@ -824,13 +745,6 @@
          * @return {Promise} promise 对象
          */
         getNoviceGuide ({ commit, state, dispatch }, config) {
-<<<<<<< HEAD
-            const AJAX_URL_PREFIX = window.AJAX_URL_PREFIX;
-            return http.get(`${AJAX_URL_PREFIX}/users/profile/newbie/`, config).then((response) => {
-                commit('setNoviceGuide', response.data);
-                return response.data;
-            });
-=======
             if (!store.getters.externalSystemsLayout.hideIamGuide) {
                 const AJAX_URL_PREFIX = window.AJAX_URL_PREFIX;
                 return http.get(`${AJAX_URL_PREFIX}/users/profile/newbie/`, config).then((response) => {
@@ -838,7 +752,6 @@
                     return response.data;
                 });
             }
->>>>>>> 4baded0b
         },
 
         /**
@@ -882,11 +795,6 @@
          *
          * @return {Promise} promise 对象
          */
-<<<<<<< HEAD
-        getExternalSystemsLayout ({ commit, state, dispatch }, config) {
-            return http.get(`${AJAX_URL_PREFIX}/systems/`, config).then(response => {
-                commit('setExternalSystemsLayout', response.data);
-=======
         getExternalSystemsLayout ({ commit, state, dispatch }, params, config) {
             const externalSystemsLayout = {
                 hideIamHeader: true, // 第一层级头部导航
@@ -944,7 +852,6 @@
                 } else {
                     commit('setExternalSystemsLayout', externalSystemsLayout);
                 }
->>>>>>> 4baded0b
                 return response.data;
             });
         }

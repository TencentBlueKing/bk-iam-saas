--- conflicted
+++ resolved
@@ -30,20 +30,13 @@
     constructor (payload) {
         this.isError = false;
         this.actions = payload.actions || [];
-<<<<<<< HEAD
-=======
         this.instancesDisplayData = payload.instancesDisplayData || {};
->>>>>>> 162ba2dd
         this.aggregateResourceType = payload.aggregate_resource_types || [];
         this.instances = payload.instances || [];
         this.instancesBackup = _.cloneDeep(this.instances);
         this.isAggregate = true;
         this.system_id = payload.actions[0].system_id;
         this.system_name = payload.system_name;
-<<<<<<< HEAD
-        this.instancesDisplayData = payload.instancesDisplayData || {};
-=======
->>>>>>> 162ba2dd
         this.$id = payload.$id || '';
         this.selectedIndex = payload.selectedIndex || 0;
         this.canPaste = false;

/*
 * Tencent is pleased to support the open source community by making
 * 蓝鲸智云-权限中心(BlueKing-IAM) available.
 *
 * Copyright (C) 2021 THL A29 Limited, a Tencent company.  All rights reserved.
 *
 * 蓝鲸智云-权限中心(BlueKing-IAM) is licensed under the MIT License.
 *
 * License for 蓝鲸智云-权限中心(BlueKing-IAM):
 *
 * ---------------------------------------------------
 * Permission is hereby granted, free of charge, to any person obtaining a copy of this software and associated
 * documentation files (the "Software"), to deal in the Software without restriction, including without limitation
 * the rights to use, copy, modify, merge, publish, distribute, sublicense, and/or sell copies of the Software, and
 * to permit persons to whom the Software is furnished to do so, subject to the following conditions:
 *
 * The above copyright notice and this permission notice shall be included in all copies or substantial portions of
 * the Software.
 *
 * THE SOFTWARE IS PROVIDED "AS IS", WITHOUT WARRANTY OF ANY KIND, EXPRESS OR IMPLIED, INCLUDING BUT NOT LIMITED TO
 * THE WARRANTIES OF MERCHANTABILITY, FITNESS FOR A PARTICULAR PURPOSE AND NONINFRINGEMENT. IN NO EVENT SHALL THE
 * AUTHORS OR COPYRIGHT HOLDERS BE LIABLE FOR ANY CLAIM, DAMAGES OR OTHER LIABILITY, WHETHER IN AN ACTION OF
 * CONTRACT, TORT OR OTHERWISE, ARISING FROM, OUT OF OR IN CONNECTION WITH THE SOFTWARE OR THE USE OR OTHER DEALINGS
 * IN THE SOFTWARE.
*/

import _ from 'lodash';
import il8n from '@/language';
import { DURATION_LIST } from '@/common/constants';
export default class AggregationPolicy {
    constructor (payload) {
        this.isError = false;
        this.actions = payload.actions || [];
<<<<<<< HEAD
=======
        this.instancesDisplayData = payload.instancesDisplayData || {};
>>>>>>> 162ba2dd
        this.aggregateResourceType = payload.aggregate_resource_types || [];
        this.instances = payload.instances || [];
        this.isAggregate = true;
        this.expired_display = payload.expired_display || '';
        this.isShowCustom = false;
        this.customValue = '';
        this.tag = payload.tag || 'add';
        this.canPaste = false;
        this.instancesBackup = _.cloneDeep(this.instances);
<<<<<<< HEAD
        this.instancesDisplayData = payload.instancesDisplayData || {};
=======
        this.selectedIndex = payload.selectedIndex || 0;
>>>>>>> 162ba2dd
        this.initExpiredAt(payload);
    }

    initExpiredAt (payload) {
        if (!payload.hasOwnProperty('expired_at')) {
            this.expired_at = 15552000;
            return;
        }
        this.expired_at = payload.expired_at;
    }

    get empty () {
        return this.instances.length < 1;
    }

    get value () {
        if (this.empty) {
            return il8n('verify', '请选择');
        }
        let str = '';
        this.aggregateResourceType.forEach(item => {
            if (this.instancesDisplayData[item.id] && this.instancesDisplayData[item.id].length === 1) {
                str = `${str}，${item.name}: ${this.instancesDisplayData[item.id][0].name}`;
            } else if (this.instancesDisplayData[item.id] && this.instancesDisplayData[item.id].length > 1) {
                for (const key in this.instancesDisplayData) {
                    if (item.id === key) {
                        str = `${str}，已选择 ${this.instancesDisplayData[item.id].length} 个${item.name}`;
                    }
                }
            }
        });
        return str.substring(1, str.length);
    }

    get name () {
        if (this.actions.length < 1) {
            return '';
        }
        return this.actions.map(item => item.name).join('，');
    }

    get key () {
        if (this.actions.length < 1) {
            return '';
        }
        return this.actions.map(item => item.id).join('');
    }

    get isCustomExpiredAt () {
        if (DURATION_LIST.includes(this.expired_at)) {
            return false;
        }
        return true;
    }

    get expiredAtPlaceholder () {
        if (DURATION_LIST.includes(this.expired_at)) {
            return il8n('verify', '请选择');
        }
        return this.expired_display;
    }

    get isNew () {
        return this.tag === 'add';
    }

    get isExpiredAtDisabled () {
        return this.tag === 'unchanged';
    }
}<|MERGE_RESOLUTION|>--- conflicted
+++ resolved
@@ -31,10 +31,7 @@
     constructor (payload) {
         this.isError = false;
         this.actions = payload.actions || [];
-<<<<<<< HEAD
-=======
         this.instancesDisplayData = payload.instancesDisplayData || {};
->>>>>>> 162ba2dd
         this.aggregateResourceType = payload.aggregate_resource_types || [];
         this.instances = payload.instances || [];
         this.isAggregate = true;
@@ -44,11 +41,7 @@
         this.tag = payload.tag || 'add';
         this.canPaste = false;
         this.instancesBackup = _.cloneDeep(this.instances);
-<<<<<<< HEAD
-        this.instancesDisplayData = payload.instancesDisplayData || {};
-=======
         this.selectedIndex = payload.selectedIndex || 0;
->>>>>>> 162ba2dd
         this.initExpiredAt(payload);
     }
 

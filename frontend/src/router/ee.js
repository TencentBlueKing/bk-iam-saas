--- conflicted
+++ resolved
@@ -149,13 +149,10 @@
     /* webpackChunkName: 'perm-transfer' */'../views/transfer'
 )
 
-<<<<<<< HEAD
-=======
 const PermTransferHistory = () => import(
     /* webpackChunkName: 'perm-transfer' */'../views/transfer/history'
 )
 
->>>>>>> bac4e714
 // no-perm
 const NoPerm = () => import(
     /* webpackChunkName: 'no-perm' */'../views/no-perm')
@@ -485,8 +482,6 @@
                     backRouter: 'myPerm'
                 },
                 component: PermTransfer
-<<<<<<< HEAD
-=======
             },
             {
                 path: 'perm-transfer-history',
@@ -496,7 +491,6 @@
                     backRouter: 'myPerm'
                 },
                 component: PermTransferHistory
->>>>>>> bac4e714
             }
         ]
     },

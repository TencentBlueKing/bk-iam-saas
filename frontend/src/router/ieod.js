/*
 * Tencent is pleased to support the open source community by making
 * 蓝鲸智云-权限中心(BlueKing-IAM) available.
 *
 * Copyright (C) 2021 THL A29 Limited, a Tencent company.  All rights reserved.
 *
 * 蓝鲸智云-权限中心(BlueKing-IAM) is licensed under the MIT License.
 *
 * License for 蓝鲸智云-权限中心(BlueKing-IAM):
 *
 * ---------------------------------------------------
 * Permission is hereby granted, free of charge, to any person obtaining a copy of this software and associated
 * documentation files (the "Software"), to deal in the Software without restriction, including without limitation
 * the rights to use, copy, modify, merge, publish, distribute, sublicense, and/or sell copies of the Software, and
 * to permit persons to whom the Software is furnished to do so, subject to the following conditions:
 *
 * The above copyright notice and this permission notice shall be included in all copies or substantial portions of
 * the Software.
 *
 * THE SOFTWARE IS PROVIDED "AS IS", WITHOUT WARRANTY OF ANY KIND, EXPRESS OR IMPLIED, INCLUDING BUT NOT LIMITED TO
 * THE WARRANTIES OF MERCHANTABILITY, FITNESS FOR A PARTICULAR PURPOSE AND NONINFRINGEMENT. IN NO EVENT SHALL THE
 * AUTHORS OR COPYRIGHT HOLDERS BE LIABLE FOR ANY CLAIM, DAMAGES OR OTHER LIABILITY, WHETHER IN AN ACTION OF
 * CONTRACT, TORT OR OTHERWISE, ARISING FROM, OUT OF OR IN CONNECTION WITH THE SOFTWARE OR THE USE OR OTHER DEALINGS
 * IN THE SOFTWARE.
 */

import il8n from '@/language';

const SITE_URL = window.SITE_URL;

// 系统接入
const SystemAccess = () => import(/* webpackChunkName: 'system-access' */ '../views/system-access');
const SystemAccessAccess = () => import(/* webpackChunkName: 'system' */ '../views/system-access/access');
const SystemAccessRegistry = () => import(/* webpackChunkName: 'system-access' */ '../views/system-access/registry');
const SystemAccessOptimize = () => import(/* webpackChunkName: 'system-access' */ '../views/system-access/optimize');
const SystemAccessComplete = () => import(/* webpackChunkName: 'system-access' */ '../views/system-access/complete');

// 申请自定义权限
const ApplyCustomPerm = () => import(/* webpackChunkName: 'perm-apply' */ '../views/perm-apply/apply-custom-perm');

// 申请临时权限
const applyProvisionPerm = () =>
    import(/* webpackChunkName: 'perm-apply' */ '../views/tempora-perm-apply/apply-custom-perm');

// 申请加入用户组
const ApplyJoinUserGroup = () =>
    import(/* webpackChunkName: 'perm-apply' */ '../views/perm-apply/apply-join-user-group');

// 我的申请
const Apply = () => import(/* webpackChunkName: 'my-apply' */ '../views/apply');

// 我的权限
const MyPerm = () => import(/* webpackChunkName: 'my-perm' */ '../views/perm');

// 申请权限外链页面
const ApplyPerm = () => import(/* webpackChunkName: 'my-perm' */ '../views/perm/apply-perm');

// 我的管理空间
const MyManageSpace = () => import(/* webpackChunkName: 'my-manage-space' */ '../views/my-manage-space');

// 新建我的管理空间
const MyManageSpaceCreate = () => import(/* webpackChunkName: 'my-manage-space' */ '../views/my-manage-space/create');

// 我的管理空间二级管理员授权边界
const MyManageSpaceSubDetail = () =>
    import(/* webpackChunkName: 'my-manage-space' */ '../views/my-manage-space/detail');

// 最大可授权人员边界
const AddMemberBoundary = () =>
    import(/* webpackChunkName: 'my-manage-space' */ '../views/my-manage-space/add-member-boundary');

// 用户组
const UserGroup = () => import(/* webpackChunkName: 'user-group' */ '../views/group');

// 用户组新建
const CreateUserGroup = () => import(/* webpackChunkName: 'user-group' */ '../views/group/create');

// 用户组克隆
const CloneUserGroup = () => import(/* webpackChunkName: 'user-group' */ '../views/group/clone');

// 用户组详情
const UserGroupDetail = () => import(/* webpackChunkName: 'user-group' */ '../views/group/detail');

// 用户组组权限详情
const UserGroupPermDetail = () =>
    import(/* webpackChunkName: 'user-group' */ '../views/group/detail/group-perm-detail');

// 用户组添加权限
const AddGroupPerm = () => import(/* webpackChunkName: 'user-group' */ '../views/group/add-perm');

// 权限模板
const PermTemplate = () => import(/* webpackChunkName: 'perm-template' */ '../views/perm-template/index');

// 权限模板详情
const PermTemplateDetail = () => import(/* webpackChunkName: 'perm-template' */ '../views/perm-template/detail');

// 权限模板新建
const PermTemplateCreate = () => import(/* webpackChunkName: 'perm-template' */ '../views/perm-template/create/index');

// 权限模板编辑
const PermTemplateEdit = () => import(/* webpackChunkName: 'perm-template' */ '../views/perm-template/edit');

// 权限模板编辑差异
const PermTemplateDifference = () =>
    import(/* webpackChunkName: 'perm-template' */ '../views/perm-template/edit/difference');

// 用户
const User = () => import(/* webpackChunkName: 'user' */ '../views/user');

// 一级管理空间
const GradingAdmin = () => import(/* webpackChunkName: 'grading-admin' */ '../views/grading-admin');

// 一级管理空间新建
const GradingAdminCreate = () => import(/* webpackChunkName: 'grading-admin' */ '../views/grading-admin/create');

// 一级管理空间详情
const GradingAdminDetail = () => import(/* webpackChunkName: 'grading-admin' */ '../views/grading-admin/detail');

// 一级管理空间编辑
const GradingAdminEdit = () => import(/* webpackChunkName: 'grading-admin' */ '../views/grading-admin/edit');

// 一级管理空间更新权限模板
const GradingAdminUpdateTemplate = () =>
    import(/* webpackChunkName: 'grading-admin' */ '../views/grading-admin/update-template');

// // 一级管理空间
// const FirstManageSpace = () =>
//     import(/* webpackChunkName: 'grading-admin' */ '../views/manage-spaces/first-manage-space');

// // 一级管理空间新建
// const FirstManageSpaceCreate = () =>
//     import(/* webpackChunkName: 'grading-admin' */ '../views/manage-spaces/first-manage-space/create');

// 授权边界
const AuthorizationBoundary = () =>
    import(/* webpackChunkName: 'grading-admin' */ '../views/manage-spaces/authorization-boundary');

// 授权边界一级管理空间编辑
const AuthorizationBoundaryEditFirstLevel = () =>
    import(/* webpackChunkName: 'grading-admin' */ '../views/manage-spaces/authorization-boundary/edit/first-level');

// 授权边界二级管理空间编辑
const AuthorizationBoundarySecondLevel = () =>
    import(/* webpackChunkName: 'grading-admin' */ '../views/manage-spaces/authorization-boundary/edit/second-level');

// 二极管理空间
const SecondaryManageSpace = () =>
    import(/* webpackChunkName: 'grading-admin' */ '../views/manage-spaces/secondary-manage-space');

// 二极管理空间新建
const SecondaryManageSpaceCreate = () =>
    import(/* webpackChunkName: 'grading-admin' */ '../views/manage-spaces/secondary-manage-space/create');

// 二极管理空间编辑
const SecondaryManageSpaceEdit = () =>
    import(/* webpackChunkName: 'grading-admin' */ '../views/manage-spaces/secondary-manage-space/Edit');

// 二极管理空间详情
const SecondaryManageSpaceDetail = () =>
    import(/* webpackChunkName: 'grading-admin' */ '../views/manage-spaces/secondary-manage-space/detail');

// 资源权限管理
const ResourcePermiss = () => import(/* webpackChunkName: 'grading-admin' */ '../views/resource-permiss');

// 设置
const Setting = () => import(/* webpackChunkName: 'set' */ '../views/set');

// 审批流程设置
const ApprovalProcess = () => import(/* webpackChunkName: 'approvalProcess' */ '../views/approval-process');

// 权限续期
const PermRenewal = () => import(/* webpackChunkName: 'PermRenewal' */ '../views/perm/perm-renewal');

// 组织权限续期
const GroupPermRenewal = () => import(/* webpackChunkName: 'PermRenewal' */ '../views/perm/group-perm-renewal');

// 审计
const Audit = () => import(/* webpackChunkName: 'audit' */ '../views/audit');

const TemplatePermDetail = () =>
    import(/* webpackChunkName: 'my-perm-template-perm' */ '../views/perm/template-perm/detail');
const GroupPermDetail = () => import(/* webpackChunkName: 'my-perm-group-perm' */ '../views/perm/group-perm/detail');
const OrgPermDetail = () => import(/* webpackChunkName: 'my-perm-org-perm' */ '../views/perm/organization-perm/detail');

const PermTransfer = () => import(/* webpackChunkName: 'perm-transfer' */ '../views/transfer');

const PermTransferHistory = () => import(/* webpackChunkName: 'perm-transfer' */ '../views/transfer/history');

// no-perm
const NoPerm = () => import(/* webpackChunkName: 'no-perm' */ '../views/no-perm');

// 404
const NotFound = () => import(/* webpackChunkName: 'none' */ '../views/404');

// Main
const MainEntry = () => import(/* webpackChunkName: 'index' */ '../views');

export const routes = [
    {
        path: SITE_URL,
        name: 'iamMain',
        component: MainEntry,
        children: [
            {
                path: 'system-access',
                name: 'systemAccess',
                meta: {
                    headerTitle: il8n('nav', '系统接入')
                },
                component: SystemAccess
            },
            {
                path: 'system-access/access',
                name: 'systemAccessCreate',
                meta: {
                    headerTitle: il8n('nav', '系统接入'),
                    backRouter: 'systemAccess'
                },
                component: SystemAccessAccess
            },
            {
                path: 'system-access/access/:id',
                name: 'systemAccessAccess',
                meta: {
                    headerTitle: il8n('nav', '系统接入'),
                    backRouter: 'systemAccess'
                },
                component: SystemAccessAccess
            },
            {
                path: 'system-access/registry/:id',
                name: 'systemAccessRegistry',
                meta: {
                    headerTitle: il8n('nav', '系统接入'),
                    backRouter: 'systemAccessAccess'
                },
                component: SystemAccessRegistry
            },
            {
                path: 'system-access/optimize/:id',
                name: 'systemAccessOptimize',
                meta: {
                    headerTitle: il8n('nav', '系统接入'),
                    backRouter: 'systemAccessRegistry'
                },
                component: SystemAccessOptimize
            },
            {
                path: 'system-access/complete/:id',
                name: 'systemAccessComplete',
                meta: {
                    headerTitle: il8n('nav', '系统接入'),
                    backRouter: 'systemAccessRegistry'
                },
                component: SystemAccessComplete
            },
            {
                path: 'my-perm',
                name: 'myPerm',
                alias: '',
                meta: {
                    headerTitle: il8n('nav', '我的权限')
                    // hasPageTab: true
                },
                component: MyPerm
            },
            {
                path: 'my-perm/apply-perm',
                name: 'applyPerm',
                meta: {
                    headerTitle: il8n('nav', '申请权限')
                },
                component: ApplyPerm
            },
            {
                path: 'my-manage-space',
                name: 'myManageSpace',
                meta: {
                    headerTitle: il8n('nav', '我的管理空间')
                },
                component: MyManageSpace
            },
            {
                path: 'my-manage-space/create',
                name: 'myManageSpaceCreate',
                meta: {
                    headerTitle: il8n('levelSpace', '新建我的管理空间'),
                    backRouter: 'myManageSpace'
                },
                component: MyManageSpaceCreate
            },
            {
                path: 'my-manage-space/sub-detail/:id',
                name: 'myManageSpaceSubDetail',
                meta: {
                    backRouter: 'myManageSpace'
                },
                component: MyManageSpaceSubDetail
            },
            {
                path: 'add-member-boundary',
                name: 'addMemberBoundary',
                meta: {
                    backRouter: -1
                },
                props: (route) => ({ ...route.query, ...route.params }),
                component: AddMemberBoundary
            },
            {
                path: 'perm-renewal',
                name: 'permRenewal',
                meta: {
                    headerTitle: il8n('renewal', '申请续期'),
                    backRouter: 'myPerm'
                },
                component: PermRenewal
            },
            {
                path: 'group-perm-renewal',
                name: 'groupPermRenewal',
                meta: {
                    headerTitle: il8n('renewal', '用户组成员续期'),
                    backRouter: 'myPerm'
                },
                component: GroupPermRenewal
            },
            {
                path: 'audit',
                name: 'audit',
                meta: {
                    headerTitle: il8n('nav', '审计')
                },
                component: Audit
            },
            {
                path: 'my-perm/template-perm/:id',
                name: 'templatePermDetail',
                meta: {
                    headerTitle: ''
                },
                component: TemplatePermDetail
            },
            {
                path: 'my-perm/group-perm/:id',
                name: 'groupPermDetail',
                meta: {
                    headerTitle: ''
                },
                component: GroupPermDetail
            },
            {
                path: 'my-perm/organization-perm/:id',
                name: 'orgPermDetail',
                meta: {
                    headerTitle: ''
                },
                component: OrgPermDetail
            },
            {
                path: 'manage-spaces/authorization-boundary',
                name: 'authorBoundary',
                meta: {
                    headerTitle: il8n('nav', '授权边界')
                },
                component: AuthorizationBoundary
            },
            {
                path: 'manage-spaces/authorization-boundary/first-level/:id',
                name: 'authorBoundaryEditFirstLevel',
                meta: {
                    headerTitle: '',
                    backRouter: 'authorBoundary'
                },
                component: AuthorizationBoundaryEditFirstLevel
            },
            {
                path: 'manage-spaces/authorization-boundary/second-level/:id',
                name: 'authorBoundaryEditSecondLevel',
                meta: {
                    headerTitle: '',
                    backRouter: 'authorBoundary'
                },
                component: AuthorizationBoundarySecondLevel
            },
            {
                path: 'manage-spaces/secondary-manage-space',
                name: 'secondaryManageSpace',
                meta: {
                    headerTitle: il8n('nav', '二级管理空间')
                },
                component: SecondaryManageSpace
            },
            {
                path: ':id/manage-spaces/secondary-manage-space/create',
                name: 'secondaryManageSpaceCreate',
                meta: {
                    headerTitle: '',
                    backRouter: -1
                },
                props: true,
                component: SecondaryManageSpaceCreate
            },
            {
                path: ':id/manage-spaces/secondary-manage-space/edit',
                name: 'secondaryManageSpaceEdit',
                meta: {
                    backRouter: -1
                },
                props: true,
                component: SecondaryManageSpaceEdit
            },
            {
<<<<<<< HEAD
                path: ':id/secondary-space-manager-detail',
=======
                path: ':id/manage-spaces/secondary-manage-space/detail',
>>>>>>> d07ba8e7
                name: 'secondaryManageSpaceDetail',
                meta: {
                    backRouter: -1
                },
                component: SecondaryManageSpaceDetail
            },
            {
                path: 'user-group',
                name: 'userGroup',
                meta: {
                    headerTitle: il8n('nav', '用户组')
                },
                component: UserGroup
            },
            {
                path: 'create-user-group',
                name: 'createUserGroup',
                meta: {
                    headerTitle: il8n('userGroup', '新建用户组'),
                    backRouter: 'userGroup'
                },
                component: CreateUserGroup
            },
            {
                path: 'clone-user-group',
                name: 'cloneUserGroup',
                meta: {
                    headerTitle: il8n('userGroup', '用户组克隆'),
                    backRouter: 'userGroup'
                },
                component: CloneUserGroup
            },
            {
                path: 'user-group-detail/:id',
                name: 'userGroupDetail',
                meta: {
                    headerTitle: '',
                    backRouter: 'userGroup',
                    hasPageTab: true
                },
                component: UserGroupDetail
            },
            {
                path: 'user-group-perm-detail/:id/:templateId',
                name: 'userGroupPermDetail',
                meta: {
                    headerTitle: '',
                    backRouter: -1
                },
                component: UserGroupPermDetail
            },
            {
                path: 'add-group-perm/:id',
                name: 'addGroupPerm',
                meta: {
                    headerTitle: il8n('userGroup', '添加组权限'),
                    backRouter: -1
                },
                component: AddGroupPerm
            },
            {
                path: 'perm-template',
                name: 'permTemplate',
                meta: {
                    headerTitle: il8n('nav', '权限模板')
                },
                component: PermTemplate
            },
            {
                path: 'perm-template-detail/:id/:systemId',
                name: 'permTemplateDetail',
                meta: {
                    headerTitle: '',
                    backRouter: 'permTemplate',
                    hasPageTab: true
                },
                component: PermTemplateDetail
            },
            {
                path: 'perm-template-create',
                name: 'permTemplateCreate',
                meta: {
                    headerTitle: il8n('nav', '新建权限模板'),
                    backRouter: 'permTemplate'
                },
                component: PermTemplateCreate
            },
            {
                path: 'perm-template-edit/:id/:systemId',
                name: 'permTemplateEdit',
                meta: {
                    headerTitle: '',
                    backRouter: 'permTemplateDetail'
                },
                component: PermTemplateEdit
            },
            {
                path: 'perm-template-diff/:id/:systemId',
                name: 'permTemplateDiff',
                meta: {
                    headerTitle: '',
                    backRouter: -1
                },
                component: PermTemplateDifference
            },
            {
                path: 'apply-custom-perm',
                name: 'applyCustomPerm',
                meta: {
                    headerTitle: il8n('applyEntrance', '申请自定义权限'),
                    backRouter: -1
                },
                component: ApplyCustomPerm
            },
            {
                path: 'apply-provision-perm',
                name: 'applyProvisionPerm',
                meta: {
                    headerTitle: il8n('applyEntrance', '申请临时权限'),
                    backRouter: -1
                },
                component: applyProvisionPerm
            },
            {
                path: 'apply-join-user-group',
                name: 'applyJoinUserGroup',
                meta: {
                    headerTitle: il8n('applyEntrance', '申请加入用户组')
                },
                component: ApplyJoinUserGroup
            },
            {
                path: 'apply',
                name: 'apply',
                meta: {
                    headerTitle: il8n('nav', '我的申请')
                },
                component: Apply
            },
            {
                path: 'user',
                name: 'user',
                meta: {
                    headerTitle: il8n('nav', '用户')
                },
                component: User
            },
            {
                path: 'rating-manager',
                name: 'ratingManager',
                meta: {
                    headerTitle: il8n('nav', '一级管理空间')
                },
                component: GradingAdmin
            },
            {
                path: ':id/rating-manager-create',
                name: 'gradingAdminCreate',
                meta: {
                    headerTitle: il8n('nav', '新建一级管理空间'),
                    backRouter: -1
                },
                props: true,
                component: GradingAdminCreate
            },
            {
                path: ':id/rating-manager-detail',
                name: 'gradingAdminDetail',
                meta: {
                    backRouter: -1
                },
                component: GradingAdminDetail
            },
            {
                path: ':id/rating-manager-edit',
                name: 'gradingAdminEdit',
                meta: {
                    backRouter: -1
                },
                component: GradingAdminEdit
            },
            {
                path: ':id/rating-manager-update-template',
                name: 'gradingAdminUpdateTemplate',
                meta: {
                    headerTitle: il8n('nav', '编辑一级管理空间'),
                    backRouter: 'gradingAdminEdit'
                },
                component: GradingAdminUpdateTemplate
            },
            // {
            //     path: 'first-manage-space',
            //     name: 'firstManageSpace',
            //     meta: {
            //         headerTitle: il8n('nav', '一级管理空间')
            //     },
            //     component: FirstManageSpace
            // },
            // {
            //     path: ':id/first-manage-space-create',
            //     name: 'firstManageSpaceCreate',
            //     meta: {
            //         headerTitle: il8n('levelSpace', '新建一级管理空间'),
            //         backRouter: 'firstManageSpace'
            //     },
            //     props: true,
            //     component: FirstManageSpaceCreate
            // },
            {
                path: 'resource-permiss',
                name: 'resourcePermiss',
                meta: {
                    headerTitle: il8n('nav', '资源权限管理')
                },
                component: ResourcePermiss
            },
            {
                path: 'administrator',
                name: 'administrator',
                meta: {
                    headerTitle: il8n('common', '管理员')
                },
                component: Setting
            },
            {
                path: 'approval-process',
                name: 'approvalProcess',
                meta: {
                    headerTitle: il8n('myApply', '审批流程')
                },
                component: ApprovalProcess
            },
            {
                path: 'no-perm',
                name: 'noPerm',
                meta: {
                    headerTitle: ''
                },
                component: NoPerm
            },
            {
                path: 'perm-transfer',
                name: 'permTransfer',
                meta: {
                    headerTitle: il8n('permTransfer', '权限交接'),
                    backRouter: 'myPerm'
                },
                component: PermTransfer
            },
            {
                path: 'perm-transfer-history',
                name: 'permTransferHistory',
                meta: {
                    headerTitle: il8n('permTransfer', '交接历史'),
                    backRouter: 'myPerm'
                },
                component: PermTransferHistory
            }
        ]
    },
    {
        path: '*',
        name: '404',
        component: NotFound
    }
];<|MERGE_RESOLUTION|>--- conflicted
+++ resolved
@@ -410,11 +410,7 @@
                 component: SecondaryManageSpaceEdit
             },
             {
-<<<<<<< HEAD
-                path: ':id/secondary-space-manager-detail',
-=======
                 path: ':id/manage-spaces/secondary-manage-space/detail',
->>>>>>> d07ba8e7
                 name: 'secondaryManageSpaceDetail',
                 meta: {
                     backRouter: -1

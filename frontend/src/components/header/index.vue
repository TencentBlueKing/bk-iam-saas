<template>
  <!-- eslint-disable max-len -->
  <header :class="[
    'header-layout',
    { 'nav-sticked': navStick, 'hide-bread': externalSystemsLayout.hideIamBreadCrumbs && !externalRouter.includes($route.name) },
    { 'external-nav-sticked': isShowExternal }
  ]">
    <div
      class="breadcrumbs fl"
      :class="backRouter ? 'has-cursor' : ''"
      v-show="isShowExternal || (!mainContentLoading && !externalSystemsLayout.hideIamBreadCrumbs)"
      @click="back"
    >
      <div v-if="!isHide" class="breadcrumbs-content">
        <Icon type="arrows-left" class="breadcrumbs-back" v-if="backRouter" />
        <template v-if="customBreadCrumbTitles.includes(routeName)">
<<<<<<< HEAD
          <h2 v-if="['addGroupPerm'].includes(routeName)" class="breadcrumbs-current single-hide">
=======
          <h2 v-if="['addGroupPerm'].includes(routeName)" class="breadcrumbs-current single-hide" :style="formatBreadCrumbWidth()">
>>>>>>> c221b690
            {{ $t(`m.info['用户组成员添加权限']`, { value: `${$t(`m.common['【']`)}${userGroupName}${$t(`m.common['】']`)}` }) }}
          </h2>
          <template v-if="['renewalNotice'].includes(routeName)">
            <h2 class="breadcrumbs-current single-hide" :style="formatBreadCrumbWidth()">
              {{ headerTitle }}
            </h2>
            <bk-switcher size="large" theme="primary" v-model="needProvideValue.isShowRenewalNotice" @change="handleChangeRenewalNotice" />
          </template>
          <div v-if="['actionsTemplateEdit'].includes(routeName)" class="breadcrumbs-content-actions-template-edit">
            <div class="breadcrumbs-text">
              <div>{{ $t(`m.actionTemplate['编辑模板操作']`) }}</div>
              <div class="single-hide" :style="formatBreadCrumbWidth()">{{ headerTitle }}</div>
            </div>
            <bk-steps :steps="actionSteps" ext-cls="actions-template-edit-step" />
          </div>
        </template>
        <h2 v-else class="breadcrumbs-current single-hide" :style="formatBreadCrumbWidth()">
          {{ headerTitle }}
        </h2>
      </div>
    </div>
    <div class="page-tab-wrapper" :style="{ top: externalSystemsLayout.hideIamBreadCrumbs ? '0' : '51px' }" v-if="hasPageTab">
      <bk-tab
        :active.sync="active"
        type="unborder-card"
        ext-cls="iam-page-tab-ext-cls"
        @tab-change="handlePageTabChange">
        <bk-tab-panel
          v-for="(panel, index) in panels"
          v-bind="panel"
          :key="index">
        </bk-tab-panel>
      </bk-tab>
    </div>
    <system-log v-model="showSystemLog" />
  </header>
</template>

<script>
  import { mapGetters } from 'vuex';
  // import IamGuide from '@/components/iam-guide/index.vue';
  import { leavePageConfirm } from '@/common/leave-page-confirm';
  import { NEED_CONFIRM_DIALOG_ROUTER } from '@/common/constants';
  import { il8n, language } from '@/language';
  import { bus } from '@/common/bus';
  import { buildURLParams } from '@/common/url';
  import SystemLog from '../system-log';
  import { getRouterDiff } from '@/common/router-handle';

  // 有选项卡的页面，user-group-detail 以及 perm-template-detail
  const getTabData = (routerName) => {
    const map = {
      '': [],
      'permTemplateDetail': [
        {
          name: 'TemplateDetail', label: il8n('permTemplate', '模板详情')
        },
        {
          name: 'AttachGroup', label: il8n('permTemplate', '关联的组')
        }
      ],
      'userGroupDetail': [
        {
          name: 'GroupDetail', label: il8n('userGroup', '组详情')
        },
        {
          name: 'GroupPerm', label: il8n('userGroup', '组权限')
        }
      ]
    };

    return map[routerName];
  };

  const getIdentityIcon = () => {
    const str = language === 'zh-cn' ? '' : '-en';
    return {
      '': `super-admin-new${str}`,
      'super_manager': `super-admin-new${str}`,
      'system_manager': `system-admin-new${str}`,
      'rating_manager': `grade-admin-new${str}`
    };
  };

  const NORMAL_DOCU_LINK = '/IAM/UserGuide/Introduce/README.md';
  // const GRADE_DOCU_LINK = '/权限中心/产品白皮书/场景案例/GradingManager.md';

  const docuLinkMap = new Map([
    // 权限模板
    [['permTemplate', 'permTemplateDetail', 'permTemplateCreate'], NORMAL_DOCU_LINK],
    // 首页
    [['', 'index'], NORMAL_DOCU_LINK],
    // 用户组
    [['userGroup', 'userGroupDetail', 'createUserGroup', 'userGroupPermDetail'], NORMAL_DOCU_LINK],
    // 系统接入
    [['systemAccess'], NORMAL_DOCU_LINK],
    // 我的申请
    [['apply'], NORMAL_DOCU_LINK],
    // 权限申请 'permApply'
    [['applyCustomPerm', 'applyJoinUserGroup'], NORMAL_DOCU_LINK],
    // 我的权限
    [['myPerm', 'templatePermDetail', 'groupPermDetail', 'permRenewal'], NORMAL_DOCU_LINK],
    // 管理空间
    [['ratingManager', 'gradingAdminDetail', 'gradingAdminCreate', 'gradingAdminEdit'], NORMAL_DOCU_LINK],
    // 管理员
    [['administrator'], NORMAL_DOCU_LINK],
    // 审批流程
    [['approvalProcess'], NORMAL_DOCU_LINK],
    // 用户
    [['user'], NORMAL_DOCU_LINK]
  ]);

  export default {
    provide () {
      return {
        needProvideValue: this.needProvideValue
      };
    },
    components: {
      SystemLog
      // IamGuide
    },
    props: {
      routeName: {
        type: String,
        default: ''
      },
      userGroupId: {
        type: [String, Number]
      }
    },
    data () {
      return {
        isShowUserDropdown: false,
        showSystemLog: false,
        isShowGradingWrapper: false,
        curIdentity: '',
        curRole: '',
        curRoleId: 0,
        iconMap: {
          '': 'personal-user',
          'super_manager': 'super-admin',
          'system_manager': 'system-admin',
          'rating_manager': 'grade-admin',
          'staff': 'personal-user'
        },
        identityIconMap: getIdentityIcon(),
        // super_manager: 超级用户, staff: 普通用户, system_manager: 系统管理员, rating_manager: 管理空间
        roleDisplayMap: {
          'super_manager': this.$t(`m.myApproval['超级管理员']`),
          'system_manager': this.$t(`m.nav['系统管理员']`),
          'rating_manager': this.$t(`m.grading['管理空间']`),
          'staff': this.$t(`m.nav['普通用户']`)
        },
        // curHeight: 500,

        hasPageTab: false,
        panels: [
          { name: 'mission', label: '任务报表' }
        ],
        active: 'mission',
        getTabData: getTabData,
        curRoleList: [],
        searchValue: '',
        docuLinkMap: docuLinkMap,
        curDocuLink: `${window.BK_DOCS_URL_PREFIX}${NORMAL_DOCU_LINK}`,
        showGuide: false,
        isShowHeader: false,
        placeholderValue: '',
        userGroupName: '',
        externalRouter: ['permTransfer', 'permRenewal', 'addGroupPerm'], // 开放内嵌页面需要面包屑的页面
        customBreadCrumbTitles: ['addGroupPerm', 'renewalNotice', 'actionsTemplateEdit'],
        // 需要provide的变量
        needProvideValue: {
          isShowRenewalNotice: false
        },
        actionSteps: [
          { title: '选择操作', icon: 1 },
          { title: '同步用户组', icon: 2 }
        ]
      };
    },
    computed: {
      ...mapGetters([
        'navStick',
        'headerTitle',
        'backRouter',
        'user',
        'mainContentLoading',
        'roleList',
        'externalSystemsLayout',
        'externalSystemId'
      ]),
      style () {
        return {
          height: `${this.curHeight}px`
        };
      },
      curAccountLogo () {
        return [].slice.call(this.user.username)[0].toUpperCase() || '-';
      },
      isHide () {
        return this.$route.query.system_id && this.$route.query.tid;
      },
      isShowSearch () {
        return this.searchValue === '';
      },
      isShowExternal () {
        return this.externalRouter.includes(this.$route.name) && this.externalSystemsLayout.hideIamBreadCrumbs;
      },
      formatBreadCrumbWidth () {
        return () => {
          const routeMap = {
            renewalNotice: () => {
              const switchWidth = 52;
              return {
                'max-width': `calc(100vw - ${this.navStick ? 280 - switchWidth : 80 - switchWidth}px)`,
                'margin-right': '10px'
              };
            },
            actionsTemplateEdit: () => {
              const stepWidth = 252;
              return {
                'max-width': `calc(100vw - ${this.navStick ? 280 - stepWidth : 80 - stepWidth}px)`
              };
            }
          };
          if (routeMap[this.$route.name]) {
            return routeMap[this.$route.name]();
          }
          return {
            'max-width': `calc(100vw - ${this.navStick ? 280 : 80}px)`
          };
        };
      }
    },
    watch: {
      '$route': function (to, from) {
        this.hasPageTab = !!to.meta.hasPageTab;
        if (['permTemplateDetail', 'userGroupDetail'].includes(to.name)) {
          this.panels = this.getTabData(to.name);
          let active = to.query.tab || this.panels[0].name;
          if (active === 'group_perm') {
            active = 'GroupPerm';
          }
          this.active = active;
        }
        for (const [key, value] of this.docuLinkMap.entries()) {
          if (key.includes(to.name)) {
            this.curDocuLink = `${window.BK_DOCS_URL_PREFIX}${value}`;
            break;
          }
        }
      },
      user: {
        handler (value) {
          this.curRoleId = value.role.id || 0;
          this.placeholderValue = this.$t(`m.common['切换身份']`);
        },
        deep: true
      },
      roleList: {
        handler (newValue, oldValue) {
          this.curRoleList.splice(0, this.curRoleList.length, ...newValue);
        },
        immediate: true
      },
      isShowGradingWrapper (value) {
        if (!value) {
          this.searchValue = '';
        }
      },
      routeName: {
        handler (value) {
          if (value === 'addGroupPerm') {
            this.fetchUserGroup();
          }
        },
        immediate: true
      }
    },
    created () {
      this.curRole = this.user.role.type;
      this.curIdentity = this.user.role.name;
      bus.$emit('theme-change', this.curRole);
      this.curRoleId = this.user.role.id;
      this.$once('hook:beforeDestroy', () => {
        bus.$off('reload-page');
        bus.$off('refresh-role');
        bus.$off('on-set-tab');
        bus.$off('on-refresh-renewal-status');
      });
    },
    mounted () {
      bus.$on('refresh-role', data => {
        this.handleSwitchRole(data);
      });
      bus.$on('on-set-tab', data => {
        this.active = data;
      });
      bus.$on('on-refresh-renewal-status', (payload) => {
        const isShowRenewalNotice = payload.isShowRenewalNotice || false;
        this.needProvideValue = Object.assign(this.needProvideValue, { isShowRenewalNotice });
      });
    },
    methods: {
      // 获取用户组详情
      async fetchUserGroup () {
        const params = {
          id: this.userGroupId
        };
        if (this.externalSystemId) {
          params.hidden = false;
        }
        try {
          const res = await this.$store.dispatch('userGroup/getUserGroupDetail', params);
          this.$nextTick(() => {
            this.$set(this, 'userGroupName', res.data.name);
          });
        } catch (e) {
          console.error(e);
          this.messageAdvancedError(e);
        }
      },
      handleClickOutSide (e) {
        this.isShowGradingWrapper = false;
      },

      // super_manager: 超级用户, staff: 普通用户, system_manager: 系统管理员, rating_manager: 管理空间
      isShowSuperManager (value) {
        if (value.type === 'super_manager') {
          return true;
        }
      },
      isShowSystemManager (value) {
        if (value.type === 'system_manager') {
          return true;
        }
      },
      isShowRatingManager (value) {
        if (value.type === 'rating_manager') {
          return true;
        }
      },

      handleChangeRenewalNotice (payload) {
        this.needProvideValue = Object.assign(this.needProvideValue, { isShowRenewalNotice: payload });
        bus.$emit('on-update-renewal-notice', { isShowRenewalNotice: payload });
      },

      handleInput (value) {
        this.curRoleList = this.roleList.filter(item => item.name.indexOf(value) > -1);
      },

      handleOpenVersion () {
        this.showSystemLog = true;
      },

      handleOpenDocu () {
        window.open(this.curDocuLink);
      },

      handleOpenQuestion () {
        window.open(window.CE_URL);
      },

      back () {
        const curRouterName = this.$route.name;
        const needConfirmFlag = NEED_CONFIRM_DIALOG_ROUTER.includes(curRouterName);
        let cancelHandler = Promise.resolve();
        if (window.changeDialog && needConfirmFlag) {
          cancelHandler = leavePageConfirm();
        }
        cancelHandler.then(() => {
          if (this.$route.name === 'applyCustomPerm') {
            this.$router.push({
              name: 'applyJoinUserGroup'
            });
          } else if (this.backRouter === -1) {
            history.go(-1);
          } else {
            this.$router.push({
              name: this.backRouter,
              params: this.$route.params,
              query: this.$route.query
            });
          }
        }, _ => _);
      },

      updateRouter (roleType) {
        this.$store.commit('updataRouterDiff', roleType);
        const difference = getRouterDiff(roleType);
        const curRouterName = this.$route.name;
        if (difference.length) {
          if (difference.includes(curRouterName)) {
            this.$store.commit('setHeaderTitle', '');
            window.localStorage.removeItem('iam-header-title-cache');
            window.localStorage.removeItem('iam-header-name-cache');
            if (roleType === 'staff' || roleType === '') {
              this.$router.push({
                name: 'myPerm'
              });
              return;
            }
            this.$router.push({
              // name: 'permTemplate'
              // 切换角色默认跳转到用户组
              name: 'userGroup'
            });
            return;
          }

          const permTemplateRoutes = [
            'permTemplateCreate', 'permTemplateDetail',
            'permTemplateEdit', 'permTemplateDiff'
          ];
          if (permTemplateRoutes.includes(curRouterName)) {
            this.$router.push({ name: 'permTemplate' });
            return;
          }
          if (['createUserGroup', 'userGroupDetail'].includes(curRouterName)) {
            this.$router.push({ name: 'userGroup' });
            return;
          }
          if (['gradingAdminDetail', 'gradingAdminEdit', 'gradingAdminCreate'].includes(curRouterName)) {
            this.$router.push({ name: 'ratingManager' });
            return;
          }
          this.$emit('reload-page', this.$route);
          return;
        }
        this.$emit('reload-page', this.$route);
      },

      async handleSwitchRole ({ id, type, name }) {
        try {
          await this.$store.dispatch('role/updateCurrentRole', { id });
          this.messageSuccess(this.$t(`m.info['切换身份成功']`), 3000);
          this.curIdentity = id === 0 ? 'STAFF' : name;
          this.curRole = type;
          this.curRoleId = id;
          this.$store.commit('updateIdentity', { id, type, name });
          this.updateRouter(type);
          this.resetLocalStorage();
          bus.$emit('theme-change', this.curRole);
        } catch (e) {
          console.error(e);
          this.messageAdvancedError(e);
        }
      },

      handleSelect (roleData) {
        if (this.curRoleId === roleData.id) {
          return;
        }
        if (this.routeName === 'addGroupPerm') {
          this.$router.push({
            name: 'userGroup'
          });
        }
        this.isShowGradingWrapper = false;
        this.isShowUserDropdown = false;
        this.handleSwitchRole(roleData);
      },

      handleSwitchIdentity () {
        // this.curHeight = document.getElementsByClassName('user-dropdown')[0].offsetHeight
        this.isShowGradingWrapper = !this.isShowGradingWrapper;
      },

      handleBack () {
        this.isShowUserDropdown = false;
        this.isShowGradingWrapper = false;
        this.handleSwitchRole({ id: 0, type: 'staff', name: this.user.role.name });
      },

      handleLogout () {
        window.localStorage.removeItem('iam-header-title-cache');
        window.localStorage.removeItem('iam-header-name-cache');
        window.localStorage.removeItem('applyGroupList');
        window.location = window.LOGIN_SERVICE_URL + '/?c_url=' + window.location.href;
      },

      resetLocalStorage () {
        window.localStorage.removeItem('customPermProcessList');
        window.localStorage.removeItem('gradeManagerList');
        window.localStorage.removeItem('auditList');
        window.localStorage.removeItem('joinGroupProcessList');
        window.localStorage.removeItem('groupList');
        window.localStorage.removeItem('templateList');
        window.localStorage.removeItem('applyGroupList');
        window.localStorage.removeItem('iam-header-title-cache');
        window.localStorage.removeItem('iam-header-name-cache');
      },

      handlePageTabChange (name) {
        bus.$emit('on-tab-change', name);

        let tab = '';
        if (name === 'GroupDetail') {
          tab = 'group_detail';
        } else if (name === 'GroupPerm') {
          tab = 'group_perm';
        }
        if (tab) {
          window.history.replaceState({}, '', `?${buildURLParams(Object.assign({}, this.$route.query, {
            tab: tab
          }))}`);
        }
      }
    }
  };
</script>

<style>
  @import './index';
</style><|MERGE_RESOLUTION|>--- conflicted
+++ resolved
@@ -9,16 +9,11 @@
       class="breadcrumbs fl"
       :class="backRouter ? 'has-cursor' : ''"
       v-show="isShowExternal || (!mainContentLoading && !externalSystemsLayout.hideIamBreadCrumbs)"
-      @click="back"
     >
       <div v-if="!isHide" class="breadcrumbs-content">
-        <Icon type="arrows-left" class="breadcrumbs-back" v-if="backRouter" />
+        <Icon type="arrows-left" class="breadcrumbs-back" v-if="backRouter" @click.stop="back" />
         <template v-if="customBreadCrumbTitles.includes(routeName)">
-<<<<<<< HEAD
-          <h2 v-if="['addGroupPerm'].includes(routeName)" class="breadcrumbs-current single-hide">
-=======
           <h2 v-if="['addGroupPerm'].includes(routeName)" class="breadcrumbs-current single-hide" :style="formatBreadCrumbWidth()">
->>>>>>> c221b690
             {{ $t(`m.info['用户组成员添加权限']`, { value: `${$t(`m.common['【']`)}${userGroupName}${$t(`m.common['】']`)}` }) }}
           </h2>
           <template v-if="['renewalNotice'].includes(routeName)">
@@ -29,10 +24,14 @@
           </template>
           <div v-if="['actionsTemplateEdit'].includes(routeName)" class="breadcrumbs-content-actions-template-edit">
             <div class="breadcrumbs-text">
-              <div>{{ $t(`m.actionTemplate['编辑模板操作']`) }}</div>
-              <div class="single-hide" :style="formatBreadCrumbWidth()">{{ headerTitle }}</div>
+              <span class="breadcrumbs-text-title">{{ $t(`m.actionsTemplate['编辑模板操作']`) }}</span>
+              <span class="vertical-line">|</span>
+              <div class="breadcrumbs-text-name">
+                <div class="title">{{ $t(`m.common['模板名称']`) }}{{ $t(`m.common['：']`) }}</div>
+                <div class="single-hide name" :style="formatBreadCrumbWidth()">{{ headerTitle }}</div>
+              </div>
             </div>
-            <bk-steps :steps="actionSteps" ext-cls="actions-template-edit-step" />
+            <bk-steps :steps="actionSteps" :cur-step="needProvideValue.curACtionStep" ext-cls="actions-template-edit-step" @step-changed="handleStepChange" />
           </div>
         </template>
         <h2 v-else class="breadcrumbs-current single-hide" :style="formatBreadCrumbWidth()">
@@ -193,11 +192,12 @@
         customBreadCrumbTitles: ['addGroupPerm', 'renewalNotice', 'actionsTemplateEdit'],
         // 需要provide的变量
         needProvideValue: {
-          isShowRenewalNotice: false
+          isShowRenewalNotice: false,
+          curACtionStep: 1
         },
         actionSteps: [
-          { title: '选择操作', icon: 1 },
-          { title: '同步用户组', icon: 2 }
+          { title: this.$t(`m.permApply['选择操作']`), icon: 1 },
+          { title: this.$t(`m.actionsTemplate['同步用户组']`), icon: 2 }
         ]
       };
     },
@@ -240,9 +240,8 @@
               };
             },
             actionsTemplateEdit: () => {
-              const stepWidth = 252;
               return {
-                'max-width': `calc(100vw - ${this.navStick ? 280 - stepWidth : 80 - stepWidth}px)`
+                'max-width': `150px`
               };
             }
           };
@@ -298,6 +297,12 @@
           }
         },
         immediate: true
+      },
+      'needProvideValue.curStep': {
+        handler (value) {
+          bus.$emit('on-change-temp-action-step', { step: value });
+        },
+        deep: true
       }
     },
     created () {
@@ -529,6 +534,10 @@
             tab: tab
           }))}`);
         }
+      },
+
+      handleStepChange (payload) {
+        console.log(payload);
       }
     }
   };

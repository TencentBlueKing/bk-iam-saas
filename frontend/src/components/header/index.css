$cubic-bezier: cubic-bezier(0.4, 0, 0.2, 1);
.header-layout {
    position: relative;
    height: 51px;
    padding: 0 0 0 60px;
    border-bottom: 1px solid #dde4eb;
    background-color: #fff;
    transition: padding .3s $cubic-bezier;
    z-index: 1000;
    &::after {
        content: '';
        display: block;
        clear: both;
        font-size: 0;
        visibility: hidden;
    }

    &.nav-sticked {
        padding-left: 260px;
    }

    .page-tab-wrapper {
        position: relative;
        top: 54px;
        background-color: #fff;
    }

    .iam-page-tab-ext-cls {
        .bk-tab-label-wrapper {
            position: absolute !important;
            left: 10px;
        }
        .bk-tab-section {
            display: none !important;
        }
    }

    .breadcrumbs {
<<<<<<< HEAD
        line-height: 51px;
        position: relative;
=======
        line-height: 48px;
        position: absolute;
>>>>>>> 8d5bbcfc
        margin: 0 0 0 20px;
        font-size: 0;
        &.has-cursor {
            cursor: pointer;
        }
        .breadcrumbs-back {
            position: relative;
            left: -5px;
            display: inline-block;
            vertical-align: middle;
            width: 24px;
            height: 24px;
            line-height: 24px;
            text-align: center;
            font-size: 24px;
            color: #3c96ff;
        }

        .breadcrumbs-current {
            margin: 0;
            padding: 0;
            display: inline-block;
            vertical-align: middle;
            font-size: 16px;
            font-weight: normal;
        }
    }
    .user {
        position: relative;
        font-size: 0;
        line-height: 60px;
        .help-flag {
            display: inline-flex;
            align-items: center;
            &:hover {
                .dropdown-panel {
                    opacity: 1;
                    visibility: visible;
                    z-index: 9999;
                    transform: translateY(0);
                }
            }
        }
        .help-flag {
            position: absolute;
            top: 14px;
            left: -30px;
            width: 32px;
            height: 32px;
            padding: 0 10px;
            font-size: 16px;
            color: #63656E;
            border-radius: 50%;
            cursor: pointer;
            &:hover {
                color: #3a84ff;
                background: #f0f1f5;
            }
            .dropdown-panel{
                left: -37px;
                text-align: center;
                &:before {
                    right: 30px;
                }
            }
        }
        .dropdown-panel {
            position: absolute;
            top: 36px;
            width: 90px;
            padding: 6px 0;
            font-size: 14px;
            border-radius: 2px;
            border: 1px solid #dcdee5;
            background: #fff;
            opacity: 0;
            visibility: hidden;
            transform: translateY(-15px);
            transition: all .15s;
            &:before {
                content: '';
                position: absolute;
                top: -5px;
                right: 7px;
                width: 7px;
                height: 7px;
                background: #fff;
                border-top: 1px solid #dcdee5;
                border-right: 1px solid #dcdee5;
                transform: rotateZ(-45deg);
            }
            .item {
                height: 32px;
                padding: 0 16px;
                font-size: 12px;
                line-height: 32px;
                color: #63656e;
                &:hover {
                    background-color: #eaf3ff;
                    color: #3a84ff;
                }
            }
        }
        .user-name {
            position: relative;
            padding: 0 20px 0 10px;
            margin: 0;
            font-size: 14px;
            font-weight: bold;
            cursor: pointer;
            .user-name-angle {
                display: inline-block;
                font-size: 16px;
                margin: 0 2px;
                color: #737987;
                transition: transform .2s linear;
                &.dropped {
                    transform: rotate(-180deg);
                }
            }
        }
        .iam-grading-admin-list-wrapper {
            position: absolute;
            top: 55px;
            right: 20px;
            width: 240px;
            padding-bottom:120px;
            height: 362px;
            border-radius: 0 2px 2px 0;
            background-color: #f5f6fa;
            box-shadow: 5px 1px 7px 0 rgba(12, 34, 59, .1);
            background-color: white;
            z-index: 1001;
            .search-input {
                padding: 0 10px;
                line-height: 1;
                .search-nextfix {
                    position:absolute;
                    top: 86px;
                    right: 0;
                    .search-nextfix-icon {
                        margin-right: 8px;
                        font-size: 16px;
                        transition: color 0.2s linear;
                        &.is-focus {
                            border-color: #3c96ff !important;
                            background: #fff !important;
                            color: #3c96ff;
                        }
                    }
                }
            }
            .iam-role-list-seatch-input-cls {
                .bk-input-text {
                    height: 26px;
                }
                .bk-form-input {
                    position: relative;
                    border: none;
                    /* border-bottom: 1px solid #c4c6cc; */
                    background-color: #ffffff;
                    &:focus {
                        border-color: #c4c6cc !important;
                        background-color: #ffffff !important;
                    }
                }
                .control-icon {
                    top: 12px;
                    .clear-icon {
                        font-size: 12px;
                    }
                }
            }
            ul {
                height: calc(100% - 26px);
                overflow: auto;
                &::-webkit-scrollbar {
                    width: 4px;
                    background-color: lighten(transparent, 80%);
                }
                &::-webkit-scrollbar-thumb {
                    height: 5px;
                    border-radius: 2px;
                    background-color: #e6e9ea;
                }
            }
            .grading-item {
                position:relative;
                padding: 0 16px;
                line-height: 32px;
                font-size: 12px;
                cursor: pointer;
                &:hover {
                    background-color: #eaf3ff;
                    color: #313238;
                }
                &.active {
                    background-color: #eaf3ff;
                    color: #313238;
                }
                .name {
                    display: inline-block;
                    max-width: 125px;
                    overflow: hidden;
                    text-overflow: ellipsis;
                    white-space: nowrap;
                    vertical-align: bottom;
                }
                .grading-icon {
                    font-size: 14px;
                    color: #ffb848;
                }
                .checked {
                    position:absolute;
                    right:4px;
                    top:5px;
                    font-size: 22px;
                    color: #3a84f8;
                }
                .superManagerIcon {
                    display:inline-block;
                    margin-right:10px;
                    width: 6px;
                    height: 6px;
                    background: #ff9c02;
                    border-radius: 50%;
                }
                .systemManagerIcon {
                    display:inline-block;
                    margin-right:10px;
                    width: 6px;
                    height: 6px;
                    background: #3a84ff;
                    border-radius: 50%;
                }
                .ratingManagerIcon {
                    display:inline-block;
                    margin-right:10px;
                    width: 6px;
                    height: 6px;
                    background: #63656e;
                    border-radius: 50%;
                }
            }
            .rating-empty {
                position: absolute;
                top: 50%;
                left: 50%;
                transform: translate(-50%, -50%);
                width: 40px;
            }
            .operation {
                display:flex;
                position: absolute;
                bottom:0px;
                margin-top:10px;
                &.right{
                    right:0px;
                }
                .user-dropdown-item {
                    font-size:12px;
                    padding: 0 10px;
                    line-height: 32px;
                    cursor: pointer;
                    &.active {
                        background-color: #f5f6fa;
                        color: #313238;
                        i {
                            color: #313238;
                        }
                    }
                    &:hover {
                        background-color: #f5f6fa;
                        color: #313238;
                        i {
                            color: #313238;
                        }
                    }
                    &.marginleft {
                        margin-right:80px;
                    }
                    i {
                        font-size: 20px;
                        color: #63656e;
                    }
                    .back-staff {
                        vertical-align:middle;
                    }
                }
            }
            .userInfo {
                background-color:#f4f6fa;
                height:80px;
                padding-left:22px;
                font-size: 16px;
                font-family: PingFangSC, PingFangSC-Regular;
                text-align: justify;
                color: #313238;
            &.lineHeight {
                line-height:80px
            }
            i {
                position: absolute;
                left: 22px;
                top: 45px;
                font-size: 16px;
                color: #ff9c01;
            }
            }
        }
        .user-dropdown {
            position: absolute;
            width: 250px;
            min-height: 110px;
            top: 55px;
            right: 20px;
            font-size: 14px;
            border-radius: 2px;
            background-color: #fff;
            box-shadow: 0 1px 5px 0 rgba(12, 34, 59, .1);
            z-index: 1001;
            &.reset-style {
                right: 200px;
                border-radius: 2px 0 0 2px;
                box-shadow: -2px 1px 5px -1px rgba(12, 34, 59, .1);
            }
            .current-user-info {
                padding: 16px 20px 10px 20px;
                min-height: 67px;
                border-bottom: 1px solid #dcdee5;
                &.reset-padding-bottom {
                    padding-bottom: 0;
                }
                .cur-login-info,
                .cur-identity-info {
                    display: flex;
                    justify-content: flex-start;
                    &.set-margin-bottom {
                        margin-bottom: 10px;
                    }
                    .cur-icon {
                        flex: 0 0 32px;
                        height: 32px;
                        line-height: 32px;
                        border: 1px solid #f0f1f5;
                        border-radius: 6px;
                        background: #f5f6fa;
                        font-size: 16px;
                        font-weight: 600;
                        color: #979ba5;
                        text-align: center;
                        &.primary {
                            color: #3a84ff;
                        }
                    }
                    .icon {
                        flex: 0 0 32px;
                        height: 32px;
                        line-height: 32px;
                        border: 1px solid #f0f1f5;
                        border-radius: 6px;
                        background: #f5f6fa;
                        text-align: center;
                        i {
                            font-size: 18px;
                            color: #ffb848;
                        }
                    }
                    .info {
                        position: relative;
                        top: -4px;
                        margin-left: 10px;
                        width: 100%;
                        .text {
                            position: relative;
                            padding: 0;
                            margin: 0;
                            max-width: 168px;
                            line-height: 20px;
                            word-break: break-word;
                            color: #979ba5;
                            i {
                                position: absolute;
                                right: 0;
                                top: 2px;
                                font-size: 16px;
                                color: #ff9c01;
                            }
                        }
                    }
                }
            }
        }
    }
}

@media screen and (max-width:1480px) {
    .header-layout {
        .indicator {
            margin-right: 2.4%;
        }
    }
}
@media screen and (max-width:1290px) {
    .header-layout {
        .indicator {
            margin-right: 1.4%;
        }
    }
}
@media screen and (min-width:1481px) and (max-width:1520px) {
    .header-layout {
        .indicator {
            margin-right: 1.4%;
        }
    }
}<|MERGE_RESOLUTION|>--- conflicted
+++ resolved
@@ -36,13 +36,8 @@
     }
 
     .breadcrumbs {
-<<<<<<< HEAD
-        line-height: 51px;
-        position: relative;
-=======
         line-height: 48px;
         position: absolute;
->>>>>>> 8d5bbcfc
         margin: 0 0 0 20px;
         font-size: 0;
         &.has-cursor {

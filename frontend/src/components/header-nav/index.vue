--- conflicted
+++ resolved
@@ -504,11 +504,7 @@
 
       // 需要切换的时候刷新不同菜单下的同名路由
       handleRefreshSameRoute (payload) {
-<<<<<<< HEAD
-        if (['sensitivityLevel', 'administrator', 'resourcePermiss'].includes(this.$route.name) && [1, 3].includes(payload)) {
-=======
-        if (['sensitivityLevel', 'administrator', 'approvalProcess'].includes(this.$route.name) && [1, 3].includes(payload)) {
->>>>>>> 062d70d4
+        if (['sensitivityLevel', 'administrator', 'resourcePermiss', 'approvalProcess'].includes(this.$route.name) && [1, 3].includes(payload)) {
           this.reloadCurPage(this.$route);
         }
       },

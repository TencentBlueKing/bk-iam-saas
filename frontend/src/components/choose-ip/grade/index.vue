<template>
    <div class="iam-choose-ip">
        <div class="topology-wrapper">
            <div class="resource-select-wrapper">
                <resource-select
                    :list="selectList"
                    :value="selectValue"
                    @on-select="handleResourceSelect" />
            </div>
            <topology-input
                :is-filter="isFilter"
                :placeholder="curPlaceholder"
                @on-search="handleSearch" />
            <div class="topology-tree-wrapper" v-bkloading="{ isLoading, opacity: 1 }">
                <template v-if="treeData.length > 0 && !isLoading">
                    <topology-tree
                        ref="topologyRef"
                        :all-data="treeData"
                        :search-value="hasSearchValues"
                        @on-expanded="handleOnExpanded"
                        @on-search="handleTreeSearch"
                        @on-select="handleTreeSelect"
                        @on-load-more="handleLoadMore"
                        @async-load-nodes="handleAsyncNodes" />
                </template>
                <template v-if="treeData.length < 1 && !isLoading">
                    <div class="empty-wrapper">
                        <iam-svg />
                    </div>
                </template>
            </div>
        </div>
    </div>
</template>
<script>
    import _ from 'lodash';
    import { guid } from '@/common/util';
    import il8n from '@/language';
    import ResourceSelect from '../resource-select';
    import TopologyInput from '../topology-input';
    import TopologyTree from '../topology-tree';

    const LOAD_ITEM = {
        nodeId: guid(),
        id: -1,
        visiable: true,
        loading: false,
        display_name: il8n('common', '查看更多')
    };

    const SEARCH_ITEM = {
        nodeId: guid(),
        id: -2,
        visiable: true
    };

    const SEARCH_EMPTY_ITEM = {
        nodeId: guid(),
        id: -3,
        visiable: true
    };

    const SEARCH_LOAD_ITEM = {
        nodeId: guid(),
        id: -4,
        visiable: true
    };

    const ASYNC_ITEM = {
        nodeId: guid(),
        id: -4,
        visiable: true
    };

    const RESULT_TIP = {
        '0': il8n('common', '搜索无结果'),
        '1902204': il8n('common', '暂不支持搜索'),
        '1902229': il8n('info', '搜索过于频繁'),
        '1902222': il8n('info', '搜索结果太多')
    };

    const ERROR_CODE_LIST = [1902204, 1902229, 1902222, 1902206];

    class Node {
        constructor (payload, level = 0, isAsync = true, type = 'node') {
            this.disabled = payload.disabled || false;
            this.checked = payload.checked || false;
            this.expanded = false;
            this.loading = false;
            this.loadingMore = false;
            this.current = payload.current || 0;
            this.totalPage = payload.totalPage || 0;
            this.id = payload.id;
            this.name = payload.display_name || '';
            this.parentId = level > 0 ? payload.parentId : '';
            this.parentSyncId = level > 0 ? payload.parentSyncId : '';
            this.level = level;
            this.nodeId = guid();
            this.async = isAsync;
            this.children = [];
            this.parentChain = payload.parentChain || [];
            this.type = type;
            this.childType = payload.child_type || '';
            this.isRemote = payload.isRemote || false;
            this.isFilter = payload.isFilter || false;
            this.placeholder = payload.placeholder || '';
            // 是否存在未带下一级的无限制数据
            this.isExistNoCarryLimit = payload.isExistNoCarryLimit || false;
            this.isFrontendSearch = payload.isFrontendSearch || false;
            this.initVisiable(payload);
        }

        initVisiable (payload) {
            if (payload.hasOwnProperty('visiable')) {
                this.visiable = payload.visiable;
                return;
            }
            this.visiable = true;
        }
    }

    export default {
        name: '',
        components: {
            ResourceSelect,
            TopologyInput,
            TopologyTree
        },
        props: {
            selectList: {
                type: Array,
                default: () => []
            },
            selectValue: {
                type: String,
                default: ''
            },
            treeValue: {
                type: Array,
                default: () => []
            },
            limitValue: {
                type: Array,
                default: () => []
            },
            // mode: template grade
            mode: {
                type: String,
                default: 'template'
            }
        },
        data () {
            return {
                isLoading: false,
                // 节点数据分页的limit
                limit: 100,
                // limit: 11,
                // 当前选择的链路
                curChain: [],
                treeData: [],
                // 已选择的节点
                hasSelectedValues: [],
                // 已搜索到的节点
                hasSearchValues: [],
                // 忽略标识
                ignorePathFlag: false,
                // 是否存在忽略标识
                isExistIgnore: false,
                curKeyword: '',
                isFilter: false,
                curSearchObj: {},
                curPlaceholder: ''
            };
        },
        computed: {
            isExistLimitValue () {
                return this.getLimitResourceData().length > 0;
            },
            isTemplateMode () {
                return this.mode === 'template';
            }
        },
        watch: {
            treeValue: {
                handler (value) {
                    if (value.length) {
                        const hasSelecteds = [];
                        value.forEach(item => {
                            item.path.forEach(pathItem => {
                                hasSelecteds.push({
                                    ids: pathItem.map(v => `${v.id}&${v.type}`),
                                    idChain: pathItem.map(v => `${v.id}&${v.type}`).join('#'),
                                    disabled: pathItem.some(subItem => subItem.disabled)
                                });
                            });
                        });
                        this.hasSelectedValues = _.cloneDeep(hasSelecteds);
                    } else {
                        this.hasSelectedValues = [];
                    }
                },
                deep: true,
                immediate: true
            },
            selectValue: {
                handler (value) {
                    console.log('selectList', this.selectList);
                    if (value) {
                        this.curChain = this.selectList[0].resource_type_chain;
                        console.log('choose-ip this.curChain', this.curChain);
                        this.ignorePathFlag = this.selectList[0].ignore_iam_path;
                        this.isExistIgnore = this.selectList.some(item => item.ignore_iam_path);
                        const index = this.ignorePathFlag ? this.curChain.length - 1 : 0;
                        this.curPlaceholder = `${this.$t(`m.common['搜索']`)} ${this.curChain[index].name}`;
                        // 不存在限制范围时需首次请求接口
                        if (this.limitValue.length < 1) {
                            this.firstFetchResources();
                        }
                    }
                },
                immediate: true
            },
            limitValue: {
                handler (val) {
                    if (val.length > 0) {
                        this.treeData = this.getLimitResourceData();
                    }
                },
                immediate: true
            }
        },
        methods: {
            isArrayInclude (target, origin) {
                const itemAry = [];
                target.forEach(function (p1) {
                    if (origin.indexOf(p1) !== -1) {
                        itemAry.push(p1);
                    }
                });
                if (itemAry.length === target.length) {
                    return true;
                }
                return false;
            },

            handleSearch (payload) {
                this.curKeyword = payload;
                if (this.isFilter && payload === '') {
                    this.isFilter = false;
                } else {
                    this.isFilter = true;
                }
                if (this.isExistLimitValue) {
                    this.handleFrontendSearch();
                    return;
                }
                this.firstFetchResources();
            },

            handleFrontendSearch () {
                const keyword = this.curKeyword.trim();
                const treeData = this.getLimitResourceData();
                if (keyword === '') {
                    this.treeData = treeData;
                    return;
                }
                this.treeData = treeData.filter(
                    item => item.name.toLowerCase().indexOf(this.curKeyword.toLowerCase()) !== -1
                );
            },

            getLimitResourceData () {
                // debugger
                const chainLen = this.curChain.length;
                const curChainId = this.curChain.map(item => item.id);
                const lastChainId = this.curChain[chainLen - 1].id;
                const limitValue = _.cloneDeep(this.limitValue);
                limitValue.forEach(item => {
                    item.path = item.path.filter(pathItem => {
                        return this.isArrayInclude(pathItem.map(v => v.type), curChainId)
                            || (this.ignorePathFlag && pathItem.length === 1 && pathItem[0].type === lastChainId);
                    });
                });
                const params = {
                    system_id: this.curChain[0].system_id,
                    type: this.curChain[0].id
                };
                let isAsync = chainLen > 1;
                const treeData = [];
                limitValue.forEach(item => {
                    item.path.forEach(pathItem => {
                        const node = pathItem[0];
                        if (this.ignorePathFlag && pathItem.length === 1 && pathItem[0].type === lastChainId) {
                            isAsync = false;
                        }
                        let checked = false;
                        let disabled = false;
                        let isRemote = false;
                        let isExistNoCarryLimit = false;
                        if (this.hasSelectedValues.length > 0) {
                            let noCarryLimitData = {};
                            let normalSelectedData = {};
                            this.hasSelectedValues.forEach(val => {
                                const curKey = `${node.id}&${params.type}`;
                                if (isAsync) {
                                    const curIdChain = `${curKey}#*&${this.curChain[1].id}`;
                                    if (val.idChain === curIdChain) {
                                        normalSelectedData = val;
                                    }
                                    if (val.idChain === curKey) {
                                        noCarryLimitData = val;
                                    }
                                } else {
                                    if (val.idChain === curKey) {
                                        normalSelectedData = val;
                                    }
                                }
                            });
                            isExistNoCarryLimit = Object.keys(noCarryLimitData).length > 0;
                            if (isExistNoCarryLimit && Object.keys(normalSelectedData).length > 0) {
                                checked = true;
                                disabled = normalSelectedData.disabled && noCarryLimitData.disabled;
                                isRemote = disabled;
                            } else {
                                if (isExistNoCarryLimit || Object.keys(normalSelectedData).length > 0) {
                                    checked = true;
                                    disabled = normalSelectedData.disabled || noCarryLimitData.disabled;
                                    isRemote = disabled;
                                }
                            }
                        }
                        const nodeItem = {
                            id: node.id,
                            display_name: node.name,
                            checked,
                            disabled: disabled || (!!pathItem[1] && pathItem[1].id !== '*'),
                            isRemote,
                            isExistNoCarryLimit
                        };
                        if (!treeData.map(v => v.id).includes(node.id)) {
                            treeData.push(new Node(nodeItem, 0, isAsync));
                        }
                    });
                });

                return treeData;
            },

            handleOnExpanded (index, expanded) {
                window.changeAlert = true;
                if (!expanded && this.treeData[index + 2].type === 'search-empty') {
                    this.treeData.splice(index + 2, 1);
                }
            },

            async handleTreeSearch (payload) {
                window.changeAlert = true;
                const { index, node, value } = payload;

                this.curSearchObj = Object.assign({}, {
                    value,
                    parentId: node.parentId
                });

                if (node.isFilter && value === '') {
                    node.isFilter = false;
                } else {
                    node.isFilter = true;
                }

                this.treeData = this.treeData.filter(item => item.type !== 'search-empty');

                const chainLen = this.curChain.length;
                const params = {
                    limit: this.limit,
                    offset: 0,
                    parent_id: node.level > 0 ? node.parentSyncId : '',
                    keyword: value
                };

                if (node.level > chainLen - 1) {
                    params.system_id = this.curChain[chainLen - 1].system_id;
                    params.type = this.curChain[chainLen - 1].id;
                    params.parent_type = this.curChain[chainLen - 1].id || '';
                } else {
                    params.system_id = this.curChain[node.level].system_id;
                    params.type = this.curChain[node.level].id;
                    params.parent_type = node.level > 0 ? this.curChain[node.level - 1].id : '';
                }

                const parentNode = this.treeData.find(item => item.nodeId === node.parentId);

                if (parentNode && !parentNode.children) {
                    parentNode.children = [];
                }

                if (node.isFrontendSearch) {
                    const childrenNodes = parentNode.children.filter(
                        item => item.name.toLowerCase().indexOf(value.trim().toLowerCase()) !== -1
                    );
                    const isAsync = this.curChain.length > (node.level + 1);

                    this.treeData = this.treeData.filter(item => {
                        const flag = item.type === 'search' && item.parentId === node.parentId;
                        return flag || !item.parentChain.map(v => v.id).includes(node.parentSyncId);
                    });

                    if (childrenNodes.length < 1) {
                        const searchEmptyItem = {
                            ...SEARCH_EMPTY_ITEM,
                            parentId: node.parentId,
                            parentSyncId: node.id,
                            parentChain: _.cloneDeep(node.parentChain),
                            level: node.level,
                            display_name: RESULT_TIP[0]
                        };
                        const searchEmptyData = new Node(searchEmptyItem, node.level, false, 'search-empty');
                        this.treeData.splice((index + 1), 0, searchEmptyData);
                        return;
                    }

                    const loadNodes = childrenNodes.map(item => {
                        let tempItem = _.cloneDeep(item);
                        let checked = false;
                        let disabled = false;
                        let isRemote = false;
                        let isExistNoCarryLimit = false;
                        if (this.hasSelectedValues.length > 0) {
                            // 父级链路id + 当前id = 整条链路id
                            const curIds = node.parentChain.map(v => `${v.id}&${v.type}`);
                            // 取当前的请求的type
                            curIds.push(`${item.id}&${params.type}`);
                            const tempData = [...curIds];
                            if (isAsync) {
                                curIds.push(`*&${this.curChain[node.level + 1].id}`);
                            }
                            let noCarryLimitData = {};
                            let normalSelectedData = {};
                            this.hasSelectedValues.forEach(val => {
                                if (isAsync && val.idChain === tempData.join('#')) {
                                    noCarryLimitData = val;
                                } else {
                                    if (!isAsync && val.ids.length === 1 && this.ignorePathFlag && val.ids[0] === `${item.id}&${params.type}`) {
                                        normalSelectedData = val;
                                    } else {
                                        if (val.idChain === curIds.join('#')) {
                                            normalSelectedData = val;
                                        }
                                    }
                                }
                            });

                            isExistNoCarryLimit = Object.keys(noCarryLimitData).length > 0;
                            if (isExistNoCarryLimit && Object.keys(normalSelectedData).length > 0) {
                                checked = true;
                                disabled = normalSelectedData.disabled && noCarryLimitData.disabled;
                                isRemote = disabled;
                            } else {
                                if (isExistNoCarryLimit || Object.keys(normalSelectedData).length > 0) {
                                    checked = true;
                                    disabled = normalSelectedData.disabled || noCarryLimitData.disabled;
                                    isRemote = disabled;
                                }
                            }
                        }

                        if (node.level > 0) {
                            tempItem = {
                                id: item.id,
                                display_name: item.name,
                                parentId: node.parentId,
                                parentSyncId: node.id,
                                disabled: parentNode.checked || disabled,
                                checked: checked || parentNode.checked,
                                parentChain: _.cloneDeep(node.parentChain),
                                isRemote,
                                isExistNoCarryLimit
                            };
                        } else {
                            tempItem.checked = checked;
                            tempItem.disabled = disabled;
                            tempItem.isExistNoCarryLimit = isExistNoCarryLimit;
                        }

                        const isAsyncFlag = isAsync || item.child_type !== '';
                        return new Node(tempItem, node.level, isAsyncFlag);
                    });

                    this.treeData.splice((index + 1), 0, ...loadNodes);
                    return;
                }

                const searchLoadingItem = {
                    ...SEARCH_LOAD_ITEM,
                    parentId: node.parentId,
                    parentSyncId: node.parentSyncId,
                    parentChain: _.cloneDeep(node.parentChain),
                    level: node.level
                };
                const searchLoadingData = new Node(searchLoadingItem, node.level, false, 'search-loading');
                this.treeData.splice((index + 1), 0, searchLoadingData);
                try {
                    const res = await this.$store.dispatch('permApply/getResources', params);
                    this.treeData = this.treeData.filter(item => {
                        const flag = item.type === 'search' && item.parentId === node.parentId;
                        return flag || !item.parentChain.map(v => v.id).includes(node.parentSyncId);
                    });

                    if (res.data.results.length < 1) {
                        const searchEmptyItem = {
                            ...SEARCH_EMPTY_ITEM,
                            parentId: node.parentId,
                            parentSyncId: node.id,
                            parentChain: _.cloneDeep(node.parentChain),
                            level: node.level,
                            display_name: RESULT_TIP[res.code]
                        };
                        const searchEmptyData = new Node(searchEmptyItem, node.level, false, 'search-empty');
                        this.treeData.splice((index + 1), 0, searchEmptyData);
                        return;
                    }

                    const totalPage = Math.ceil(res.data.count / this.limit);

                    let isAsync = this.curChain.length > (node.level + 1);
                    const loadNodes = res.data.results.map(item => {
                        let tempItem = _.cloneDeep(item);

                        let checked = false;
                        let disabled = false;
                        let isRemote = false;
                        let isExistNoCarryLimit = false;
                        if (!isAsync && item.child_type !== '') {
                            isAsync = true;
                        }
                        if (this.hasSelectedValues.length > 0) {
                            // 父级链路id + 当前id = 整条链路id
                            const curIds = node.parentChain.map(v => `${v.id}&${v.type}`);
                            // 取当前的请求的type
                            curIds.push(`${item.id}&${params.type}`);

                            const tempData = [...curIds];

                            if (isAsync) {
                                const nextLevelId = (() => {
                                    const nextLevelData = this.curChain[node.level + 1];
                                    if (nextLevelData) {
                                        return nextLevelData.id;
                                    }
                                    return this.curChain[chainLen - 1].id;
                                })();
                                curIds.push(`*&${nextLevelId}`);
                            }

                            let noCarryLimitData = {};
                            let normalSelectedData = {};
                            this.hasSelectedValues.forEach(val => {
                                if (isAsync && val.idChain === tempData.join('#')) {
                                    noCarryLimitData = val;
                                } else {
                                    if (!isAsync && val.ids.length === 1 && this.ignorePathFlag && val.ids[0] === `${item.id}&${params.type}`) {
                                        normalSelectedData = val;
                                    } else {
                                        if (val.idChain === curIds.join('#')) {
                                            normalSelectedData = val;
                                        }
                                    }
                                }
                            });

                            isExistNoCarryLimit = Object.keys(noCarryLimitData).length > 0;
                            if (isExistNoCarryLimit && Object.keys(normalSelectedData).length > 0) {
                                checked = true;
                                disabled = normalSelectedData.disabled && noCarryLimitData.disabled;
                                isRemote = disabled;
                            } else {
                                if (isExistNoCarryLimit || Object.keys(normalSelectedData).length > 0) {
                                    checked = true;
                                    disabled = normalSelectedData.disabled || noCarryLimitData.disabled;
                                    isRemote = disabled;
                                }
                            }
                        }

                        if (node.level > 0) {
                            tempItem = {
                                ...item,
                                parentId: node.parentId,
                                parentSyncId: node.id,
                                disabled: parentNode.checked || disabled,
                                checked: checked || parentNode.checked,
                                parentChain: _.cloneDeep(node.parentChain),
                                isRemote,
                                isExistNoCarryLimit
                            };
                        } else {
                            tempItem.checked = checked;
                            tempItem.disabled = disabled;
                            tempItem.isExistNoCarryLimit = isExistNoCarryLimit;
                        }

                        const isAsyncFlag = isAsync || item.child_type !== '';
                        return new Node(tempItem, node.level, isAsyncFlag);
                    });
                    this.treeData.splice((index + 1), 0, ...loadNodes);

                    // 将新加载的节点push到父级点的children中
                    parentNode.children.splice(0, parentNode.children.length, ...loadNodes);

                    if (totalPage > 1) {
                        const loadItem = {
                            ...LOAD_ITEM,
                            totalPage: totalPage,
                            current: 1,
                            parentSyncId: node.id,
                            parentId: node.parentId,
                            parentChain: _.cloneDeep(node.parentChain)
                        };
                        const loadData = new Node(loadItem, node.level, isAsync, 'load');
                        this.treeData.splice((index + loadNodes.length + 1), 0, loadData);
                        parentNode.children.push(loadData);
                    }
                } catch (e) {
                    console.error(e);
                    if (!ERROR_CODE_LIST.includes(e.code)) {
                        this.bkMessageInstance = this.$bkMessage({
                            limit: 1,
                            theme: 'error',
                            message: e.message || e.data.msg || e.statusText
                        });
                    }
                    const message = e.code !== 1902206 ? RESULT_TIP[e.code] : e.message;
                    const searchEmptyItem = {
                        ...SEARCH_EMPTY_ITEM,
                        parentId: node.parentId,
                        parentSyncId: node.id,
                        parentChain: _.cloneDeep(node.parentChain),
                        level: node.level,
                        display_name: message
                    };
                    const searchEmptyData = new Node(searchEmptyItem, node.level, false, 'search-empty');
                    this.treeData.splice((index + 1), 0, searchEmptyData);
                } finally {
                    this.$nextTick(() => {
                        this.$refs.topologyRef && this.$refs.topologyRef.handleSetFocus(index);
                    });
                    this.treeData = this.treeData.filter(item => item.type !== 'search-loading');
                }
            },

            setNodeNoChecked (value, node) {
                if (node.children && node.children.length > 0) {
                    const children = this.treeData.filter(item => item.parentId === node.nodeId);
                    children.forEach(item => {
                        // isRemote 已有默认权限标识
                        if (item.checked !== value && !item.isRemote) {
                            item.checked = value;
                        }
                        if (item.disabled !== value && !item.isRemote) {
                            item.disabled = value;
                        }
                        if (item.children && item.children.length > 0) {
                            this.setNodeNoChecked(value, item);
                        }
                    });
                }
            },

            setNodeChecked (value, node) {
                if (node.children && node.children.length > 0) {
                    const children = this.treeData.filter(item => item.parentId === node.nodeId);
                    children.forEach(item => {
                        item.checked = value;
                        item.disabled = true;
                        if (item.children && item.children.length > 0) {
                            this.setNodeChecked(value, item);
                        }
                    });
                }
            },

            handeCancelChecked (payload) {
                const curNode = this.treeData.find(item => {
                    const { parentChain, id, async, childType } = item;
                    const curIds = parentChain.map(v => `${v.id}&${v.type}`);
                    let type = '';
                    if (childType !== '') {
                        type = childType;
                        curIds.push(`${id}&${type}`);
                    } else {
                        type = this.curChain[item.level].id;
                        curIds.push(`${id}&${type}`);
                    }

                    const chainCheckedFlag = curIds.join('#') === payload;

                    if (!this.isExistIgnore) {
                        return chainCheckedFlag;
                    }
                    // 优先判断整个链路是否相等
                    if (chainCheckedFlag) {
                        return chainCheckedFlag;
                    }
                    if (this.ignorePathFlag || (parentChain.length < 1 && !async)) {
                        return `${id}&${type}` === payload;
                    }
                    return false;
                });
                if (curNode && !curNode.disabled) {
                    curNode.checked = false;
                    this.setNodeNoChecked(false, curNode);
                }
            },

            handeSetChecked (payload) {
                const curNode = this.treeData.find(item => {
                    const { parentChain, id, async, childType } = item;
                    const curIds = parentChain.map(v => `${v.id}&${v.type}`);
                    let type = '';
                    if (childType !== '') {
                        type = childType;
                        curIds.push(`${id}&${type}`);
                    } else {
                        type = this.curChain[item.level].id;
                        curIds.push(`${id}&${type}`);
                    }
                    const chainCheckedFlag = curIds.join('#') === payload;

                    if (!this.isExistIgnore) {
                        return chainCheckedFlag;
                    }
                    // 优先判断整个链路是否相等
                    if (chainCheckedFlag) {
                        return chainCheckedFlag;
                    }
                    if (this.ignorePathFlag || (parentChain.length < 1 && !async)) {
                        return `${id}&${type}` === payload;
                    }
                    return false;
                });
                if (curNode && !curNode.disabled) {
                    curNode.checked = true;
                    curNode.disabled = true;
                    this.setNodeChecked(true, curNode);
                }
            },

            async firstFetchResources () {
                // debugger
                this.isLoading = true;
                this.treeData = [];
                const params = {
                    limit: this.limit,
                    offset: 0,
                    system_id: this.curChain[0].system_id,
                    type: this.curChain[0].id,
                    // parent_type: '',
                    // parent_id: '',
                    ancestors: [],
                    keyword: this.curKeyword
                };
                try {
                    const res = await this.$store.dispatch('permApply/getResources', params);
                    const totalPage = Math.ceil(res.data.count / this.limit);
                    const isAsync = this.curChain.length > 1;
                    this.treeData = res.data.results.map(item => {
                        let checked = false;
                        let disabled = false;
                        let isRemote = false;
                        let isExistNoCarryLimit = false;
                        if (this.hasSelectedValues.length > 0) {
                            let noCarryLimitData = {};
                            let normalSelectedData = {};
                            this.hasSelectedValues.forEach(val => {
                                const curKey = `${item.id}&${params.type}`;
                                if (isAsync) {
                                    const curIdChain = `${curKey}#*&${this.curChain[1].id}`;
                                    if (val.idChain === curIdChain) {
                                        normalSelectedData = val;
                                    }
                                    if (val.idChain === curKey) {
                                        noCarryLimitData = val;
                                    }
                                } else {
                                    if (val.idChain === curKey) {
                                        normalSelectedData = val;
                                    }
                                }
                            });
                            isExistNoCarryLimit = Object.keys(noCarryLimitData).length > 0;
                            if (isExistNoCarryLimit && Object.keys(normalSelectedData).length > 0) {
                                checked = true;
                                disabled = normalSelectedData.disabled && noCarryLimitData.disabled;
                                isRemote = disabled;
                            } else {
                                if (isExistNoCarryLimit || Object.keys(normalSelectedData).length > 0) {
                                    checked = true;
                                    disabled = normalSelectedData.disabled || noCarryLimitData.disabled;
                                    isRemote = disabled;
                                }
                            }
                        }
                        const isAsyncFlag = isAsync || item.child_type !== '';
                        return new Node({ ...item, checked, disabled, isRemote, isExistNoCarryLimit }, 0, isAsyncFlag);
                    });
                    if (totalPage > 1 && res.data.results.length > 0) {
                        const loadItem = {
                            ...LOAD_ITEM,
                            totalPage: totalPage,
                            current: 1
                        };
                        this.treeData.push(new Node(loadItem, 0, isAsync, 'load'));
                    }
                } catch (e) {
                    console.error(e);
                    this.bkMessageInstance = this.$bkMessage({
                        limit: 1,
                        theme: 'error',
                        message: e.message || e.data.msg || e.statusText,
                        ellipsisLine: 2,
                        ellipsisCopy: true
                    });
                } finally {
                    this.isLoading = false;
                }
            },

            async handleResourceSelect (value) {
                const curSelected = this.selectList.find(item => item.id === value);
                this.curChain = _.cloneDeep(curSelected.resource_type_chain);
                this.ignorePathFlag = curSelected.ignore_iam_path;
                this.curPlaceholder = `${this.$t(`m.common['搜索']`)} ${this.curChain[0].name}`;
                if (this.limitValue.length < 1) {
                    await this.firstFetchResources();
                } else {
                    this.treeData = this.getLimitResourceData();
                }
            },

            handleTreeSelect (value, node) {
                const parentChain = _.cloneDeep(node.parentChain);
                let isNeedAny = false;
                // 用户组以及权限模板这里，除了子节点没有“无限制”，其他节点，包括顶级节点和中间节点都有“无限制”
                // 如果顶级节点无数据，那么也有“无限制”
                if (this.isTemplateMode) {
                    // 没有中间节点以及子节点，例如 业务访问
                    if (this.curChain.length === 1) {
                        isNeedAny = node.async;
                    } else {
                        // 有父节点
                        if (node.parentChain && node.parentChain.length && node.parentId) {
                            isNeedAny = node.async;
                        } else {
                            isNeedAny = node.async;
                            // 没有子节点并且已经点过展开了
                            if (!node.children.length && !node.async) {
                                isNeedAny = true;
                                // 这里需要把 node.async 设置为 true
                                // 下面的 if (node.level === 0 && !node.async) 这个逻辑需要
                                node.async = isNeedAny;
                            }
                        }
                    }
                } else {
                    if (node.parentChain && node.parentChain.length && node.parentId) {
                        isNeedAny = node.async;
                    } else {
                        isNeedAny = false;
                    }
                }
                // const isNeedAny = node.async && this.isTemplateMode
                const anyData = (() => {
                    const data = this.curChain[node.level + 1];
                    if (data) {
                        return data;
                    }
                    return this.curChain[this.curChain.length - 1];
                })();

                const curChainData = this.curChain[node.level];
                const chainLen = this.curChain.length;
                let id = '';
                let name = '';
                let systemId = '';

                let parentChainData = null;
                if (!curChainData) {
                    id = this.curChain[chainLen - 1].id;
                    name = this.curChain[chainLen - 1].name;
                    systemId = this.curChain[chainLen - 1].system_id;

                    parentChainData = {
                        type: id,
                        type_name: name,
                        id: node.id,
                        name: node.name,
                        system_id: systemId,
                        child_type: node.childType || ''
                    };
                } else {
                    id = curChainData.id;
                    name = curChainData.name;
                    systemId = curChainData.system_id;

                    console.log(node);
                    if (node.level === 0 && !node.async) {
                        parentChainData = {
                            type: this.curChain[chainLen - 1].id,
                            type_name: this.curChain[chainLen - 1].name,
                            id: node.id,
                            name: node.name,
                            system_id: this.curChain[chainLen - 1].system_id,
                            child_type: node.childType || ''
                        };
                    } else {
                        parentChainData = {
                            type: id,
                            type_name: name,
                            id: node.id,
                            name: node.name,
                            system_id: systemId,
                            child_type: node.childType || ''
                        };
                    }
                }

                parentChain.forEach((item, index) => {
                    let id = '';
                    if (this.curChain[index]) {
                        id = this.curChain[index].id;
                    } else {
                        id = this.curChain[this.curChain.length - 1].id;
                    }
                    item.type = id;
                    item.type_name = id;
                });

                parentChain.push(parentChainData);
                // parentChain.push({
                //     type: id,
                //     type_name: name,
                //     id: node.id,
                //     name: node.name,
                //     system_id: systemId,
                //     child_type: node.childType || ''
                // })

                console.log('isNeedAnyisNeedAnyisNeedAny', isNeedAny);

                if (isNeedAny) {
                    parentChain.push({
                        type: anyData.id,
                        type_name: anyData.name,
                        id: '*',
                        name: `${anyData.name}: ${this.$t(`m.common['无限制']`)}`,
                        system_id: anyData.system_id,
                        child_type: anyData.id
                    });
                }

                // 判断是否忽略路径
                // const isNeedIgnore = this.ignorePathFlag && !isNeedAny
                const params = [{
                    type: id,
                    name,
                    // path: isNeedIgnore ? [parentChain.slice(parentChain.length - 1)] : [parentChain],
                    path: [parentChain],
                    paths: [parentChain]
                }];

                if (node.isExistNoCarryLimit) {
                    const p = [parentChain.slice(0, parentChain.length - 1)];
                    params.push({
                        type: id,
                        name,
                        path: p,
                        paths: p
                    });
                }

                this.$emit('on-tree-select', value, node, params);
            },

            async handleAsyncNodes (node, index, flag) {
                window.changeAlert = true;
                const asyncItem = {
                    ...ASYNC_ITEM,
                    parentId: node.nodeId,
                    parentSyncId: node.id
                };

                const chainLen = this.curChain.length;
                const params = {
                    limit: this.limit,
                    offset: 0,
                    // parent_id: node.id,
                    ancestors: [],
                    keyword: ''
                };

                if (Object.keys(this.curSearchObj).length) {
                    if (node.nodeId === this.curSearchObj.parentId) {
                        this.curSearchObj = {};
                    }
                }

                let placeholder = '';
                let parentType = '';
                let parentData = [];
                const ancestorItem = {};

                if (node.childType !== '') {
                    params.system_id = this.curChain[chainLen - 1].system_id;
                    params.type = node.childType;
                    parentType = this.curChain[chainLen - 1].id;
                    placeholder = this.curChain[chainLen - 1].name;

                    ancestorItem.system_id = this.curChain[chainLen - 1].system_id;
                    ancestorItem.type = this.curChain[chainLen - 1].id;
                } else {
                    // 针对用户管理的自身递归的逻辑做的兼容处理
                    const tempData = this.curChain[node.level + 1]
                        ? this.curChain[node.level + 1]
                        : this.curChain[chainLen - 1];
                    params.system_id = tempData.system_id;
                    params.type = tempData.id;
                    parentType = this.curChain[node.level]
                        ? this.curChain[node.level].id
                        : this.curChain[chainLen - 1].id;
                    placeholder = tempData.name;

                    ancestorItem.system_id = this.curChain[node.level].system_id;
                    ancestorItem.type = this.curChain[node.level].id;
                }

<<<<<<< HEAD
=======
                ancestorItem.id = node.id;

>>>>>>> 162ba2dd
                if (node.parentChain.length) {
                    parentData = node.parentChain.reduce((p, e) => {
                        p.push({
                            system_id: e.system_id,
                            id: e.id,
                            type: e.type
                        });
                        return p;
                    }, []);
                }
                params.ancestors.push(...parentData, ancestorItem);

                const curLevel = node.level + 1;
                let isAsync = chainLen > (curLevel + 1);
                const parentChain = _.cloneDeep(node.parentChain);
                parentChain.push({
                    name: node.name,
                    id: node.id,
                    type: parentType,
                    system_id: node.childType !== '' ? this.curChain[chainLen - 1].system_id : this.curChain[node.level] ? this.curChain[node.level].system_id : this.curChain[chainLen - 1].system_id,
                    child_type: node.childType || ''
                });

                const curTreeValue = [];
                const wholePathChains = [];
                this.limitValue.forEach(item => {
                    item.path.forEach(pathItem => {
                        const filterPathItem = pathItem.filter(v => v.id !== '*');
                        filterPathItem.forEach(v => {
                            if (v.id === node.id) {
                                curTreeValue.push(item);
                            }
                        });
                        wholePathChains.push(filterPathItem.map(_ => _.id));
                    });
                });
                let nextLevelNodes = [];
                curTreeValue.forEach(item => {
                    item.path.forEach(pathItem => {
                        let isExistChain = false;
                        const nextLevelNode = pathItem[node.level + 1];
                        if (nextLevelNode) {
                            const nextLevelNodeId = nextLevelNode.id;
                            const curPathChain = parentChain.map(_ => _.id);
                            curPathChain.push(nextLevelNodeId);
                            isExistChain = wholePathChains.some(subItem => subItem.join('').indexOf(curPathChain.join('')) > -1);
                        }
                        if (pathItem[node.level + 1]
                            && !nextLevelNodes.map(v => v.id).includes(pathItem[node.level + 1].id)
                            && isExistChain
                        ) {
                            nextLevelNodes.push({
                                ...pathItem[node.level + 1],
                                isDisabled: pathItem[node.level + 2] && pathItem[node.level + 2].id !== '*',
                                // async: !!nextLevelNode
                                async: !!pathItem[node.level + 2]
                            });
                        }
                    });
                });
                nextLevelNodes = nextLevelNodes.filter(item => item.id !== '*');
                if (nextLevelNodes.length > 0) {
                    const childNodes = nextLevelNodes.map(item => {
                        let checked = false;
                        let disabled = false;
                        let isRemote = false;
                        let isExistNoCarryLimit = false;
                        const limitAsync = item.async;
                        if (this.hasSelectedValues.length > 0) {
                            // 父级链路id + 当前id = 整条链路id
                            const curIds = parentChain.map(v => `${v.id}&${v.type}`);
                            curIds.push(`${item.id}&${params.type}`);
                            const tempData = [...curIds];
                            if (limitAsync) {
                                curIds.push(`*&${this.curChain[curLevel + 1].id}`);
                            }

                            let noCarryLimitData = {};
                            let normalSelectedData = {};
                            this.hasSelectedValues.forEach(val => {
                                if (limitAsync && val.idChain === tempData.join('#')) {
                                    noCarryLimitData = val;
                                } else {
                                    if (!limitAsync && val.ids.length === 1 && this.ignorePathFlag && val.ids[0] === `${item.id}&${params.type}`) {
                                        normalSelectedData = val;
                                    } else {
                                        if (val.idChain === curIds.join('#')) {
                                            normalSelectedData = val;
                                        }
                                    }
                                }
                            });

                            isExistNoCarryLimit = Object.keys(noCarryLimitData).length > 0;
                            if (isExistNoCarryLimit && Object.keys(normalSelectedData).length > 0) {
                                checked = true;
                                disabled = normalSelectedData.disabled && noCarryLimitData.disabled;
                                isRemote = disabled;
                            } else {
                                if (isExistNoCarryLimit || Object.keys(normalSelectedData).length > 0) {
                                    checked = true;
                                    disabled = normalSelectedData.disabled || noCarryLimitData.disabled;
                                    isRemote = disabled;
                                }
                            }
                        }

                        const childItem = {
                            id: item.id,
                            display_name: item.name,
                            parentId: node.nodeId,
                            parentSyncId: node.id,
                            disabled: item.isDisabled || node.checked || disabled,
                            checked: checked || node.checked,
                            parentChain,
                            isRemote,
                            isExistNoCarryLimit
                        };

                        return new Node(childItem, curLevel, limitAsync);
                    });
                    this.treeData.splice((index + 1), 0, ...childNodes);
                    node.children = [...nextLevelNodes.map(
                        item => new Node({ id: item.id, display_name: item.name }, curLevel, false)
                    )];
                    const searchItem = {
                        ...SEARCH_ITEM,
                        parentSyncId: node.id,
                        isFrontendSearch: true,
                        parentId: node.nodeId,
                        parentChain,
                        visiable: flag,
                        placeholder: `${this.$t(`m.common['搜索']`)} ${placeholder}`
                    };

                    const searchData = new Node(searchItem, curLevel, false, 'search');
                    this.treeData.splice((index + 1), 0, searchData);
                    if (flag) {
                        this.$nextTick(() => {
                            this.$refs.topologyRef.handleSetFocus(index + 1);
                        });
                    }
                    this.removeAsyncNode();
                    return;
                }

                // 添加加载loading
                const asyncData = new Node(asyncItem, node.level + 1, false, 'async');
                this.treeData.splice((index + 1), 0, asyncData);

                try {
                    const res = await this.$store.dispatch('permApply/getResources', params);
                    if (res.data.results.length < 1) {
                        this.removeAsyncNode();
                        node.expanded = false;
                        node.async = false;
                        return;
                    }
                    const totalPage = Math.ceil(res.data.count / this.limit);
                    const childNodes = res.data.results.map(item => {
                        let checked = false;
                        let disabled = false;
                        let isRemote = false;
                        let isExistNoCarryLimit = false;
                        if (!isAsync && item.child_type !== '') {
                            isAsync = true;
                        }
                        if (this.hasSelectedValues.length > 0) {
                            // 父级链路id + 当前id = 整条链路id
                            const curIds = parentChain.map(v => `${v.id}&${v.type}`);
                            // 取当前的请求的type
                            curIds.push(`${item.id}&${params.type}`);

                            const tempData = [...curIds];

                            if (isAsync) {
                                const nextLevelId = (() => {
                                    const nextLevelData = this.curChain[curLevel + 1];
                                    if (nextLevelData) {
                                        return nextLevelData.id;
                                    }
                                    return this.curChain[chainLen - 1].id;
                                })();
                                curIds.push(`*&${nextLevelId}`);
                            }

                            let noCarryLimitData = {};
                            let normalSelectedData = {};
                            this.hasSelectedValues.forEach(val => {
                                if (isAsync && val.idChain === tempData.join('#')) {
                                    noCarryLimitData = val;
                                } else {
                                    if (!isAsync && val.ids.length === 1 && this.ignorePathFlag && val.ids[0] === `${item.id}&${params.type}`) {
                                        normalSelectedData = val;
                                    } else {
                                        if (val.idChain === curIds.join('#')) {
                                            normalSelectedData = val;
                                        }
                                    }
                                }
                            });

                            isExistNoCarryLimit = Object.keys(noCarryLimitData).length > 0;
                            if (isExistNoCarryLimit && Object.keys(normalSelectedData).length > 0) {
                                checked = true;
                                disabled = normalSelectedData.disabled && noCarryLimitData.disabled;
                                isRemote = disabled;
                            } else {
                                if (isExistNoCarryLimit || Object.keys(normalSelectedData).length > 0) {
                                    checked = true;
                                    disabled = normalSelectedData.disabled || noCarryLimitData.disabled;
                                    isRemote = disabled;
                                }
                            }
                        }

                        const childItem = {
                            ...item,
                            parentId: node.nodeId,
                            parentSyncId: node.id,
                            disabled: node.checked || disabled,
                            checked: checked || node.checked,
                            parentChain,
                            isRemote,
                            isExistNoCarryLimit
                        };

                        const isAsyncFlag = isAsync || item.child_type !== '';
                        return new Node(childItem, curLevel, isAsyncFlag);
                    });
                    this.treeData.splice((index + 1), 0, ...childNodes);
                    node.children = [...res.data.results.map(item => new Node(item, curLevel, false))];
                    if (totalPage > 1) {
                        const loadItem = {
                            ...LOAD_ITEM,
                            totalPage: totalPage,
                            current: 1,
                            parentSyncId: node.id,
                            parentId: node.nodeId,
                            parentChain
                        };
                        const loadData = new Node(loadItem, curLevel, isAsync, 'load');
                        this.treeData.splice((index + childNodes.length + 1), 0, loadData);
                        node.children.push(new Node(loadItem, curLevel, false, 'load'));
                    }

                    const searchItem = {
                        ...SEARCH_ITEM,
                        totalPage: totalPage,
                        parentSyncId: node.id,
                        parentId: node.nodeId,
                        parentChain,
                        visiable: flag,
                        placeholder: `${this.$t(`m.common['搜索']`)} ${placeholder}`
                    };

                    const searchData = new Node(searchItem, curLevel, false, 'search');
                    this.treeData.splice((index + 1), 0, searchData);
                    if (flag) {
                        this.$nextTick(() => {
                            this.$refs.topologyRef.handleSetFocus(index + 1);
                        });
                    }
                    this.removeAsyncNode();
                } catch (e) {
                    this.removeAsyncNode();
                    console.error(e);
                    this.bkMessageInstance = this.$bkMessage({
                        limit: 1,
                        theme: 'error',
                        message: e.message || e.data.msg || e.statusText,
                        ellipsisLine: 2,
                        ellipsisCopy: true
                    });
                }
            },

            removeAsyncNode () {
                const index = this.treeData.findIndex(item => item.type === 'async');
                if (index > -1) this.treeData.splice(index, 1);
            },

            async handleLoadMore (node, index) {
                window.changeAlert = true;
                node.current = node.current + 1;
                node.loadingMore = true;

                const chainLen = this.curChain.length;
                let keyword = '';
                if (Object.keys(this.curSearchObj).length) {
                    if (node.parentId === this.curSearchObj.parentId) {
                        keyword = this.curSearchObj.value;
                    }
                }
                const params = {
                    limit: this.limit,
                    offset: this.limit * (node.current - 1),
                    ancestors: [],
                    // parent_id: node.level > 0 ? node.parentSyncId : '',
                    keyword
                };

                if (node.level > chainLen - 1) {
                    params.system_id = this.curChain[chainLen - 1].system_id;
                    params.type = this.curChain[chainLen - 1].id;
                } else {
                    params.system_id = this.curChain[node.level].system_id;
                    params.type = this.curChain[node.level].id;
                }
                if (node.parentChain.length) {
                    const parentData = node.parentChain.reduce((p, e) => {
                        p.push({
                            system_id: e.system_id,
                            id: e.id,
                            type: e.type
                        });
                        return p;
                    }, []);
                    params.ancestors.push(...parentData);
                }
                try {
                    const res = await this.$store.dispatch('permApply/getResources', params);
                    let isAsync = this.curChain.length > (node.level + 1);
                    const loadNodes = res.data.results.map(item => {
                        let tempItem = _.cloneDeep(item);

                        let checked = false;
                        let disabled = false;
                        let isRemote = false;
                        let isExistNoCarryLimit = false;
                        if (!isAsync && tempItem.child_type !== '') {
                            isAsync = true;
                        }
                        if (this.hasSelectedValues.length > 0) {
                            // 父级链路id + 当前id = 整条链路id
                            const curIds = node.parentChain.map(v => `${v.id}&${v.type}`);
                            // 取当前的请求的type
                            curIds.push(`${item.id}&${params.type}`);

                            const tempData = [...curIds];

                            if (isAsync) {
                                const nextLevelId = (() => {
                                    const nextLevelData = this.curChain[node.level + 1];
                                    if (nextLevelData) {
                                        return nextLevelData.id;
                                    }
                                    return this.curChain[chainLen - 1].id;
                                })();
                                curIds.push(`*&${nextLevelId}`);
                            }

                            let noCarryLimitData = {};
                            let normalSelectedData = {};
                            this.hasSelectedValues.forEach(val => {
                                if (isAsync && val.idChain === tempData.join('#')) {
                                    noCarryLimitData = val;
                                } else {
                                    if (!isAsync && val.ids.length === 1 && this.ignorePathFlag && val.ids[0] === `${item.id}&${params.type}`) {
                                        normalSelectedData = val;
                                    } else {
                                        if (val.idChain === curIds.join('#')) {
                                            normalSelectedData = val;
                                        }
                                    }
                                }
                            });

                            isExistNoCarryLimit = Object.keys(noCarryLimitData).length > 0;
                            if (isExistNoCarryLimit && Object.keys(normalSelectedData).length > 0) {
                                checked = true;
                                disabled = normalSelectedData.disabled && noCarryLimitData.disabled;
                                isRemote = disabled;
                            } else {
                                if (isExistNoCarryLimit || Object.keys(normalSelectedData).length > 0) {
                                    checked = true;
                                    disabled = normalSelectedData.disabled || noCarryLimitData.disabled;
                                    isRemote = disabled;
                                }
                            }
                        }

                        if (node.level > 0) {
                            const parentData = this.treeData.find(sub => sub.nodeId === node.parentId);
                            tempItem = {
                                ...item,
                                parentId: node.parentId,
                                parentSyncId: node.id,
                                disabled: parentData.checked || disabled,
                                checked: checked || parentData.checked,
                                parentChain: _.cloneDeep(node.parentChain),
                                isRemote,
                                isExistNoCarryLimit
                            };
                        } else {
                            tempItem.checked = checked;
                            tempItem.disabled = disabled;
                            tempItem.isExistNoCarryLimit = isExistNoCarryLimit;
                        }

                        const isAsyncFlag = isAsync || item.child_type !== '';
                        return new Node(tempItem, node.level, isAsyncFlag);
                    });
                    if (node.current >= node.totalPage) {
                        this.treeData.splice(index, 1, ...loadNodes);
                    } else {
                        this.treeData.splice(index, 0, ...loadNodes);
                    }
                    // 将新加载的节点push到父级点的children中
                    if (node.level > 0) {
                        const parentNode = this.treeData.find(item => item.nodeId === node.parentId);
                        if (parentNode.children.length > 0) {
                            parentNode.children.push(...loadNodes);
                        }
                    }
                } catch (e) {
                    console.error(e);
                    this.bkMessageInstance = this.$bkMessage({
                        limit: 1,
                        theme: 'error',
                        message: e.message || e.data.msg || e.statusText,
                        ellipsisLine: 2,
                        ellipsisCopy: true
                    });
                } finally {
                    node.loadingMore = false;
                }
            }
        }
    };
</script>
<style lang="postcss">
    .iam-choose-ip {
        height: 100%;
        .topology-wrapper {
            height: calc(100% - 74px);
            .topology-tree-wrapper {
                position: relative;
                height: 100%;
                .empty-wrapper {
                    position: absolute;
                    top: 50%;
                    left: 50%;
                    transform: translate(-50%, -50%);
                    img {
                        width: 120px;
                    }
                }
                .bk-loading {
                    background: #fafbfd !important;
                }
            }
        }
    }
</style><|MERGE_RESOLUTION|>--- conflicted
+++ resolved
@@ -1033,11 +1033,8 @@
                     ancestorItem.type = this.curChain[node.level].id;
                 }
 
-<<<<<<< HEAD
-=======
                 ancestorItem.id = node.id;
 
->>>>>>> 162ba2dd
                 if (node.parentChain.length) {
                     parentData = node.parentChain.reduce((p, e) => {
                         p.push({

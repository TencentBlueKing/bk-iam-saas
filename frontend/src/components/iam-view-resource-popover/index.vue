--- conflicted
+++ resolved
@@ -1,6 +1,6 @@
 <template>
-<<<<<<< HEAD
   <bk-popconfirm
+    ref="iamResourcePopover"
     trigger="mouseenter"
     ext-cls="iam-view-resource-tooltips-cls"
     :confirm-button-is-text="false"
@@ -37,43 +37,6 @@
       </span>
     </template>
   </bk-popconfirm>
-=======
-  <div>
-    <bk-popconfirm
-      trigger="mouseenter"
-      ext-cls="iam-view-resource-tooltips-cls"
-      ref="iamResourcePopover"
-      :confirm-button-is-text="false"
-      placement="right"
-      :confirm-text="''"
-      cancel-text="">
-      <div slot="content">
-        <template v-if="!isEmpty">
-          <p
-            style="line-height: 18px;"
-            v-for="(item, index) in displayList"
-            :title="`ID：${item.id}`"
-            :key="index">
-            {{ item.display_name }}
-          </p>
-          <bk-button
-            text
-            theme="primary"
-            size="small"
-            v-if="isShowAction"
-            style="margin-left: -10px;"
-            @click="handleConfirm">
-            {{ $t(`m.common['查看更多']`) }}
-          </bk-button>
-        </template>
-        <template v-else>
-          {{ value }}
-        </template>
-      </div>
-      <span class="text" :style="{ 'max-width': `${maxWidth}px` }">{{ value }}</span>
-    </bk-popconfirm>
-  </div>
->>>>>>> b538cf7c
 </template>
 <script>
   import Instance from '@/model/instance';

$cubic-bezier: cubic-bezier(0.4, 0, 0.2, 1);
$duration: 0.3s;
.nav-layout {
    position: relative;
    width: 60px;
    height: 100%;
    transition: width $duration $cubic-bezier;
    z-index: 1900;
    &.sticked {
        width: 260px;
    }
    .nav-wrapper {
        position: relative;
        width: 100%;
        height: 100%;
        background: #293852;
        transition: width $duration $cubic-bezier;
        overflow: hidden;
        &.unfold {
            width: 260px;
        }
        &.unfold.flexible:after {
            content: "";
            position: absolute;
            width: 15px;
            height: 100%;
            left: 100%;
            top: 0;
        }
        &.dark-theme {
            background: #1b1b1b;
        }
        .nav-slider-list {
            flex: 1 1 auto;
            overflow: auto;
            padding: 12px 0 4px;
            margin: 0;
            max-height: calc(100vh - 120px);
            &::-webkit-scrollbar {
                display: none;
                width: 4px;
                background-color: lighten(transparent, 80%);
            }
            &::-webkit-scrollbar-thumb {
                display: none;
                height: 5px;
                border-radius: 2px;
                background-color: #3a4156;
            }
        }
        .nav-stick-wrapper {
            position: absolute;
            bottom: 0;
            left: 0;
            width: 60px;
            height: 60px;
            background: #293852;
            cursor: pointer;
            &:hover {
                .nav-stick {
                    background-color: #3a4156;
                    color: #d3d9e4;
                }
            }
            &.dark-theme {
                background: #1b1b1b;
            }
        }
        .nav-stick {
            position: absolute;
            bottom: 14px;
            left: 14px;
            width: 32px;
            height: 32px;
            line-height: 32px;
            text-align: center;
            border-radius: 50%;
            transition: transform $duration $cubic-bezier;
            transform: scale(0.8333) rotate(180deg);
            color: #96a2b9;
            font-size: 20px;
            &.sticked {
                transform: scale(0.8333);
            }
            &.primary {
                color: rgb(187, 138, 59);
            }
        }
        .red-dot {
            margin-left: 2px;
            width: 5px;
            height: 5px;
            border-radius: 50%;
            background: #ff0000;
            float: right;
        }

        .iam-nav-select-cls {
            /* background: #374357; */
<<<<<<< HEAD
            background-color: #182132;
=======
            /* background-color: #182132; */
            background-color: #40495E;
>>>>>>> 4baded0b
            width: 240px;
            margin: 10px auto;
            color: #fff;
            border: 0;
            .bk-select-angle{
                color: #63656E;
            }
            &.is-focus {
<<<<<<< HEAD
                background: #182132;
=======
                background: #40495E ;
>>>>>>> 4baded0b
                border: 1px solid #3A84FF;
                border-radius: 2px;
            }
        }

        .bk-select.is-default-trigger.is-unselected:before {
            color: #fff;
        }
    }
}
.hide-iam-nav-select-cls {
    display: none;
}
.iam-nav-select-dropdown-content {
    width: 274px !important;
    /* background: #182233 !important; */
    background: #3D465C !important;
    color: #C4C6CC !important;
    border: 1px solid #465067 !important;
    box-shadow: 0 2px 4px 0 rgba(0,0,0,0.12);
    border-radius: 2px;
    /* border: 1px solid #2f3847 !important; */
    padding: 0 !important;
    /* color: #fff !important; */
    
    .bk-options-wrapper ::-webkit-scrollbar-thumb {
        /* background-color: #5f6e85; */
        background: rgba(0,0,0,0.30);
        border-radius: 3px;
    }
    .bk-select-search-wrapper{
        input {
            /* background: #182233 !important; */
            background: #3D465C;
            color: #c4c6cc !important;

            &::-webkit-input-placeholder {
                color: #979ba5;
            }

            &::-moz-placeholder {
                color: #979ba5;
            }

            &:-ms-input-placeholder {
                color: #979ba5;
            }

            &::-ms-input-placeholder {
                color: #979ba5;
            }

            &::placeholder {
                color: #979ba5;
            }
        }
        .bk-select-search-input {
            /* border-color: #404a5c; */
            border-color: #566076;
        }
    }
    .bk-option {
        &:hover {
            /* background: #294066 !important; */
            background-color: #3C527C !important;
            color: #C4C6CC !important;
        }
    }
    .is-selected {
        /* background-color: #2e384a !important; */
        background-color: #3C527C !important;
        color: #C4C6CC !important;
    }
    .bk-option-content-default {
        /* color: #fff !important; */
        color: #C4C6CC !important;
    }

    .bk-big-tree-node {
        padding: 0 10px;
        &:hover {
            background-color: #3C527C !important;
        }
        &.is-selected {
            background-color: #3C527C !important;
            .node-content {
                color: #C4C6CC !important;
            }
        }
    }

    .bk-select-extension{
        /* background: #28354d;
        color: #c4c6cc; */
        background: #465067;
        color: #C4C6CC;
        box-shadow: 0 -1px 4px 0 rgba(0,0,0,0.12);
        border-top: none;
        /* padding: 0 10px; */
        text-align: center;

        &:hover {
            /* background: #28354d; */
            background: #465067;
        }
    }

    .bk-select-empty {
        color: #c4c6cc !important;
    }
}
.logo {
    position: relative;
    height: 60px;
    padding: 12px 0 12px 15px;
    background: #182132;
    color: #fff;
    border-bottom: 1px solid rgba(255, 255, 255, 0.06);
    overflow: hidden;
    &.dark-theme {
        background: #1b1b1b;
    }
    img {
        height: 32px;
    }
    .text {
        position: absolute;
        top: 17px;
        left: 60px;
        width: 180px;
        font-family: Microsoft Yahei;
        font-size: 16px;
        font-weight: 700;
        color: #96a2b9;
    }
}

.iam-menu {
    .iam-menu-parent-title {
        height: 40px;
        line-height: 40px;
        padding-left: 22px;
        font-size: 12px;
        color: #66748f;
        overflow: hidden;
    }
    .iam-menu-item {
        display: flex;
        flex: 0 0 38px;
        align-items: center;
        width: 100%;
        color: #acb9d1;
        font-size: 14px;
        height: 38px;
        margin: 4px 0;
        padding-right: 12px;
        padding-left: 22px;
        overflow: hidden;
        white-space: nowrap;
        cursor: pointer;
        &:hover {
            background-color: #253047;
        }
        &.has-darkly-theme {
            .iam-menu-text {
                color: #c4c6cc;
            }
            .iam-menu-icon {
                color: #bb8a3b;
            }
            &.active {
                background-color: #000;
                .iam-menu-text {
                    color: #fff;
                }
                .iam-menu-icon {
                    color: #ffb848;
                }
            }
            &:hover {
                background-color: #000;
                .iam-menu-text {
                    color: #fff;
                }
                .iam-menu-icon {
                    color: #ffb848;
                }
            }
        }
        &.active {
            background-color: #3a84ff;
            color: #fff;
        }
        .iam-menu-icon {
            font-size: 16px;
            min-width: 38px;
            text-align: left;
        }
        .iam-menu-text {
            padding-right: 22px;
            overflow: hidden;
        }
    }
}<|MERGE_RESOLUTION|>--- conflicted
+++ resolved
@@ -97,12 +97,8 @@
 
         .iam-nav-select-cls {
             /* background: #374357; */
-<<<<<<< HEAD
-            background-color: #182132;
-=======
             /* background-color: #182132; */
             background-color: #40495E;
->>>>>>> 4baded0b
             width: 240px;
             margin: 10px auto;
             color: #fff;
@@ -111,11 +107,7 @@
                 color: #63656E;
             }
             &.is-focus {
-<<<<<<< HEAD
-                background: #182132;
-=======
                 background: #40495E ;
->>>>>>> 4baded0b
                 border: 1px solid #3A84FF;
                 border-radius: 2px;
             }

<template>
  <!-- eslint-disable max-len -->
  <nav :class="['nav-layout', { sticked: navStick }]" @mouseenter="handleMouseEnter" @mouseleave="handleMouseLeave">
    <div :class="['nav-wrapper', { unfold: unfold, flexible: !navStick }]">
      <!-- <bk-select
                v-if="unfold && index === 1"
                :value="navCurRoleId || curRoleId"
                :clearable="false"
                placeholder="选择分级管理员"
                :search-placeholder="$t(`m.common['切换身份']`)"
                searchable
                ext-cls="iam-nav-select-cls"
                ext-popover-cls="iam-nav-select-dropdown-content"
                @change="handleSwitchRole"
            >
                <bk-option
                    v-for="item in curRoleList"
                    :key="item.id"
                    :id="item.id"
                    :name="item.name"
                >
                </bk-option>
                <div slot="extension" @click="handleToGradingAdmin" style="cursor: pointer;">
                    <i class="bk-icon icon-plus-circle mr10"></i>管理我的分级管理员
                </div>
            </bk-select> -->
      <bk-select
        ref="select"
        v-if="unfold && index === 1"
        :value="navCurRoleId || curRoleId"
        :clearable="false"
        :multiple="false"
        :allow-enter="false"
        :placeholder="$t(`m.common['选择管理空间']`)"
        :search-placeholder="$t(`m.common['搜索管理空间']`)"
        :searchable="true"
        :prefix-icon="formatRoleIcon"
        :remote-method="handleRemoteTree"
        :ext-popover-cls="selectCls"
        ext-cls="iam-nav-select-cls"
        @toggle="handleToggle"
      >
        <bk-big-tree
          ref="selectTree"
          size="small"
          :data="curRoleList"
          :selectable="true"
          :use-default-empty="true"
          :show-checkbox="false"
          :show-link-line="false"
          :default-is-expanded-nodes="[navCurRoleId || curRoleId]"
          :default-selected-node="navCurRoleId || curRoleId"
          @expand-change="handleExpandNode"
          @select-change="handleSelectNode"
        >
          <div slot-scope="{ node,data }">
            <!-- <div
              class="single-hide"
              :style="[
                { 'max-width': '220px' },
                { opacity: data.is_member ? '1' : '0.4' }
              ]"
              :title="data.name"> -->
            <div
              :class="[
                'single-hide',
                { 'iam-search-data': isSearch }
              ]"
              :style="[
                { 'max-width': '220px' }
              ]"
              :title="data.name">
              <Icon
                :type="data.level > 0 ? 'level-two-manage-space' : 'level-one-manage-space'"
                :style="{
                  color: formatColor(data)
                }"
              />
              <span>{{data.name}}</span>
            </div>
            <div
              v-if="node.level > 0 && subRoleList.length < subPagination.count"
              class="tree-load-more">
              <bk-button
                :text="true"
                size="small"
                @click="handleSubLoadMore">
                {{ $t(`m.common['查看更多']`) }}
              </bk-button>
            </div>
            <!-- <bk-star
                                v-if="(node.children && node.level > 0) || (node.children.length === 0 && node.level === 0)"
                                :rate="node.id === curRoleId" :max-stars="1" /> -->
          </div>
        </bk-big-tree>
        <div
          v-if="isSearch ? curRoleList.length < pagination.count : curRoleList.length < roleCount"
          class="tree-load-more">
          <bk-button
            :text="true"
            size="small"
            @click="handleLoadMore">
            {{ $t(`m.common['查看更多']`) }}
          </bk-button>
        </div>
        <div slot="extension" @click="handleToGradingAdmin" style="cursor: pointer">
          <i class="bk-icon icon-cog-shape mr10"></i>{{ $t(`m.common['我的管理空间']`) }}
        </div>
      </bk-select>
      <div class="nav-slider-list">
        <div class="iam-menu" v-for="item in [...currentNav]" :key="item.id">
          <template v-if="item.children && item.children.length > 0">
            <div class="iam-menu-parent-title" v-show="isShowRouterGroup(item)">
              <template v-if="item.rkey === 'set'">
                {{ item.name }}
              </template>
              <template v-else>
                {{ curLanguageIsCn ? (isUnfold ? item.name : item.name.substr(0, 2)) : isUnfold ?
                  item.name : `${item.name.substr(0, 2)}.` }}
              </template>
            </div>
            <template>
              <div v-for="child in item.children" v-show="!routerDiff.includes(child.rkey)"
                :key="child.id" :class="['iam-menu-item', { active: openedItem === child.id }]"
                @click.stop="handleSwitchNav(child.id, child)"
                :data-test-id="`nav_menu_switchNav_${child.id}`">
                <Icon :type="child.icon" class="iam-menu-icon" />
                <span
                  v-if="child.name === $t(`m.common['管理员']`) && curRole === 'system_manager'"
                  class="iam-menu-text single-hide"
                  :title="`${t(`m.common['系统']`)}${child.name}`"
                >
                  <span>{{$t(`m.common['系统']`)}}{{child.name}}</span>
                </span>
                <span v-else class="iam-menu-text single-hide" :title="child.name">{{ child.name }}</span>
                <span v-if="['myManageSpace'].includes(child.rkey) && index === 0" @click.stop>
                  <iam-guide
                    ref="popconfirm"
                    type="grade_manager_upgrade"
                    placement="left-end"
                    popover-type="component"
                    trigger="click"
                    ext-cls="space-popconfirm"
                    cancel-text=""
                    :confirm-text="$t(`m.info['知道了']`)"
                  >
                    <div slot="popconfirm-header">
                      <div class="content-header">
                        <span class="content-title">{{ $t(`m.info['功能升级!']`) }}</span>
                        <img src="@/images/boot-page/Upgrade@2x.png" width="50px" alt="">
                      </div>
                    </div>
                    <div slot="popconfirm-content">
                      <div class="content-desc">
                        <span>{{ $t(`m.info['原来的']`) }}</span>
                        <strong>{{ $t(`m.info['分级管理员']`) }}</strong>
                        <span>{{ $t(`m.info['升级为']`) }}</span>
                        <strong>{{ $t(`m.info['管理空间']`) }},</strong>
                      </div>
                      <div class="content-desc">
                        {{ $t(`m.info['支持一级、二级管理空间，更加精细化管理。']`) }}
                      </div>
                    </div>
                    <div slot="popconfirm-show">
                      <img src="@/images/boot-page/Upgrade@2x.png" width="50px" style="vertical-align: middle;" alt="">
                    </div>
                  </iam-guide>
                </span>
              </div>
            </template>
          </template>
          <template v-else>
            <div v-show="!routerDiff.includes(item.rkey)"
              :class="['iam-menu-item', { active: openedItem === item.id }]"
              @click.stop="handleSwitchNav(item.id, item)"
              :data-test-id="`nav_menu_switchNav_${item.id}`">
              <Icon :type="item.icon" class="iam-menu-icon" />
              <span :title="item.name" class="iam-menu-text single-hide" v-if="item.name === $t(`m.grading['管理空间']`) && curRole === 'staff'">
                {{item.name }}
              </span>
              <span :title="item.name" class="iam-menu-text single-hide" v-else>{{ item.name }}</span>
            </div>
          </template>
        </div>
      </div>
      <div :class="['nav-stick-wrapper']" :title="navStick ? $t(`m.nav['收起导航']`) : $t(`m.nav['固定导航']`)"
        @click="toggleNavStick">
        <Icon type="shrink-line" :class="['nav-stick', { sticked: navStick }]" />
      </div>
    </div>
  </nav>
</template>

<script>
  import { mapGetters } from 'vuex';
  import { bus } from '@/common/bus';
  // import { getTreeNode } from '@/common/util';
  import { getRouterDiff } from '@/common/router-handle';
  import { NEED_CONFIRM_DIALOG_ROUTER } from '@/common/constants';
  import { leavePageConfirm } from '@/common/leave-page-confirm';
  import IamGuide from '@/components/iam-guide/index.vue';

  const routerMap = new Map([
    // 权限模板
    [
      ['permTemplate', 'permTemplateDetail', 'permTemplateCreate', 'permTemplateEdit', 'permTemplateDiff'],
      'permTemplateNav'
    ],
    // 首页
    [['', 'index'], 'indexNav'],
    // 用户组
    [
      ['userGroup', 'userGroupDetail', 'createUserGroup', 'cloneUserGroup', 'userGroupPermDetail', 'groupPermRenewal', 'addGroupPerm'],
      'userGroupNav'
    ],
    // 系统接入
    [
      [
        'systemAccess',
        'systemAccessCreate',
        'systemAccessAccess',
        'systemAccessRegistry',
        'systemAccessOptimize',
        'systemAccessComplete'
      ],
      'systemAccessNav'
    ],
    // 我的申请
    [['apply'], 'applyNav'],
    // 权限申请 'permApply'
    [['applyCustomPerm', 'applyJoinUserGroup'], 'permApplyNav'],
    // 临时权限申请 'provisionPermApply'
    [['applyProvisionPerm'], 'provisionPermApplyNav'],
    // 我的权限
    [
      [
        'myPerm',
        'templatePermDetail',
        'groupPermDetail',
        'permRenewal',
        'groupPermRenewal',
        'permTransfer',
        'permTransferHistory',
        'applyPerm'
      ],
      'myPermNav'
    ],
    // 我的管理空间
    [['myManageSpace', 'myManageSpaceCreate', 'gradingAdminDetail', 'gradingAdminEdit', 'gradingAdminCreate', 'myManageSpaceSubDetail', 'secondaryManageSpaceEdit'], 'myManageSpaceNav'],
    // 分级管理员
    [['ratingManager', 'gradingAdminDetail', 'gradingAdminCreate', 'gradingAdminEdit'], 'gradingAdminNav'],
    // 管理空间
    [['firstManageSpace', 'firstManageSpaceCreate'], 'firstManageSpaceNav'],
    // 二级管理空间
    [['secondaryManageSpace', 'secondaryManageSpaceCreate', 'secondaryManageSpaceDetail'], 'secondaryManageSpaceNav'],
    // 授权边界
    [['authorBoundary', 'authorBoundaryEditFirstLevel', 'authorBoundaryEditSecondLevel'], 'authorBoundaryNav'],
    // 最大可授权人员边界
    [['addMemberBoundary'], 'addMemberBoundaryNav'],
    // 资源权限
    [['resourcePermiss'], 'resourcePermissNav'],
    // 管理员
    [['administrator'], 'settingNav'],
    // 审批流程
    [['approvalProcess'], 'approvalProcessNav'],
    // 用户
    [['user'], 'userNav'],
    // 审计
    [['audit'], 'auditNav'],
    // 用户组设置
    [['userGroupSetting'], 'userGroupSettingNav'],
    // 敏感等级
    [['sensitivityLevel'], 'sensitivityLevelNav'],
    // 人员模板
    [['memberTemplate'], 'memberTemplateNav'],
    // 管理空间下资源权限管理
    [['resourcePermManage'], 'resourcePermManageNav'],
    // 用户/组织
    [['userOrgPerm'], 'userOrgPermNav'],
<<<<<<< HEAD
    // 操作模板
    [['actionsTemplate'], 'actionsTemplateNav']
=======
    // 续期通知
    [['renewalNotice'], 'renewalNoticeNav']
>>>>>>> 1959dee9
  ]);

  export default {
    inject: ['reload'],
    name: '',
    components: {
      IamGuide
    },
    data () {
      return {
        selectCls: 'iam-nav-select-dropdown-content',
        openedItem: '',
        timer: null,
        curRole: 'staff',
        isUnfold: true,
        routerMap: routerMap,
        curRoleList: [],
        subRoleList: [],
        curRoleId: 0,
        hoverId: -1,
        selectValue: '',
        keyWord: '',
        isEmpty: false,
        isSearch: false,
        curRoleData: {},
        pagination: {
          current: 1,
          count: 1,
          limit: 20
        },
        subPagination: {
          current: 1,
          count: 0,
          limit: 100
        }
      };
    },
    computed: {
      ...mapGetters([
          'user',
          'navStick',
          'navFold',
          'currentNav',
          'routerDiff',
          'roleList',
          'roleCount',
          'navData',
          'index',
          'navCurRoleId'
      ]),
      unfold () {
          return this.navStick || !this.navFold;
      },
      isShowRouterGroup () {
        return (payload) => {
          const allRouter = getRouterDiff('all');
          const curRouter = allRouter.filter((item) => !this.routerDiff.includes(item));
          return curRouter.filter((item) => payload.children.map((_) => _.rkey).includes(item)).length > 0;
        };
      },
      formatRoleIcon () {
          const { role } = this.user;
          const levelIcon = 'icon iam-icon';
          if (role && ['subset_manager'].includes(role.type)) {
            return `${levelIcon} iamcenter-level-two-manage-space`;
          } else {
            return `${levelIcon} iamcenter-level-one-manage-space`;
          }
      }
    },
    watch: {
      $route: {
        handler: 'routeChangeHandler',
        immediate: true
      },
      user: {
        handler (newValue, oldValue) {
          this.curRole = newValue.role.type || 'staff';
          if (newValue.role.id !== oldValue.role.id) {
            this.reload();
            this.curRoleId = newValue.role.id;
          }
        },
        deep: true
      },
      roleList: {
        handler (value) {
          // 如果不是搜索或者首次调用才获取公共接口数据
          if (value.length && this.pagination.current === 1 && !this.isSearch) {
            value.forEach((e) => {
              e.level = 0;
              // if (e.sub_roles && e.sub_roles.length) {
              //   e.sub_roles.forEach(sub => {
              //     sub.level = 1;
              //   });
              //   e.children = e.sub_roles;
              // }
              if (e.has_subset_manager) {
                this.$set(e, 'children', [{ name: '' }]);
              }
            });
            this.curRoleList.splice(0, this.curRoleList.length, ...value);
          }
        },
        immediate: true
      },
      curRole: {
        handler () {
          this.fetchSpaceUpdateGuide();
        },
        immediate: true
      }
    },
    created () {
      this.fetchRoleUpdate(this.user);
      this.isUnfold = this.navStick || !this.navFold;
      this.$once('hook:beforeDestroy', () => {
        bus.$off('theme-change');
        bus.$off('nav-change');
      });
    },
    mounted () {
      bus.$on('theme-change', (payload) => {
        this.curRole = payload;
      });

      bus.$on('nav-change', ({ id }, index) => {
        this.curRoleId = id;
        this.$store.commit('updateCurRoleId', this.curRoleId);
      });
    },
    methods: {
      async fetchDefaultInterface (payload) {
        this.handleSwitchPerm(payload);
        this.fetchSpaceUpdateGuide();
        this.fetchFirstRoleList();
      },
      async fetchFirstRoleList () {
        if (this.index === 1) {
          // 处理刷新后选中角色不在当前分页里，默认回显
          const { id, name, type } = this.user.role;
          const roleData = this.curRoleList.length ? this.curRoleList : await this.$store.dispatch('roleList');
          const hasRole = roleData.find(item => item.id === id);
          if (!hasRole || ['subset_manager'].includes(type)) {
            if (this.$refs.select) {
              this.isSearch = true;
              this.$refs.select.searchValue = name;
            }
            this.resetRoleList();
          }
        }
      },
      async fetchSubManagerList (row) {
        try {
          const { data } = await this.$store.dispatch(
            'spaceManage/getStaffSubManagerList',
            {
              limit: this.subPagination.limit,
              offset: (this.subPagination.current - 1) * this.subPagination.limit,
              id: row.id,
              with_super: true
            }
          );
          data && data.results.forEach(item => {
            item.level = 1;
            item.type = 'subset_manager';
          });
          this.subPagination.count = data.count || 0;
          row.children = [...row.children, ...data.results].filter(item => item.name);
          this.subRoleList = [...row.children];
        } catch (e) {
          console.error(e);
          row.children = [];
          this.subRoleList = [];
          this.messageAdvancedError(e);
        }
      },

      async fetchSearchManageList () {
        const { current, limit } = this.pagination;
        const params = {
          page_size: limit,
          page: current,
          name: this.keyWord,
          with_super: true
        };
        try {
          const { data } = await this.$store.dispatch('spaceManage/getSearchManagerList', params);
          const { count, results } = data;
          this.pagination.count = count || 0;
          this.$store.commit('updateRoleListTotal', count);
          results && results.forEach(item => {
            item.level = !['subset_manager'].includes(item.type) ? 0 : 1;
          });
          if (current === 1) {
            this.curRoleList = [];
          }
          this.curRoleList = [...this.curRoleList, ...results];
        } catch (e) {
          console.error(e);
          this.curRoleList = [];
          this.messageAdvancedError(e);
        }
      },

      async handleExpandNode (payload) {
        if (payload.state.expanded) {
          this.resetSubPagination();
          this.subRoleList = [];
          this.curRoleData = payload;
          payload.data = Object.assign(payload.data, { children: [] });
          await this.fetchSubManagerList(payload.data);
          if (this.$refs.selectTree) {
            this.$refs.selectTree.setData(this.curRoleList);
            this.$refs.selectTree.setExpanded(payload.id);
          }
        }
      },

      async handleToggle (value) {
        this.selectCls = 'hide-iam-nav-select-cls';
        if (value) {
          this.selectCls = 'iam-nav-select-dropdown-content';
          this.resetPagination();
          this.resetSubPagination();
          await this.resetRoleList('handleClearSearch');
        }
      },

      async handleLoadMore () {
        if (this.isSearch) {
          if (this.curRoleList.length < this.pagination.count) {
            this.pagination.current++;
            this.fetchSearchManageList();
          }
        } else {
          if (this.curRoleList.length < this.roleCount) {
            this.pagination.current++;
            const { current, limit } = this.pagination;
            const params = {
              limit,
              offset: (current - 1) * limit
            };
            const result = await this.$store.dispatch('roleList', params);
            result.forEach(item => {
              this.$set(item, 'level', 0);
              if (item.has_subset_manager) {
                this.$set(item, 'children', [{ name: '' }]);
              }
            });
            this.curRoleList = [...this.curRoleList, ...result];
            this.$nextTick(() => {
              if (this.$refs.selectTree) {
                const { id } = this.user.role;
                const curNode = this.$refs.selectTree.getNodeById(id);
                if ((curNode && curNode.data && curNode.data.has_subset_manager)) {
                  this.handleExpandNode(curNode || this.curRoleData);
                }
              }
            });
          }
        }
      },

      async handleSubLoadMore () {
        if (this.subRoleList.length < this.subPagination.count) {
          const params = {
            current: ++this.subPagination.current,
            limit: this.subPagination.limit
          };
          this.subPagination = Object.assign(this.subPagination, params);
          this.fetchSubManagerList(this.curData);
        }
      },

      // 切换身份
      async handleSwitchRole ({ id, type, name }) {
        // const { type, name } = getTreeNode(id, this.curRoleList);
        [this.curRoleId, this.curRole] = [id, type];
        try {
          await this.$store.dispatch('role/updateCurrentRole', { id });
          this.$store.commit('updateCurRoleId', id);
          this.$store.commit('updateIdentity', { id, type, name });
          this.$store.commit('updateNavId', id);
          this.updateRouter(type);
          this.resetLocalStorage();
        } catch (e) {
          console.error(e);
          this.messageAdvancedError(e);
        }
      },

      // 刷新一、二级管理员列表和设置当前页捕获不到的数据
      async resetRoleList (payload) {
        const { role } = this.user;
        if (payload === 'handleClearSearch') {
          this[payload]();
        }
        if (this.$refs.selectTree) {
          const curNode = this.$refs.selectTree.getNodeById(role.id);
          if (!curNode && this.$refs.select && this.isSearch) {
            this.$refs.select.searchValue = role.name;
            this.resetPagination();
            return;
          }
          if (!this.isSearch && this.$refs.select) {
            this.$refs.select.searchValue = '';
          }
          if (curNode && curNode.data && curNode.data.has_subset_manager) {
            await this.handleExpandNode(curNode || this.curRoleData);
          }
        }
      },
      
      // 监听当前已选中的角色是否有变更
      fetchRoleUpdate ({ role }) {
        const { id, type } = role;
        // console.log(role, '变更');
        this.curRole = type;
        this.curRoleId = this.navCurRoleId || id;
        this.$store.commit('updateCurRoleId', this.curRoleId);
        if (this.index === 1) {
          if (this.$refs.selectTree) {
            this.$refs.selectTree.selected = this.curRoleId;
          }
        }
      },
      fetchSpaceUpdateGuide () {
        if (['staff'].includes(this.curRole) && this.index === 0) {
          this.$nextTick(() => {
            this.$refs.popconfirm && this.$refs.popconfirm.length
              && this.$refs.popconfirm[0].$refs.popconfirmCom
              && this.$refs.popconfirm[0].$refs.popconfirmCom.$refs.popover.showHandler();
          });
        }
      },
      initTree (parentId, list) {
        if (!parentId) {
          return list.filter(item => !item.parentId).map(item => {
            item.children = this.initTree(item.id, list);
            return item;
          });
        } else {
          return list.filter(item => item.parentId === parentId).map(item => {
            item.children = this.initTree(item.id, list);
            return item;
          });
        }
      },

      /**
       * route change 回调
       * 此方法在 created 之前执行
       *
       * @param {Object} to to route
       * @param {Object} from from route
       */
      routeChangeHandler (to, from) {
        const { params, name } = to;
        const pathName = name;
        this.fetchDefaultInterface(params);
        for (const [key, value] of this.routerMap.entries()) {
          if (key.includes(pathName)) {
            this.openedItem = value;
            // if (this.openedItem === 'myManageSpaceNav' && this.curRole === 'super_manager') {
            //     this.openedItem = 'gradingAdminNav';
            // }
            // 如果是从我的管理空间页面过来的，激活menu选中状态
            if (this.openedItem === 'myManageSpaceNav') {
              const menuActive = {
                rating_manager: () => {
                  this.openedItem = 'gradingAdminNav';
                },
                subset_manager: () => {
                  this.openedItem = 'secondaryManageSpaceNav';
                },
                super_manager: () => {
                  this.openedItem = 'gradingAdminNav';
                }
              };
              return menuActive[this.curRole]
                ? menuActive[this.curRole]()
                : 'myManageSpaceNav';
            }
            break;
          }
        }
      },

      // 从其他菜单进入管理空间选择角色
      handleSwitchPerm ({ id, entry }) {
        if (entry && this.$refs.selectTree) {
          this.$refs.selectTree.selected = Number(id);
          const hasRole = this.curRoleList.find(item => item.id === Number(id));
          this.isSearch = !hasRole;
          this.resetRoleList();
          // this.handleRemoteTree(role.name);
        }
      },

      handleMouseEnter () {
        if (this.timer) {
          clearTimeout(this.timer);
        }
        this.$store.commit('setNavStatus', { fold: false });
        if (!this.navStick) {
          this.isUnfold = true;
        }
      },

      handleMouseLeave () {
        this.timer = setTimeout(() => {
          this.$store.commit('setNavStatus', { fold: true });
        }, 300);
        if (!this.navStick) {
          this.isUnfold = false;
        }
      },

      handleSelectNode (node) {
        // if (!node.data.is_member) return;
        this.handleToggle(false);
        this.$refs.select.close();
        // this.handleSwitchRole(node.id);
        this.handleSwitchRole(node.data);
      },

      async handleRemoteTree  (value) {
        this.keyWord = value;
        if (this.$refs.select) {
          this.$refs.select.searchValue = value;
        }
        this.curRoleList = [];
        this.resetPagination();
        this.resetSubPagination();
        if (value) {
          this.isSearch = true;
          await this.fetchSearchManageList(value);
        } else {
          this.isSearch = false;
          if (this.$refs.select) {
            this.$refs.select.searchValue = '';
          }
          await this.$store.dispatch('roleList');
          await this.resetRoleList();
        }
        this.$refs.selectTree && this.$refs.selectTree.filter(value);
      },

      // 切换导航展开固定
      toggleNavStick () {
        bus.$emit('nav-resize', !this.navStick);
        this.$store.commit('setNavStatus', {
          fold: !this.navFold,
          stick: !this.navStick
        });
        this.isUnfold = this.navStick;
      },

      handleSwitchNav (id, item) {
        if (window.changeDialog && NEED_CONFIRM_DIALOG_ROUTER.includes(this.$route.name)) {
          const cancelHandler = leavePageConfirm();
          cancelHandler.then(
            () => {
              this.handleNavMenu(item);
            },
            (_) => _
          );
        } else {
          this.handleNavMenu(item);
        }
      },

      // 校验切换侧边栏其他菜单
      handleNavMenu (item) {
        this.$nextTick(() => {
          if (item.rkey === 'approval') {
            const url = `${window.BK_ITSM_APP_URL}/#/workbench/ticket/approval`;
            window.open(url);
            return;
          }
          if (item.path === this.$route.path) {
            bus.$emit('reload-page', item);
            this.$emit('reload-page', this.$route);
            return;
          }
          if (item.hasOwnProperty('path')) {
            this.$store.commit('setNavStatus', {
              stick: !!this.unfold
            });
            this.$router.push(item.path);
          }
          this.openedItem = item.id === this.openedItem ? '' : item.id;
        });
      },

      // 更新路由
      updateRouter (roleType) {
        this.$store.commit('updataRouterDiff', roleType);
        const difference = getRouterDiff(roleType);
        const curRouterName = this.$route.name;
        if (difference.length) {
          if (difference.includes(curRouterName)) {
            this.$store.commit('setHeaderTitle', '');
            window.localStorage.removeItem('iam-header-title-cache');
            window.localStorage.removeItem('iam-header-name-cache');
            if (roleType === 'staff' || roleType === '') {
              this.$router.push({
                name: 'myPerm'
              });
              return;
            }
            this.$router.push({
              // name: 'permTemplate'
              // 切换角色默认跳转到用户组
              name: 'userGroup'
            });
            return;
          }

          const permTemplateRoutes = ['permTemplateCreate', 'permTemplateDetail', 'permTemplateEdit', 'permTemplateDiff'];
          if (permTemplateRoutes.includes(curRouterName)) {
            this.$router.push({ name: 'permTemplate' });
            return;
          }
          if (['createUserGroup', 'cloneUserGroup', 'userGroupDetail', 'addGroupPerm'].includes(curRouterName)) {
            this.$router.push({ name: 'userGroup' });
            return;
          }
          if (['gradingAdminDetail', 'gradingAdminEdit', 'gradingAdminCreate'].includes(curRouterName)) {
            this.$router.push({ name: 'ratingManager' });
            return;
          }
          this.$emit('reload-page', this.$route);
          return;
        }
        this.$emit('reload-page', this.$route);
      },

      // 清除页面localstorage
      resetLocalStorage () {
        window.localStorage.removeItem('customPermProcessList');
        window.localStorage.removeItem('gradeManagerList');
        window.localStorage.removeItem('auditList');
        window.localStorage.removeItem('joinGroupProcessList');
        window.localStorage.removeItem('groupList');
        window.localStorage.removeItem('templateList');
        window.localStorage.removeItem('applyGroupList');
        window.localStorage.removeItem('iam-header-title-cache');
        window.localStorage.removeItem('iam-header-name-cache');
      },

      handleToGradingAdmin () {
        bus.$emit('rating-admin-change');
      },

      formatColor (node) {
        // if (node.id === this.curRoleId) {
        switch (node.level) {
          case 0: {
            return '#FF9C01';
          }
          case 1: {
            return '#9B80FE';
          }
        }
        // }
      },

      resetPagination () {
        this.pagination = Object.assign(
          {},
          {
            current: 1,
            count: 0,
            limit: 20
          }
        );
      },

      resetSubPagination () {
        this.subPagination = Object.assign(
          {},
          {
            current: 1,
            count: 0,
            limit: 100
          }
        );
      },

      handleClearSearch () {
        this.isSearch = false;
        this.$refs.select.searchValue = '';
        this.keyWord = '';
      }
    }
  };
</script>

<style lang="postcss">
@import './index.css';

.iam-select-collection {
    display: flex;
    align-items: center;
    justify-content: space-between;
}

  .iam-nav-select-dropdown-content .bk-big-tree {
    &-node {
        padding: 0 16px;
        .node-options {
            .node-folder-icon {
                font-size: 14px;
                margin: 0 0 0 -20px;
            }
        }
        .iamcenter-level-two-manage-space {
            margin-left: 15px;
        }
        .iam-search-data {
          .iamcenter-level-two-manage-space {
            margin-left: 0;
          }
        }
    }
    &-empty {
        color: #fff !important;
        opacity: .6;
        font-size: 12px;
    }
  }

  .iam-nav-select-dropdown-content {
    .bk-loading {
      background-color: transparent !important;;
    }
  }

  .space-popconfirm {
      .content-header {
          display: flex;
          align-items: center;
          margin-bottom: 10px;
          .content-title {
              font-size: 15px;
              margin-right: 5px;
          }
      }
      .content-desc {
          margin-bottom: 10px;
          word-break: break-all;
      }
      .tippy-tooltip.light-border-theme {
          box-shadow: 0 0 2px 0 #dcdee5;
      }
      /* .tippy-arrow {
          top: 120px !important;
      } */
  }

  .tree-load-more {
    text-align: center;
  }
</style>

<style lang="postcss" scoped>
/deep/ .iam-nav-select-cls {
    .iamcenter-level-one-manage-space {
        color: #FF9C01;
    }

    .iamcenter-level-two-manage-space {
        color: #9B80FE;
    }
}
</style><|MERGE_RESOLUTION|>--- conflicted
+++ resolved
@@ -277,13 +277,10 @@
     [['resourcePermManage'], 'resourcePermManageNav'],
     // 用户/组织
     [['userOrgPerm'], 'userOrgPermNav'],
-<<<<<<< HEAD
+    // 续期通知
+    [['renewalNotice'], 'renewalNoticeNav'],
     // 操作模板
     [['actionsTemplate'], 'actionsTemplateNav']
-=======
-    // 续期通知
-    [['renewalNotice'], 'renewalNoticeNav']
->>>>>>> 1959dee9
   ]);
 
   export default {

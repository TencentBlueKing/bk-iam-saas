--- conflicted
+++ resolved
@@ -304,15 +304,9 @@
                 for (const [key, value] of this.routerMap.entries()) {
                     if (key.includes(pathName)) {
                         this.openedItem = value;
-<<<<<<< HEAD
-                        if (this.openedItem === 'myManageSpaceNav' && this.curRole === 'super_manager') {
-                            this.openedItem = 'gradingAdminNav';
-                        }
-=======
                         // if (this.openedItem === 'myManageSpaceNav' && this.curRole === 'super_manager') {
                         //     this.openedItem = 'gradingAdminNav';
                         // }
->>>>>>> d07ba8e7
                         break;
                     }
                 }

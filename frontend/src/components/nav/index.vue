<template>
    <!-- eslint-disable max-len -->
    <nav :class="['nav-layout', { sticked: navStick }]" @mouseenter="handleMouseEnter" @mouseleave="handleMouseLeave">
        <div :class="['nav-wrapper', { unfold: unfold, flexible: !navStick }]">
            <!-- <bk-select
                v-if="unfold && index === 1"
                :value="navCurRoleId || curRoleId"
                :clearable="false"
                placeholder="选择分级管理员"
                :search-placeholder="$t(`m.common['切换身份']`)"
                searchable
                ext-cls="iam-nav-select-cls"
                ext-popover-cls="iam-nav-select-dropdown-content"
                @change="handleSwitchRole"
            >
                <bk-option
                    v-for="item in curRoleList"
                    :key="item.id"
                    :id="item.id"
                    :name="item.name"
                >
                </bk-option>
                <div slot="extension" @click="handleToGradingAdmin" style="cursor: pointer;">
                    <i class="bk-icon icon-plus-circle mr10"></i>管理我的分级管理员
                </div>
            </bk-select> -->
            <bk-select ref="select" v-if="unfold && index === 1" :value="navCurRoleId || curRoleId" :clearable="false"
                :multiple="false" :placeholder="$t(`m.common['选择分级管理员']`)"
                :search-placeholder="$t(`m.common['搜索管理空间']`)" searchable ext-cls="iam-nav-select-cls"
<<<<<<< HEAD
                :prefix-icon="selectNode && selectNode.level > 0 ? 'bk-icon icon-cog-shape' : 'bk-icon icon-text-file'"
                :remote-method="handleRemoteTree" :ext-popover-cls="selectCls" @change="handleSwitchRole" @toggle="handleToggle">
=======
                :prefix-icon="selectNode && selectNode.level > 0 ? 'bk-icon icon-cog-shape' : 'icon iam-icon iamcenter-level-one'"
                :remote-method="handleRemoteTree"
                ext-popover-cls="iam-nav-select-dropdown-content" @change="handleSwitchRole">
>>>>>>> e0ac75a7
                <bk-big-tree ref="selectTree" size="small" :data="curRoleList" :selectable="true" :show-checkbox="false"
                    :show-link-line="false" :default-expanded-nodes="[navCurRoleId || curRoleId]" :default-selected-node="navCurRoleId || curRoleId"
                    @expand-on-click="handleExpandClick" @select-change="handleSelectNode">
                    <div slot-scope="{ node,data }">
                        <div class="iam-select-collection">
                            <div>
<<<<<<< HEAD
                                <i :class="[node.level === 0 ? 'bk-icon icon-text-file' : ' bk-icon icon-cog-shape']"></i>
=======
                                <!-- <i
                                    :class="[node.level === 0 ? 'bk-icon icon-text-file' : ' bk-icon icon-cog-shape']"></i> -->
>>>>>>> e0ac75a7
                                <!-- <span>层级：{{node.level + 1}}，名称： {{data.name}}</span> -->
                                <Icon type="level-one" />
                                <span>{{data.name}}</span>
                            </div>
                            <!-- <bk-star
                                v-if="(node.children && node.level > 0) || (node.children.length === 0 && node.level === 0)"
                                :rate="node.id === curRoleId" :max-stars="1" /> -->
                        </div>
                    </div>
                </bk-big-tree>
                <div slot="extension" @click="handleToGradingAdmin" style="cursor: pointer">
                    <i class="bk-icon icon-cog-shape mr10"></i>{{ $t(`m.nav['我的管理空间']`) }}
                </div>
            </bk-select>
            <div class="nav-slider-list">
                <div class="iam-menu" v-for="item in [...currentNav]" :key="item.id">
                    <template v-if="item.children && item.children.length > 0">
                        <div class="iam-menu-parent-title" v-show="isShowRouterGroup(item)">
                            <template v-if="item.rkey === 'set'">
                                {{ item.name }}
                            </template>
                            <template v-else>
                                {{ curLanguageIsCn ? (isUnfold ? item.name : item.name.substr(0, 2)) : isUnfold ?
                                    item.name : 'MP' }}
                            </template>
                        </div>
                        <template>
                            <div v-for="child in item.children" v-show="!routerDiff.includes(child.rkey)"
                                :key="child.id" :class="['iam-menu-item', { active: openedItem === child.id }]"
                                @click.stop="handleSwitchNav(child.id, child)"
                                :data-test-id="`nav_menu_switchNav_${child.id}`">
                                <Icon :type="child.icon" class="iam-menu-icon" />
                                <span class="iam-menu-text"
                                    v-if="child.name === '管理员' && curRole === 'system_manager'">系统{{ child.name
                                }}</span>
                                <span class="iam-menu-text" v-else>{{ child.name }}</span>
                            </div>
                        </template>
                    </template>
                    <template v-else>
                        <div v-show="!routerDiff.includes(item.rkey)"
                            :class="['iam-menu-item', { active: openedItem === item.id }]"
                            @click.stop="handleSwitchNav(item.id, item)"
                            :data-test-id="`nav_menu_switchNav_${item.id}`">
                            <Icon :type="item.icon" class="iam-menu-icon" />
                            <span class="iam-menu-text" v-if="item.name === '分级管理员' && curRole === 'staff'">我的{{
                                item.name }}</span>
                            <span class="iam-menu-text" v-else>{{ item.name }}</span>
                        </div>
                    </template>
                </div>
            </div>
            <div :class="['nav-stick-wrapper']" :title="navStick ? $t(`m.nav['收起导航']`) : $t(`m.nav['固定导航']`)"
                @click="toggleNavStick">
                <Icon type="shrink-line" :class="['nav-stick', { sticked: navStick }]" />
            </div>
        </div>
    </nav>
</template>

<script>
    import { mapGetters } from 'vuex';
    import { bus } from '@/common/bus';
    import { getRouterDiff } from '@/common/router-handle';

    const routerMap = new Map([
        // 权限模板
        [
            ['permTemplate', 'permTemplateDetail', 'permTemplateCreate', 'permTemplateEdit', 'permTemplateDiff'],
            'permTemplateNav'
        ],
        // 首页
        [['', 'index'], 'indexNav'],
        // 用户组
        [
            ['userGroup', 'userGroupDetail', 'createUserGroup', 'userGroupPermDetail', 'groupPermRenewal', 'addGroupPerm'],
            'userGroupNav'
        ],
        // 系统接入
        [
            [
                'systemAccess',
                'systemAccessCreate',
                'systemAccessAccess',
                'systemAccessRegistry',
                'systemAccessOptimize',
                'systemAccessComplete'
            ],
            'systemAccessNav'
        ],
        // 我的申请
        [['apply'], 'applyNav'],
        // 权限申请 'permApply'
        [['applyCustomPerm', 'applyJoinUserGroup'], 'permApplyNav'],
        // 临时权限申请 'provisionPermApply'
        [['applyProvisionPerm'], 'provisionPermApplyNav'],
        // 我的权限
        [
            [
                'myPerm',
                'templatePermDetail',
                'groupPermDetail',
                'permRenewal',
                'groupPermRenewal',
                'permTransfer',
                'permTransferHistory'
            ],
            'myPermNav'
        ],
        // 我的管理空间
        [['myManageSpace'], 'myManageSpaceNav'],
        // 分级管理员
        [['ratingManager', 'gradingAdminDetail', 'gradingAdminCreate', 'gradingAdminEdit'], 'gradingAdminNav'],
        // 一级管理空间
        [['firstManageSpace', 'firstManageSpaceCreate'], 'firstManageSpaceNav'],
        // 二级管理空间
        [['secondaryManageSpace'], 'secondaryManageSpaceNav'],
        // 授权边界
        [['authorBoundary'], 'authorBoundaryNav'],
        // 资源权限
        [['resourcePermiss'], 'resourcePermissNav'],
        // 管理员
        [['administrator'], 'settingNav'],
        // 审批流程
        [['approvalProcess'], 'approvalProcessNav'],
        // 用户
        [['user'], 'userNav'],
        // 审计
        [['audit'], 'auditNav']
    ]);

    export default {
        inject: ['reload'],
        name: '',
        data () {
            return {
                selectCls: 'iam-nav-select-dropdown-content',
                openedItem: '',
                timer: null,
                curRole: 'staff',
                isUnfold: true,
                routerMap: routerMap,
                curRoleList: [],
                curRoleId: 0,
                hoverId: -1,
                selectValue: '',
                selectNode: null
            };
        },
        computed: {
        ...mapGetters([
            'user',
            'navStick',
            'navFold',
            'currentNav',
            'routerDiff',
            'roleList',
            'navData',
            'index',
            'navCurRoleId'
        ]),
        unfold () {
            return this.navStick || !this.navFold;
        },
        isShowRouterGroup () {
            return (payload) => {
                const allRouter = getRouterDiff('all');
                const curRouter = allRouter.filter((item) => !this.routerDiff.includes(item));
                return curRouter.filter((item) => payload.children.map((_) => _.rkey).includes(item)).length > 0;
            };
        }
        },
        watch: {
            $route: {
                handler: 'routeChangeHandler',
                immediate: true
            },
            user: {
                handler (newValue, oldValue) {
                    this.curRole = newValue.role.type || 'staff';
                    if (newValue.role.id !== oldValue.role.id) {
                        this.reload();
                        console.log(newValue, '用户');
                        this.curRoleId = newValue.role.id;
                    }
                },
                deep: true
            },
            roleList: {
                handler (value) {
                    this.curRoleList.splice(0, this.curRoleList.length, ...value);
                },
                immediate: true
            }
        },
        created () {
            this.curRole = this.user.role.type;
            this.curRoleId = this.navCurRoleId || this.user.role.id;
            this.$store.commit('updateCurRoleId', this.curRoleId);
            this.isUnfold = this.navStick || !this.navFold;
            this.$once('hook:beforeDestroy', () => {
                bus.$off('theme-change');
                bus.$off('nav-change');
            });
        },
        mounted () {
            this.index = this.index || Number(window.localStorage.getItem('index') || 0);
            bus.$on('theme-change', (payload) => {
                this.curRole = payload;
            });

            bus.$on('nav-change', ({ id }, index) => {
                this.curRoleId = id;
                this.$store.commit('updateCurRoleId', this.curRoleId);
            });
        },
        methods: {
            initTree (parentId, list) {
                if (!parentId) {
                    return list.filter(item => !item.parentId).map(item => {
                        item.children = this.initTree(item.id, list);
                        return item;
                    });
                } else {
                    return list.filter(item => item.parentId === parentId).map(item => {
                        item.children = this.initTree(item.id, list);
                        return item;
                    });
                }
            },

            /**
             * route change 回调
             * 此方法在 created 之前执行
             *
             * @param {Object} to to route
             * @param {Object} from from route
             */
            routeChangeHandler (to, from) {
                const pathName = to.name;
                for (const [key, value] of this.routerMap.entries()) {
                    if (key.includes(pathName)) {
                        this.openedItem = value;
                        break;
                    }
                }
            },

            handleMouseEnter () {
                if (this.timer) {
                    clearTimeout(this.timer);
                }
                this.$store.commit('setNavStatus', { fold: false });
                if (!this.navStick) {
                    this.isUnfold = true;
                }
            },

            handleMouseLeave () {
                this.timer = setTimeout(() => {
                    this.$store.commit('setNavStatus', { fold: true });
                }, 300);
                if (!this.navStick) {
                    this.isUnfold = false;
                }
            },

            handleSelectNode (node) {
                this.curRoleId = node.id;
                this.selectNode = node;
                this.$refs.select.close();
                this.handleToggle(false);
                this.handleSwitchRole(node.id);
            },

            handleRemoteTree  (value) {
                this.$refs.selectTree && this.$refs.selectTree.filter(value);
            },

            // 切换导航展开固定
            toggleNavStick () {
                bus.$emit('nav-resize', !this.navStick);
                this.$store.commit('setNavStatus', {
                    fold: !this.navFold,
                    stick: !this.navStick
                });
                this.isUnfold = this.navStick;
            },

            handleSwitchNav (id, item) {
                this.$nextTick(() => {
                    if (item.rkey === 'approval') {
                        const url = `${window.BK_ITSM_APP_URL}/#/ticket/my/approval`;
                        window.open(url);
                        return;
                    }
                    if (item.path === this.$route.path) {
                        bus.$emit('reload-page', item);
                        this.$emit('reload-page', this.$route);
                        return;
                    }
                    if (item.hasOwnProperty('path')) {
                        this.$store.commit('setNavStatus', {
                            stick: !!this.unfold
                        });
                        this.$router.push(item.path);
                    }
                    this.openedItem = item.id === this.openedItem ? '' : item.id;
                });
            },

            handleToggle (value) {
                this.selectCls = value ? 'iam-nav-select-dropdown-content' : 'hide-iam-nav-select-cls';
            },

            // 获取当前选中节点
            getTreeNode (id, list) {
                for (let i = 0; i < list.length; i++) {
                    if (list[i].id === id) {
                        return list[i];
                    } else if (list[i].children && list[i].children.length) {
                        const result = this.getTreeNode(id, list[i].children);
                        if (result) {
                            return result;
                        }
                    }
                }
            },

            // 切换身份
            async handleSwitchRole (id) {
                const result = this.getTreeNode(id, this.curRoleList);
                const { type, name } = result;
                try {
                    await this.$store.dispatch('role/updateCurrentRole', { id });
                    this.curRoleId = id;
                    this.$store.commit('updateCurRoleId', this.curRoleId);
                    this.curRole = type;
                    this.$store.commit('updateIdentity', { id, type, name });
                    this.$store.commit('updateNavId', id);
                    this.updateRouter(type);
                    this.resetLocalStorage();
                } catch (e) {
                    console.error(e);
                    this.bkMessageInstance = this.$bkMessage({
                        limit: 1,
                        theme: 'error',
                        message: e.message || e.data.msg || e.statusText,
                        ellipsisLine: 2,
                        ellipsisCopy: true
                    });
                }
            },

            // 更新路由
            updateRouter (roleType) {
                this.$store.commit('updataRouterDiff', roleType);
                const difference = getRouterDiff(roleType);
                const curRouterName = this.$route.name;
                if (difference.length) {
                    if (difference.includes(curRouterName)) {
                        this.$store.commit('setHeaderTitle', '');
                        window.localStorage.removeItem('iam-header-title-cache');
                        window.localStorage.removeItem('iam-header-name-cache');
                        if (roleType === 'staff' || roleType === '') {
                            this.$router.push({
                                name: 'myPerm'
                            });
                            return;
                        }
                        this.$router.push({
                            // name: 'permTemplate'
                            // 切换角色默认跳转到用户组
                            name: 'userGroup'
                        });
                        return;
                    }

                    const permTemplateRoutes = ['permTemplateCreate', 'permTemplateDetail', 'permTemplateEdit', 'permTemplateDiff'];
                    if (permTemplateRoutes.includes(curRouterName)) {
                        this.$router.push({ name: 'permTemplate' });
                        return;
                    }
                    if (['createUserGroup', 'userGroupDetail'].includes(curRouterName)) {
                        this.$router.push({ name: 'userGroup' });
                        return;
                    }
                    if (['gradingAdminDetail', 'gradingAdminEdit', 'gradingAdminCreate'].includes(curRouterName)) {
                        this.$router.push({ name: 'ratingManager' });
                        return;
                    }
                    this.$emit('reload-page', this.$route);
                    return;
                }
                this.$emit('reload-page', this.$route);
            },

            // 清除页面localstorage
            resetLocalStorage () {
                window.localStorage.removeItem('customPermProcessList');
                window.localStorage.removeItem('gradeManagerList');
                window.localStorage.removeItem('auditList');
                window.localStorage.removeItem('joinGroupProcessList');
                window.localStorage.removeItem('groupList');
                window.localStorage.removeItem('templateList');
                window.localStorage.removeItem('applyGroupList');
                window.localStorage.removeItem('iam-header-title-cache');
                window.localStorage.removeItem('iam-header-name-cache');
            },

            handleToGradingAdmin () {
                bus.$emit('rating-admin-change');
            }
        }
    };
</script>

<style lang="postcss">
@import './index.css';

.iam-select-collection {
    display: flex;
    align-items: center;
    justify-content: space-between;
}
</style><|MERGE_RESOLUTION|>--- conflicted
+++ resolved
@@ -27,28 +27,15 @@
             <bk-select ref="select" v-if="unfold && index === 1" :value="navCurRoleId || curRoleId" :clearable="false"
                 :multiple="false" :placeholder="$t(`m.common['选择分级管理员']`)"
                 :search-placeholder="$t(`m.common['搜索管理空间']`)" searchable ext-cls="iam-nav-select-cls"
-<<<<<<< HEAD
-                :prefix-icon="selectNode && selectNode.level > 0 ? 'bk-icon icon-cog-shape' : 'bk-icon icon-text-file'"
+                :prefix-icon="selectNode && selectNode.level > 0 ? 'icon iam-icon iamcenter-level-two is-active' : 'icon iam-icon iamcenter-level-one is-active'"
                 :remote-method="handleRemoteTree" :ext-popover-cls="selectCls" @change="handleSwitchRole" @toggle="handleToggle">
-=======
-                :prefix-icon="selectNode && selectNode.level > 0 ? 'bk-icon icon-cog-shape' : 'icon iam-icon iamcenter-level-one'"
-                :remote-method="handleRemoteTree"
-                ext-popover-cls="iam-nav-select-dropdown-content" @change="handleSwitchRole">
->>>>>>> e0ac75a7
                 <bk-big-tree ref="selectTree" size="small" :data="curRoleList" :selectable="true" :show-checkbox="false"
                     :show-link-line="false" :default-expanded-nodes="[navCurRoleId || curRoleId]" :default-selected-node="navCurRoleId || curRoleId"
                     @expand-on-click="handleExpandClick" @select-change="handleSelectNode">
                     <div slot-scope="{ node,data }">
                         <div class="iam-select-collection">
                             <div>
-<<<<<<< HEAD
-                                <i :class="[node.level === 0 ? 'bk-icon icon-text-file' : ' bk-icon icon-cog-shape']"></i>
-=======
-                                <!-- <i
-                                    :class="[node.level === 0 ? 'bk-icon icon-text-file' : ' bk-icon icon-cog-shape']"></i> -->
->>>>>>> e0ac75a7
-                                <!-- <span>层级：{{node.level + 1}}，名称： {{data.name}}</span> -->
-                                <Icon type="level-one" />
+                                <Icon :type=" node.level === 0 ? 'level-one' : 'level-two'" :style="{ color: formatColor(node) }" />
                                 <span>{{data.name}}</span>
                             </div>
                             <!-- <bk-star
@@ -197,27 +184,27 @@
             };
         },
         computed: {
-        ...mapGetters([
-            'user',
-            'navStick',
-            'navFold',
-            'currentNav',
-            'routerDiff',
-            'roleList',
-            'navData',
-            'index',
-            'navCurRoleId'
-        ]),
-        unfold () {
-            return this.navStick || !this.navFold;
-        },
-        isShowRouterGroup () {
-            return (payload) => {
-                const allRouter = getRouterDiff('all');
-                const curRouter = allRouter.filter((item) => !this.routerDiff.includes(item));
-                return curRouter.filter((item) => payload.children.map((_) => _.rkey).includes(item)).length > 0;
-            };
-        }
+            ...mapGetters([
+                'user',
+                'navStick',
+                'navFold',
+                'currentNav',
+                'routerDiff',
+                'roleList',
+                'navData',
+                'index',
+                'navCurRoleId'
+            ]),
+            unfold () {
+                return this.navStick || !this.navFold;
+            },
+            isShowRouterGroup () {
+                return (payload) => {
+                    const allRouter = getRouterDiff('all');
+                    const curRouter = allRouter.filter((item) => !this.routerDiff.includes(item));
+                    return curRouter.filter((item) => payload.children.map((_) => _.rkey).includes(item)).length > 0;
+                };
+            }
         },
         watch: {
             $route: {
@@ -459,6 +446,19 @@
 
             handleToGradingAdmin () {
                 bus.$emit('rating-admin-change');
+            },
+
+            formatColor (node) {
+                if (node.id === this.curRoleId) {
+                    switch (node.level) {
+                        case 0: {
+                            return '#FF9C01';
+                        }
+                        case 1: {
+                            return '#9B80FE';
+                        }
+                    }
+                }
             }
         }
     };
@@ -472,4 +472,15 @@
     align-items: center;
     justify-content: space-between;
 }
+.iamcenter-level-one {
+    &.is-active {
+        color: #FF9C01;
+    }
+}
+
+.iamcenter-level-two {
+    &.is-active {
+        color: #9B80FE;
+    }
+}
 </style>
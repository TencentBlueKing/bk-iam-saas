--- conflicted
+++ resolved
@@ -171,93 +171,6 @@
   import { leavePageConfirm } from '@/common/leave-page-confirm';
   import IamGuide from '@/components/iam-guide/index.vue';
 
-<<<<<<< HEAD
-  const routerMap = new Map([
-    // 权限模板
-    [
-      ['permTemplate', 'permTemplateDetail', 'permTemplateCreate', 'permTemplateEdit', 'permTemplateDiff'],
-      'permTemplateNav'
-    ],
-    // 首页
-    [['', 'index'], 'indexNav'],
-    // 用户组
-    [
-      ['userGroup', 'userGroupDetail', 'createUserGroup', 'cloneUserGroup', 'userGroupPermDetail', 'groupPermRenewal', 'addGroupPerm'],
-      'userGroupNav'
-    ],
-    // 系统接入
-    [
-      [
-        'systemAccess',
-        'systemAccessCreate',
-        'systemAccessAccess',
-        'systemAccessRegistry',
-        'systemAccessOptimize',
-        'systemAccessComplete'
-      ],
-      'systemAccessNav'
-    ],
-    // 我的申请
-    [['apply'], 'applyNav'],
-    // 权限申请 'permApply'
-    [['applyCustomPerm', 'applyJoinUserGroup'], 'permApplyNav'],
-    // 临时权限申请 'provisionPermApply'
-    [['applyProvisionPerm'], 'provisionPermApplyNav'],
-    // 我的权限
-    [
-      [
-        'myPerm',
-        'templatePermDetail',
-        'groupPermDetail',
-        'permRenewal',
-        'groupPermRenewal',
-        'permTransfer',
-        'permTransferHistory',
-        'applyPerm'
-      ],
-      'myPermNav'
-    ],
-    // 我的管理空间
-    [['myManageSpace', 'myManageSpaceCreate', 'gradingAdminDetail', 'gradingAdminEdit', 'gradingAdminCreate', 'myManageSpaceSubDetail', 'secondaryManageSpaceEdit'], 'myManageSpaceNav'],
-    // 分级管理员
-    [['ratingManager', 'gradingAdminDetail', 'gradingAdminCreate', 'gradingAdminEdit'], 'gradingAdminNav'],
-    // 二级管理空间
-    [['secondaryManageSpace', 'secondaryManageSpaceCreate', 'secondaryManageSpaceDetail'], 'secondaryManageSpaceNav'],
-    // 授权边界
-    [['authorBoundary', 'authorBoundaryEditFirstLevel', 'authorBoundaryEditSecondLevel'], 'authorBoundaryNav'],
-    // 最大可授权人员边界
-    [['addMemberBoundary'], 'addMemberBoundaryNav'],
-    // 资源权限
-    [['resourcePermiss'], 'resourcePermissNav'],
-    // 管理员
-    [['administrator'], 'settingNav'],
-    // 审批流程
-    [['approvalProcess'], 'approvalProcessNav'],
-    // 用户
-    [['user'], 'userNav'],
-    // 审计
-    [['audit'], 'auditNav'],
-    // 用户组设置
-    [['userGroupSetting'], 'userGroupSettingNav'],
-    // 敏感等级
-    [['sensitivityLevel'], 'sensitivityLevelNav'],
-    // 人员模板
-    [['memberTemplate'], 'memberTemplateNav'],
-    // 管理空间下资源权限管理
-    [['resourcePermManage'], 'resourcePermManageNav'],
-    // 用户/组织
-    [['userOrgPerm'], 'userOrgPermNav'],
-    // 续期通知
-    [['renewalNotice'], 'renewalNoticeNav'],
-    // 操作模板
-    [
-      ['actionsTemplate', 'actionsTemplateCreate', 'actionsTemplateEdit', 'actionsTemplateDiff'],
-      'actionsTemplateNav'
-    ]
-  ]);
-
-=======
->>>>>>> 57fad33f
   export default {
     inject: ['reload'],
     components: {
@@ -762,7 +675,6 @@
 
       // 更新路由
       updateRouter (roleType) {
-        let routeName = '';
         const curRouterName = this.$route.name;
         this.$store.commit('updataRouterDiff', roleType);
         const difference = getRouterDiff(roleType);
@@ -782,22 +694,6 @@
             });
             return;
           }
-<<<<<<< HEAD
-          const routeMap = new Map([
-            [['permTemplateCreate', 'permTemplateDetail', 'permTemplateEdit', 'permTemplateDiff'], 'permTemplate'],
-            [['actionsTemplateCreate', 'actionsTemplateEdit', 'actionsTemplateDiff'], 'actionsTemplate'],
-            [['createUserGroup', 'cloneUserGroup', 'userGroupDetail', 'userGroupDetail', 'userGroupDetail'], 'userGroup'],
-            [['gradingAdminDetail', 'gradingAdminEdit', 'gradingAdminCreate'], 'ratingManager']
-          ]);
-          for (const [value, key] of routeMap.entries()) {
-            if (value.includes(curRouterName)) {
-              routeName = key;
-              break;
-            }
-          }
-          if (routeName) {
-            this.$router.push({ name: routeName });
-=======
           let resetRouteName = '';
           for (const [key, value] of this.manageSpaceRoutes.entries()) {
             if (key.includes(curRouterName)) {
@@ -806,7 +702,6 @@
           }
           if (resetRouteName) {
             this.$router.push({ name: resetRouteName });
->>>>>>> 57fad33f
             return;
           }
           this.$emit('reload-page', this.$route);

<template>
  <div class="iam-common-used-action-wrapper">
    <label class="title">{{ $t(`m.common['推荐权限']`) }}：</label>
    <section
      v-for="(item, index) in tagList"
      :key="item.$id"
      :class="[
        'tag-item',
        { 'is-active': active.includes(item.$id) && item.allCheck },
        { 'is-hover': item.hover ? item.hover.$id === item.$id : false }
      ]"
      :title="item.name"
      @click.stop="handleSelectTag(item, index)"
      @mouseenter="handleMouseEnter($event, item, index)"
      @mouseleave="handleMouseLeave($event, item, index)">
      <span class="text">{{ item.name }}</span>
      <Icon
        type="close-fill"
        class="remove-icon"
        v-if="item.id !== 0 && isEditMode"
        @click.stop="handleDelete(item.id, item.$id, index)" />
    </section>
    <template v-if="isEditMode && !isDisabled">
      <bk-button
        text
        theme="primary"
        icon="plus"
        size="small"
        ext-cls="iam-action-add-tag-cls"
        :title="tips"
        :disabled="isDisabled"
        v-if="!isEdit"
        @click="handleAddTag">{{ $t(`m.permApply['保存为常用操作']`) }}
      </bk-button>
      <div class="tag-edit" v-else>
        <bk-input
          clearable
          ref="input"
          v-model="tagName"
          style="flex: 0 0 212px;"
          @blur="handleBlur"
          @enter="handleEnter">
        </bk-input>
        <div class="action-item" @click.stop="handleSave">
          <Icon type="check-small" />
        </div>
        <div class="action-item" @click.stop="handleCancel">
          <Icon type="close-small" />
        </div>
      </div>
    </template>
  </div>
</template>
<script>
  import _ from 'lodash';
  export default {
    name: '',
    props: {
      curSelectActions: {
        type: Array,
        default: () => []
      },
      systemId: {
        type: String,
        default: ''
      },
      data: {
        type: Array,
        default: () => []
      },
      mode: {
        type: String,
        default: 'edit'
      },
      tagActionList: {
        type: Array,
        default: () => []
      }
    },
    data () {
      return {
        isEdit: false,
        tagName: '',
        active: [],
        hoverList: [],
        tagList: []
      };
    },
    computed: {
      tips () {
        return this.isDisabled ? this.$t(`m.permApply['请先勾选一些操作']`) : this.$t(`m.permApply['保存为常用操作提示']`);
      },
      isDisabled () {
        return this.curSelectActions.length < 1;
      },
      isEditMode () {
        return this.mode === 'edit';
      }
    },
    watch: {
      systemId () {
        this.active = [];
        this.hoverList = [];
        this.isEdit = false;
        this.tagName = '';
      },
      data: {
        handler (value) {
          this.tagList = _.cloneDeep(value);
        },
        immediate: true
      },
      tagActionList: {
        handler (value) {
          this.active = [];
          this.tagList.map(e => {
            const allCheck = e.action_ids.every(id => value.includes(id));
            this.$set(e, 'allCheck', allCheck);
            this.$set(e, 'isCheck', allCheck);
            if (!e.allCheck) {
              this.$set(e, 'active', []);
            } else {
              this.$set(e, 'active', [e.$id]);
            }
            if (e.active.length) {
              const active = e.active;
              this.active.push(...active);
            }
            return e;
          });
        },
        immediate: true
      }
    },
    methods: {
      handleSelectTag ({ $id, allCheck, active }, index) { // allCheck
        let flag = !allCheck;
        this.active.push(active);
        if (this.active.includes($id)) {
          this.active = [...this.active.filter(_ => _ !== $id)];
        } else {
          this.active.push($id);
          flag = true;
        }
        this.tagList[index].isCheck = !this.tagList[index].isCheck;
        const isCheck = this.tagList[index].isCheck;
        if (isCheck) {
          this.active.push($id);
        } else {
          this.active = [...this.active.filter(_ => _ !== $id)];
        }
        let curActions = this.tagList.find(_ => _.$id === $id).action_ids;
        const tempActions = [];
        this.tagList.forEach((item, index) => {
          if (item.$id !== $id && this.active.includes(item.$id)) {
            if (!flag) {
              const existActionIds = curActions.filter(v => item.action_ids.includes(v));
              tempActions.push(...existActionIds);
            } else {
              tempActions.push(...item.action_ids);
            }
          }
        });
        curActions = !flag
          ? [...curActions.filter(item => !tempActions.includes(item))]
          : [...new Set(curActions.concat(tempActions))];
        this.$emit('on-change', flag, curActions);
      },

      handleMouseEnter (e, payload, index) {
        const { $id } = payload;
        const curActions = this.tagList.find(_ => _.$id === $id).action_ids;
        const tempActions = [];
        this.tagList.forEach((item) => {
          if (item.$id !== $id && this.active.includes(item.$id)) {
            tempActions.push(...item.action_ids);
          }
        });
        const result = [...new Set(curActions.concat(tempActions))];
        const backData = { $id, index, actions: result };
        this.$set(payload, 'hover', backData);
        this.$emit('on-mouse-enter', backData);
      },

      handleMouseLeave (e, payload, index) {
        const { $id } = payload;
        const curActions = this.tagList.find(_ => _.$id === $id).action_ids;
        const tempActions = [];
        this.tagList.forEach((item) => {
          if (item.$id !== $id && this.active.includes(item.$id)) {
            const existActionIds = curActions.filter(v => item.action_ids.includes(v));
            tempActions.push(...existActionIds);
          }
        });
        const result = [...curActions.filter(item => !tempActions.includes(item))];
        const backData = { $id, index, actions: result };
        this.$delete(payload, 'hover', backData);
        this.$emit('on-mouse-leave', backData);
      },

      handleAddTag () {
        this.isEdit = true;
        this.$nextTick(() => {
          this.$refs.input.focus();
        });
      },

      handleBlur () {
        if (this.tagName.trim() === '') {
          this.isEdit = false;
        }
      },

      handleReset () {
        this.isEdit = false;
        this.tagName = '';
      },

      handleSetSelectData (payload) {
        this.active = this.active.filter(item => item !== payload);
      },

      handleSetActive (payload) {
        this.active.splice(0, this.active.length, ...[payload]);
      },

      handleEnter () {
        this.handleSave();
      },

      handleDelete (id, $id, index) {
        this.$emit('on-delete', id, $id, index);
      },

      handleSave () {
<<<<<<< HEAD
        if (this.tagName === '') {
=======
        if (this.tagName.trim() === '') {
>>>>>>> b538cf7c
          this.isEdit = false;
          return;
        }
        this.$emit('on-add', { actions: this.curSelectActions, name: this.tagName });
        this.handleReset();
      },

      handleCancel () {
        this.handleReset();
      }
    }
  };
</script>
<style lang="postcss">
    .iam-common-used-action-wrapper {
        margin-top: 10px;
        display: flex;
        flex-wrap: wrap;
        /* height: 40px; */
        .title {
            line-height: 32px;
            font-size: 12px;
            color: #313238;
            font-weight: bold;
        }
        .tag-item {
            position: relative;
            margin: 0 8px 8px 0;
            padding: 0 10px;
            height: 32px;
            line-height: 30px;
            background: #f0f1f5;
            border: 1px solid #f0f1f5;
            border-radius: 2px;
            &:hover {
                .remove-icon {
                    display: inline-block;
                }
            }
            &.is-hover {
                background: #E1ECFF;
                color: #3A84FF;
            }
            &.is-active {
              background: #E1ECFF;
              color: #3A84FF;
              border: 1px solid #3A84FF;
            }
            .text {
                display: inline-block;
                max-width: 130px;
                overflow: hidden;
                text-overflow: ellipsis;
                white-space: nowrap;
                font-size: 12px;
                cursor: pointer;
            }
            .remove-icon {
                display: none;
                position: absolute;
                top: -6px;
                right: -6px;
                background-color: #fff;
                border-radius: 50%;
                cursor: pointer;
            }
        }
        .iam-action-add-tag-cls {
            padding: 0;
            height: 32px;
            i.bk-icon {
                transform: translateY(-1px);
            }
            span {
                padding-bottom: 3px;
                border-bottom: 1px dashed #dcdee5;
            }
        }
        .tag-edit {
            display: flex;
            justify-content: flex-start;
            .action-item {
                margin-left: 2px;
                flex: 0 0 32px;
                height: 32px;
                line-height: 32px;
                background: #fff;
                border: 1px solid #c4c6cc;
                border-radius: 2px;
                text-align: center;
                cursor: pointer;
                i {
                    font-size: 24px;
                }
            }
            .control-icon {
                top: 17px !important;
            }
        }
    }
</style><|MERGE_RESOLUTION|>--- conflicted
+++ resolved
@@ -233,11 +233,7 @@
       },
 
       handleSave () {
-<<<<<<< HEAD
-        if (this.tagName === '') {
-=======
         if (this.tagName.trim() === '') {
->>>>>>> b538cf7c
           this.isEdit = false;
           return;
         }

/*
 * Tencent is pleased to support the open source community by making
 * 蓝鲸智云-权限中心(BlueKing-IAM) available.
 *
 * Copyright (C) 2021 THL A29 Limited, a Tencent company.  All rights reserved.
 *
 * 蓝鲸智云-权限中心(BlueKing-IAM) is licensed under the MIT License.
 *
 * License for 蓝鲸智云-权限中心(BlueKing-IAM):
 *
 * ---------------------------------------------------
 * Permission is hereby granted, free of charge, to any person obtaining a copy of this software and associated
 * documentation files (the "Software"), to deal in the Software without restriction, including without limitation
 * the rights to use, copy, modify, merge, publish, distribute, sublicense, and/or sell copies of the Software, and
 * to permit persons to whom the Software is furnished to do so, subject to the following conditions:
 *
 * The above copyright notice and this permission notice shall be included in all copies or substantial portions of
 * the Software.
 *
 * THE SOFTWARE IS PROVIDED "AS IS", WITHOUT WARRANTY OF ANY KIND, EXPRESS OR IMPLIED, INCLUDING BUT NOT LIMITED TO
 * THE WARRANTIES OF MERCHANTABILITY, FITNESS FOR A PARTICULAR PURPOSE AND NONINFRINGEMENT. IN NO EVENT SHALL THE
 * AUTHORS OR COPYRIGHT HOLDERS BE LIABLE FOR ANY CLAIM, DAMAGES OR OTHER LIABILITY, WHETHER IN AN ACTION OF
 * CONTRACT, TORT OR OTHERWISE, ARISING FROM, OUT OF OR IN CONNECTION WITH THE SOFTWARE OR THE USE OR OTHER DEALINGS
 * IN THE SOFTWARE.
 */

import il8n from '@/language';

// 永久时间戳
export const PERMANENT_TIMESTAMP = 4102444800;

// 6个月时间戳
export const SIX_MONTH_TIMESTAMP = 15552000;

// 自定义权限的模板id
export const CUSTOM_PERM_TEMPLATE_ID = 0;

// 一天时间的时间戳
export const ONE_DAY_TIMESTAMP = 86400;

// 权限期限时间戳
export const DURATION_LIST = [2592000, 7776000, 15552000, 31104000, 4102444800, 3600, 10800, 21600, 43200, 86400];

// 全球各个时区
export const GLOBAL_TIME_ZONE = [
  { name: '(GMT-12:00) 国际换线时间', value: 'Etc/GMT+12' },
  { name: '(GMT-11:00) 中途岛时间', value: 'Pacific/Midway' },
  { name: '(GMT-10:00) 夏威夷时间', value: 'Pacific/Honolulu' },
  { name: '(GMT-09:00) 阿拉斯加州时间', value: 'US/Alaska' },
  { name: '(GMT-08:00) 太平洋时间（美国和加拿大）', value: 'America/Los_Angeles' },
  { name: '(GMT-07:00) 亚利桑那时间', value: 'US/Arizona' },
  { name: '(GMT-06:00) 萨斯喀彻温省时间', value: 'Canada/Saskatchewan' },
  { name: '(GMT-05:00) 印第安纳州（东部）时间', value: 'US/East-Indiana' },
  { name: '(GMT-04:00) 圣地亚哥时间', value: 'America/Santiago' },
  { name: '(GMT-03:00) 蒙得维的亚时间', value: 'America/Montevideo' },
  { name: '(GMT-02:00) 中大西洋时间', value: 'America/Noronha' },
  { name: '(GMT-01:00) 亚速尔群岛时间', value: 'Atlantic/Azores' },
  { name: '(GMT+00:00) 伦敦时间', value: 'Etc/Greenwich' },
  { name: '(GMT+01:00) 中西部非洲时间', value: 'Africa/Lagos' },
  { name: '(GMT+02:00) 温得和克时间', value: 'Africa/Windhoek' },
  { name: '(GMT+03:00) 德黑兰时间', value: 'Asia/Tehran' },
  { name: '(GMT+04:00) 喀布尔时间', value: 'Asia/Kabul' },
  { name: '(GMT+05:00) 叶卡捷琳堡时间', value: 'Asia/Yekaterinburg' },
  { name: '(GMT+06:00) 加德满都时间', value: 'Asia/Katmandu' },
  { name: '(GMT+07:00) 曼谷时间', value: 'Asia/Bangkok' },
  { name: '(GMT+08:00) 中国标准时间 - 北京', value: 'Asia/Shanghai' },
  { name: '(GMT+09:00) 东京时间', value: 'Asia/Tokyo' },
  { name: '(GMT+10:00) 布里斯班时间', value: 'Australia/Brisbane' },
  { name: '(GMT+11:00) 马加丹', value: 'Asia/Magadan' },
  { name: '(GMT+12:00) 堪察加半岛时间', value: 'Pacific/Fiji' },
  { name: '(GMT+13:00) 努库阿洛法时间', value: 'Pacific/Tongatapu' }
];

// 全球各个时区
export const GLOBAL_TIME_ZONE_ENUM = {
  'Etc/GMT+12': '(GMT-12:00)',
  'Pacific/Midway': '(GMT-11:00)',
  'Pacific/Honolulu': '(GMT-10:00)',
  'US/Alaska': '(GMT-09:00)',
  'America/Los_Angeles': '(GMT-08:00)',
  'US/Arizona': '(GMT-07:00)',
  'Canada/Saskatchewan': '(GMT-06:00)',
  'US/East-Indiana': '(GMT-05:00)',
  'America/Santiago': '(GMT-04:00)',
  'America/Montevideo': '(GMT-03:00)',
  'America/Noronha': '(GMT-02:00)',
  'Atlantic/Azores': '(GMT-01:00)',
  'Etc/Greenwich': '(GMT+00:00)',
  'Africa/Lagos': '(GMT+01:00)',
  'Africa/Windhoek': '(GMT+02:00)',
  'Asia/Tehran': '(GMT+03:00)',
  'Asia/Kabul': '(GMT+04:00)',
  'Asia/Yekaterinburg': '(GMT+05:00)',
  'Asia/Katmandu': '(GMT+6:00)',
  'Asia/Bangkok': '(GMT+07:00)',
  'Asia/Shanghai': '(GMT+08:00)',
  'Asia/Tokyo': '(GMT+09:00)',
  'Australia/Brisbane': '(GMT+10:00)',
  'Asia/Magadan': '(GMT+11:00)',
  'Pacific/Fiji': '(GMT+12:00)',
  'Pacific/Tongatapu': '(GMT+13:00)'
};

// 逐项/批量编辑
export const AGGREGATION_EDIT_ENUM = [
  { name: '逐项编辑', value: false },
  { name: '批量编辑', value: true }
];

// 批量展开
export const BOUNDARY_KEYS_ENUM = {
  resourcePerm: {
    title: '最大可授权操作和资源边界',
    isExpanded: false
  },
  membersPerm: {
    title: '最大可授权人员边界',
    isExpanded: false
  },
  transferPreview: {
    title: '转移预览',
    isExpanded: false
  }
};

// 需要弹出保存提示dialog的页面
export const NEED_CONFIRM_DIALOG_ROUTER = [
  'permTemplateCreate',
  'permTemplateEdit',
  'permTemplateDiff',
  'createUserGroup',
  'gradingAdminCreate',
  'gradingAdminEdit',
  'myManageSpaceCreate',
  'authorBoundaryEditFirstLevel',
  'secondaryManageSpaceCreate',
  'actionsTemplateCreate',
  'actionsTemplateEdit'
];

// 用户组属性枚举
export const USER_GROUP_ATTRIBUTES = [
  {
    id: 'apply_disable',
    name: '不可被申请',
    disabled: false
  }
];

// 用户组成员复制属性枚举
export const COPY_KEYS_ENUM = [
  {
    id: 'copy-checked',
    name: il8n('userGroup', '复制已选'),
    children: [
      {
        id: 'user-selected',
        name: il8n('userGroup', '成员')
      },
      {
        id: 'userAndOrg-selected',
        name: il8n('userGroup', '成员和组织架构')
      }
    ]
  },
  {
    id: 'copy-all',
    name: il8n('userGroup', '复制所有'),
    children: [
      {
        id: 'user-all',
        name: il8n('userGroup', '成员')
      },
      {
        id: 'userAndOrg-all',
        name: il8n('userGroup', '成员和组织架构')
      }
    ]
  }
];

// 敏感等级选项枚举
export const SENSITIVITY_LEVEL_ENUM = [
  {
    name: '不敏感',
    id: 'L1',
    theme: '',
    disabled: false
  },
  {
    name: '低',
    id: 'L2',
    theme: 'success',
    disabled: false
  },
  {
    name: '中',
    id: 'L3',
    theme: 'warning',
    disabled: false
  },
  {
    name: '高',
    id: 'L4',
    theme: 'danger',
    disabled: false
  },
  {
    name: '极高',
    id: 'L5',
    theme: 'danger',
    disabled: false
  }
];

// 人员模板配置项表格
export const MEMBERS_TEMPLATE_FIELDS = [
  {
    id: 'name',
    label: il8n('memberTemplate', '模板名称'),
    sortable: true,
    disabled: true,
    fixed: true
  },
  {
    id: 'description',
    label: il8n('common', '描述'),
    disabled: false
  },
  {
    id: 'group_count',
    label: il8n('memberTemplate', '关联用户组'),
    disabled: false
  },
  {
    id: 'creator',
    label: il8n('memberTemplate', '创建人'),
    disabled: false
  },
  {
    id: 'created_time',
    label: il8n('common', '创建时间'),
    disabled: false
  }
];

<<<<<<< HEAD
// 用户/组织搜索字段列表
export const USER_ORG_SEARCH_TAG_LIST = [
  {
    name: 'system_id',
    label: il8n('common', '系统'),
    value: ''
  },
  {
    name: 'action_id',
    label: il8n('common', '操作'),
    value: ''
  },
  {
    name: 'resource_type',
    label: il8n('permApply', '资源类型'),
    value: ''
  },
  {
    name: 'resource_instance',
    label: il8n('common', '资源实例'),
    value: ''
  },
  {
    name: 'name',
    label: il8n('userGroup', '用户组名'),
    value: ''
  },
  {
    name: 'id',
    label: il8n('userOrOrg', '用户组 ID'),
    value: ''
  },
  {
    name: 'username',
    label: il8n('common', '用户名'),
    value: ''
  },
  {
    name: 'department_name',
    label: il8n('perm', '组织名'),
    value: ''
  }
];

// 资源实例表格聚合方式
export const AGGREGATE_METHODS_LIST = [
  { name: '按顶层聚合', value: 'action-instance' },
  { name: '按资源类型聚合', value: 'resource-type' },
  { name: '不聚合', value: 'no-aggregate' }
=======
// 续期通知日期
export const SEND_DAYS_LIST = [
  {
    label: '周一',
    value: 'monday'
  },
  {
    label: '周二',
    value: 'tuesday'
  },
  {
    label: '周三',
    value: 'wednesday'
  },
  {
    label: '周四',
    value: 'thursday'
  },
  {
    label: '周五',
    value: 'friday'
  },
  {
    label: '周六',
    value: 'saturday'
  },
  {
    label: '周日',
    value: 'sunday'
  }
>>>>>>> 87827bb4
];<|MERGE_RESOLUTION|>--- conflicted
+++ resolved
@@ -244,7 +244,6 @@
   }
 ];
 
-<<<<<<< HEAD
 // 用户/组织搜索字段列表
 export const USER_ORG_SEARCH_TAG_LIST = [
   {
@@ -294,7 +293,8 @@
   { name: '按顶层聚合', value: 'action-instance' },
   { name: '按资源类型聚合', value: 'resource-type' },
   { name: '不聚合', value: 'no-aggregate' }
-=======
+];
+
 // 续期通知日期
 export const SEND_DAYS_LIST = [
   {
@@ -325,5 +325,4 @@
     label: '周日',
     value: 'sunday'
   }
->>>>>>> 87827bb4
 ];
--- conflicted
+++ resolved
@@ -377,7 +377,6 @@
   }
 ];
 
-<<<<<<< HEAD
 // 我的权限所有加入方式的权限组
 export const ALL_PERM_TYPE_LIST = [
   {
@@ -436,7 +435,8 @@
     label: il8n('nav', '二级空间管理员'),
     value: 'subset_manager'
   }
-=======
+];
+
 // 只显示角色名称的审计类型
 export const ONLY_ROLE_TYPE = [
   'template.create',
@@ -515,5 +515,4 @@
   'approval.action.update',
   'approval.group.update',
   'template.preupdate.create'
->>>>>>> 72bce913
 ];
logs
.idea
<<<<<<< HEAD
=======
.envrc
>>>>>>> 86e698a5
build.yml
.codecc/
.vscode/<|MERGE_RESOLUTION|>--- conflicted
+++ resolved
@@ -1,9 +1,6 @@
 logs
 .idea
-<<<<<<< HEAD
-=======
 .envrc
->>>>>>> 86e698a5
 build.yml
 .codecc/
 .vscode/